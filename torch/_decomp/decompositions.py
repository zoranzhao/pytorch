import functools
import operator
import sys
from enum import Enum
from functools import partial, reduce
from itertools import product
from typing import Callable, cast, Iterable, List, Optional, Tuple, Union

import torch
import torch._prims_common as utils
import torch.nn.functional as F
from torch import Tensor
from torch._decomp import register_decomposition
from torch._prims_common import IntLike, NumberType, TensorLike, TensorSequenceType
from torch._prims_common.wrappers import _maybe_resize_out, _safe_copy_out, out_wrapper
<<<<<<< HEAD
from torch.fx.experimental.symbolic_shapes import (
    guard_int,
    sym_float,
    sym_int,
)
=======
from torch.fx.experimental.symbolic_shapes import guard_int, sym_float, sym_int
>>>>>>> d60abe4b
from torch.utils._pytree import tree_flatten, tree_map

DispatchKey = torch._C.DispatchKey  # type: ignore[attr-defined]

# None of these functions are publicly accessible; get at them
# from torch._decomps
__all__: List[str] = []

aten = torch.ops.aten


class Reduction(Enum):
    NONE = 0
    MEAN = 1
    SUM = 2


# This wraps a decomposition and performs various type promotion logic within it, depending on the strategy provided
# We're currently re-using ELEMENTWISE_TYPE_PROMOTION_KIND, although some of the usages are on non-elementwise ops
# Will need to validate the non-elementwise uses
def type_casts(
    f: Callable,
    type_promotion: utils.ELEMENTWISE_TYPE_PROMOTION_KIND,
    compute_dtype_only: bool = False,
):
    @functools.wraps(f)
    def inner(*args, **kwargs):
        flat_args = [
            x for x in tree_flatten((args, kwargs))[0] if isinstance(x, Tensor)
        ]
        computation_dtype, result_dtype = utils.elementwise_dtypes(
            *flat_args, type_promotion_kind=type_promotion
        )

        # TODO: pretty sure this is not quite right
        def increase_prec(x):
            if isinstance(x, Tensor):
                return x.to(computation_dtype)
            else:
                return x

        def decrease_prec(x):
            if isinstance(x, Tensor):
                return x.to(result_dtype)
            else:
                return x

        r = f(*tree_map(increase_prec, args), **tree_map(increase_prec, kwargs))
        if compute_dtype_only:
            return r
        else:
            return tree_map(decrease_prec, r)

    return inner


compute_only_pw_cast_for_opmath = partial(
    type_casts,
    type_promotion=utils.ELEMENTWISE_TYPE_PROMOTION_KIND.DEFAULT,
    compute_dtype_only=True,
)
pw_cast_for_opmath = partial(
    type_casts, type_promotion=utils.ELEMENTWISE_TYPE_PROMOTION_KIND.DEFAULT
)
reduction_complex_to_real = partial(
    type_casts, type_promotion=utils.ELEMENTWISE_TYPE_PROMOTION_KIND.COMPLEX_TO_FLOAT
)
pw_cast_for_int_to_real = partial(
    type_casts, type_promotion=utils.ELEMENTWISE_TYPE_PROMOTION_KIND.INT_TO_FLOAT
)

# This expands x until x.dim() == dim. Might be useful as an operator
def _unsqueeze_to_dim(x: Tensor, dim: int):
    for _ in range(dim - x.dim()):
        x = x.unsqueeze(-1)
    return x


@register_decomposition(aten.tanh_backward)
@pw_cast_for_opmath
def tanh_backward(out_grad: Tensor, y: Tensor):
    return out_grad * (1 - y * y).conj_physical()


@register_decomposition(aten.sigmoid_backward)
@pw_cast_for_opmath
def sigmoid_backward(out_grad: Tensor, y: Tensor):
    return out_grad * (y * (1 - y)).conj_physical()


@register_decomposition(aten.softplus_backward)
@pw_cast_for_opmath
def softplus_backward(out_grad: Tensor, x: Tensor, beta: float, threshold: float):
    z = (x * beta).exp()
    return torch.where((x * beta) > threshold, out_grad, out_grad * z / (z + 1.0))


@register_decomposition(aten.elu)
@pw_cast_for_opmath
def elu(
    self: Tensor, alpha: float = 1, scale: float = 1, input_scale: float = 1
) -> Tensor:
    negcoef = alpha * scale
    poscoef = scale
    negiptcoef = input_scale
    return torch.where(
        self > 0, self * poscoef, (torch.exp(self * negiptcoef) - 1) * negcoef
    )


@register_decomposition(aten.elu_backward)
@pw_cast_for_opmath
def elu_backward(
    grad_output: Tensor,
    alpha: float,
    scale: float,
    input_scale: float,
    is_result: bool,
    self_or_result: Tensor,
):
    negcoef = alpha * scale
    poscoef = scale
    negiptcoef = input_scale
    if is_result:
        return torch.where(
            self_or_result <= 0,
            grad_output * negiptcoef * (self_or_result + negcoef),
            self_or_result * poscoef,
        )
    else:
        return torch.where(
            self_or_result <= 0,
            grad_output * negiptcoef * negcoef * torch.exp(self_or_result * negiptcoef),
            grad_output * poscoef,
        )


@register_decomposition(aten.hardsigmoid)
@pw_cast_for_opmath
def hardsigmoid(self: Tensor) -> Tensor:
    return torch.clamp(torch.clamp(self + 3, min=0), max=6) / 6


@register_decomposition(aten.hardsigmoid_backward)
@pw_cast_for_opmath
def hardsigmoid_backward(grad_output: Tensor, self: Tensor):
    return torch.where(
        (self > -3.0) & (self < 3.0),
        grad_output * (1.0 / 6.0),
        0.0,
    )


@register_decomposition(aten.hardtanh_backward)
@pw_cast_for_opmath
def hardtanh_backward(
    grad_output: Tensor, self: Tensor, min_val: float, max_val: float
):
    return torch.where((self <= min_val) | (self >= max_val), 0.0, grad_output)


@register_decomposition(aten.hardshrink_backward)
@pw_cast_for_opmath
def hardshrink_backward(grad_out: Tensor, self: Tensor, lambd: float):
    return torch.where((self >= -lambd) & (self <= lambd), 0.0, grad_out)


@register_decomposition(aten.hardswish)
@pw_cast_for_opmath
def hardswish(self: Tensor) -> Tensor:
    return self * torch.clamp(torch.clamp(self + 3, min=0), max=6) / 6


@register_decomposition(aten.hardswish_backward)
@pw_cast_for_opmath
def hardswish_backward(grad_output: Tensor, self: Tensor) -> Tensor:
    return torch.where(
        self < -3,
        0.0,
        torch.where(self <= 3, grad_output * ((self / 3) + 0.5), grad_output),
    )


@register_decomposition(aten.threshold_backward)
@pw_cast_for_opmath
def threshold_backward(grad_output: Tensor, self: Tensor, threshold: float):
    return torch.where(self <= threshold, 0.0, grad_output)


@register_decomposition(aten.leaky_relu_backward)
@pw_cast_for_opmath
def leaky_relu_backward(
    grad_output: Tensor, self: Tensor, negative_slope: float, self_is_result: bool
):
    return torch.where(self > 0, grad_output, grad_output * negative_slope)


@register_decomposition(aten.gelu_backward)
@pw_cast_for_opmath
def gelu_backward(grad: Tensor, self: Tensor, approximate: str = "none"):
    M_SQRT2 = 1.41421356237309504880
    M_SQRT1_2 = 0.70710678118654752440
    M_2_SQRTPI = 1.12837916709551257390
    if approximate == "tanh":
        kBeta = M_SQRT2 * M_2_SQRTPI * 0.5
        kKappa = 0.044715
        x_sq = self * self
        x_cube = x_sq * self
        inner = kBeta * (self + kKappa * x_cube)
        tanh_inner = torch.tanh(inner)

        left = 0.5 * self
        right = 1 + tanh_inner

        left_derivative = 0.5 * right

        tanh_derivative = 1 - tanh_inner * tanh_inner
        inner_derivative = kBeta * (1 + 3 * kKappa * x_sq)
        right_derivative = left * tanh_derivative * inner_derivative

        return grad * (left_derivative + right_derivative)
    else:
        kAlpha = M_SQRT1_2
        kBeta = M_2_SQRTPI * M_SQRT1_2 * 0.5
        cdf = 0.5 * (1 + torch.erf(self * kAlpha))
        pdf = kBeta * torch.exp(self * self * -0.5)
        return grad * (cdf + self * pdf)


@register_decomposition(aten.mish_backward)
@pw_cast_for_opmath
def mish_backward(grad_output: Tensor, input: Tensor):
    input_tanh_softplus = torch.tanh(F.softplus(input))
    input_sigmoid = torch.sigmoid(input)
    out = input * input_sigmoid * (1 - input_tanh_softplus * input_tanh_softplus)
    return grad_output * (input_tanh_softplus + out)


@register_decomposition(aten.silu)
@pw_cast_for_opmath
def silu(self: Tensor) -> Tensor:
    return self * torch.sigmoid(self)


@register_decomposition(aten.silu_backward)
@pw_cast_for_opmath
def silu_backward(grad_output: Tensor, self: Tensor) -> Tensor:
    sigmoid = 1 / (1 + torch.exp(-self))
    return grad_output * sigmoid * (1 + self * (1 - sigmoid))


@register_decomposition(aten.softshrink_backward)
def softshrink_backward(grad_output: Tensor, self: Tensor, lambd: float) -> Tensor:
    return torch.where((self >= -lambd) & (self <= lambd), 0.0, grad_output)


@register_decomposition(aten.prelu_backward)
@pw_cast_for_opmath
def prelu_backward(
    grad_output: Tensor, self: Tensor, weight: Tensor
) -> Tuple[Tensor, Tensor]:
    # Logic is more complicated than I would like.  Basically, weight can either
    # be a scalar or a vector of size [C], and in the forward pass it's
    # broadcast against [N, C, ...]. So now, we need to do the corresponding
    # reduction, which is harder than we'd like...
    cur_weight = weight
    for _ in range(2, grad_output.dim()):
        cur_weight = cur_weight.unsqueeze(-1)
    input_grad = torch.where(self > 0, grad_output, cur_weight * grad_output)
    weight_grad_collector = torch.where(self > 0, 0.0, self * grad_output)
    out = weight_grad_collector.sum_to_size(cur_weight.shape)
    while out.dim() > weight.dim():
        out = out.squeeze(-1)
    return (input_grad, out)


@register_decomposition(aten.rrelu_with_noise_backward)
@pw_cast_for_opmath
def rrelu_with_noise_backward(
    grad_output: Tensor,
    self: Tensor,
    noise: Tensor,
    lower: float,
    upper: float,
    training: bool,
    self_is_result: bool,
) -> Tensor:
    if training and upper - lower > 1e-6:
        return grad_output.mul(noise)
    else:
        negative_slope = (lower + upper) / 2
        return aten.leaky_relu_backward(
            grad_output, self, negative_slope, self_is_result
        )


@register_decomposition(aten.log_sigmoid_backward)
@pw_cast_for_opmath
def log_sigmoid_backward(grad_output: Tensor, self: Tensor, buffer: Tensor) -> Tensor:
    in_negative = self < 0
    max_deriv = torch.where(in_negative, 1, 0)
    sign = torch.where(in_negative, 1, -1)
    z = torch.exp(-torch.abs(self))
    return grad_output * (max_deriv - sign * (z / (1 + z)))
    # CPU has a special formula that uses buffer, but disabled for convenience sake
    # return (max_deriv - sign * (buffer / (1 + buffer))) * grad_output


def apply_loss_reduction(loss: Tensor, reduction: int):
    if reduction == Reduction.MEAN.value:
        return torch.mean(loss)
    elif reduction == Reduction.SUM.value:
        return torch.sum(loss)
    else:
        return loss


def to_real_dtype(dtype: torch.dtype):
    if dtype == torch.complex32:
        return torch.float16
    elif dtype == torch.complex64:
        return torch.float32
    elif dtype == torch.complex128:
        return torch.float64


# TODO: None of these loss castings are quite correct, see
# https://github.com/pytorch/pytorch/issues/76870. Also, the ATen kernels
# perform the pointwise portion in opmath, but don't maintain it between the
# pointwise portion and the reduction


@register_decomposition(aten.mse_loss)
@pw_cast_for_opmath
def mse_loss(
    self: Tensor, target: Tensor, reduction: int = Reduction.MEAN.value
) -> Tensor:
    loss = (self - target) ** 2
    return apply_loss_reduction(loss, reduction)


@register_decomposition(aten.mse_loss_backward)
@pw_cast_for_opmath
def mse_loss_backward(
    grad_output: Tensor, input: Tensor, target: Tensor, reduction: int
):
    norm = 2.0 / input.numel() if reduction == Reduction.MEAN.value else 2.0
    return norm * (input - target) * grad_output


@register_decomposition(aten.huber_loss_backward.default)
@pw_cast_for_opmath
def huber_loss_backward(
    grad_output: Tensor, self: Tensor, target: Tensor, reduction: int, delta: float
):
    norm = 1.0 / self.numel() if reduction == Reduction.MEAN.value else 1.0
    x = self - target
    return torch.where(
        x < -delta,
        -norm * grad_output * delta,
        torch.where(x > delta, norm * grad_output * delta, norm * x * grad_output),
    )


# We cannot use @out_wrapper() here, because the output tensor is not named 'out', it's 'grad_input'
@register_decomposition(aten.huber_loss_backward.out)
@pw_cast_for_opmath
def huber_loss_backward_out(
    grad_output: Tensor,
    self: Tensor,
    target: Tensor,
    reduction: int,
    delta: float,
    grad_input: Tensor,
):
    result = huber_loss_backward(grad_output, self, target, reduction, delta)
    _maybe_resize_out(grad_input, result.shape)
    return _safe_copy_out(copy_from=result, copy_to=grad_input, exact_dtype=True)


def _nll_loss_backward(
    grad_output: Tensor,
    self: Tensor,
    target: Tensor,
    weight: Optional[Tensor],
    reduction: int,
    ignore_index: int,
    total_weight: Tensor,
) -> Tensor:
    channel_dim = 0 if self.dim() < 2 else 1
    if reduction == Reduction.MEAN.value:
        grad_output = grad_output / total_weight

    target = target.unsqueeze(channel_dim)
    grad_input = torch.zeros_like(self)
    grad_input = torch.scatter(grad_input, channel_dim, target, -1.0)

    if grad_input.dim() > grad_output.dim() > 0:
        grad_output = grad_output.unsqueeze(channel_dim)

    if weight is not None:
        new_shape = [1 for _ in range(self.dim())]
        new_shape[channel_dim] = weight.shape[0]
        weight = weight.reshape(new_shape)
        grad_output = grad_output * weight

    has_ignore_index = ignore_index >= 0
    if has_ignore_index:
        grad_output = torch.where(target != ignore_index, grad_output, 0)

    return grad_input * grad_output


@register_decomposition(aten.glu_backward)
@pw_cast_for_opmath
def glu_backward(grad_output: Tensor, self: Tensor, dim: int) -> Tensor:
    assert self.dim() > 0, "glu does not support 0-dimensional tensors"
    wrap_dim = utils.canonicalize_dim(self.dim(), dim)
    nIn = self.size(wrap_dim)
    assert (
        nIn % 2 == 0
    ), f"Halving dimension must be even, but dimension {wrap_dim} is size {nIn}"
    inputSize = nIn // 2
    firstHalf = self.narrow(wrap_dim, 0, inputSize)
    secondHalf = self.narrow(wrap_dim, inputSize, inputSize)
    gradInputFirstHalf = torch.sigmoid(secondHalf)
    gradInputSecondHalf = (
        (1.0 - gradInputFirstHalf) * gradInputFirstHalf * firstHalf * grad_output
    )
    gradInputFirstHalf = gradInputFirstHalf * grad_output
    return torch.cat([gradInputFirstHalf, gradInputSecondHalf], dim=wrap_dim)


@register_decomposition(aten.nll_loss_backward)
def nll_loss_backward(
    grad_output: Tensor,
    self: Tensor,
    target: Tensor,
    weight: Optional[Tensor],
    reduction: int,
    ignore_index: int,
    total_weight: Tensor,
) -> Tensor:
    assert 0 <= self.dim() <= 2, "input tensor should be 1D or 2D"
    assert (
        target.dim() <= 1
    ), "0D or 1D target tensor expected, multi-target not supported"

    no_batch_dim = self.dim() == 1 and target.dim() == 0
    assert no_batch_dim or (
        self.shape[0] == target.shape[0]
    ), f"size mismatch (got input: {self.shape}, target: {target.shape})"
    assert total_weight.numel() == 1, (
        "expected total_weight to be a single element tensor, got: ",
        f"{total_weight.shape} ({total_weight.numel()} elements)",
    )

    assert (
        weight is None or weight.numel() == self.shape[-1]
    ), "weight tensor should be defined either for all or no classes"

    if reduction == Reduction.NONE.value and self.dim() == 2:
        assert grad_output.dim() == 1 and grad_output.shape[0] == self.shape[0], (
            f"Expected a tensor of dimension 1 and tensor.size[0] == {self.shape[0]} but "
            f"got: dimension {grad_output.dim()} and tensor.size[0] == {grad_output.shape[0]}"
        )
    else:
        assert (
            grad_output.dim() <= 1 and grad_output.numel() == 1
        ), f"Expected a single element grad_output tensor, but got: {grad_output.shape}"

    return _nll_loss_backward(
        grad_output, self, target, weight, reduction, ignore_index, total_weight
    )


@register_decomposition(aten.nll_loss2d_backward)
def nll_loss2d_backward(
    grad_output: Tensor,
    self: Tensor,
    target: Tensor,
    weight: Optional[Tensor],
    reduction: int,
    ignore_index: int,
    total_weight: Tensor,
) -> Tensor:
    assert (
        self.dim() == 4
    ), f"only batches of spatial inputs supported (4D tensors), but got input of dimension: {self.dim()}"

    assert (
        target.dim() == 3
    ), f"only batches of spatial targets supported (3D tensors) but got targets of dimension: {target.dim()}"

    assert (
        self.shape[0] == target.shape[0]
        and self.shape[2] == target.shape[1]
        and self.shape[3] == target.shape[2]
    ), f"size mismatch (got input: {self.shape}, target: {target.shape}"

    assert total_weight.numel() == 1, (
        "expected total_weight to be a single element tensor, "
        f"got: {total_weight.shape} ( {total_weight.numel()}, elements)"
    )

    return _nll_loss_backward(
        grad_output, self, target, weight, reduction, ignore_index, total_weight
    )


@register_decomposition(aten.binary_cross_entropy)
@pw_cast_for_opmath
def binary_cross_entropy(
    self: Tensor,
    target: Tensor,
    weight: Optional[Tensor] = None,
    reduction: int = Reduction.MEAN.value,
) -> Tensor:
    # We cannot currently model this without introducing data-dependent control flow
    # TORCH_CHECK(
    #     (input_val >= 0) && (input_val <= 1),
    #     "all elements of input should be between 0 and 1"
    # )
    loss = (target - 1) * torch.maximum(
        torch.log(1 - self), self.new_full((), -100)
    ) - target * torch.maximum(torch.log(self), self.new_full((), -100))
    if weight is not None:
        loss = loss * weight
    return apply_loss_reduction(loss, reduction)


@register_decomposition(aten.binary_cross_entropy_backward)
@pw_cast_for_opmath
def binary_cross_entropy_backward(
    grad_output: Tensor,
    self: Tensor,
    target: Tensor,
    weight: Optional[Tensor] = None,
    reduction: int = Reduction.MEAN.value,
) -> Tensor:
    EPSILON = 1e-12
    result = grad_output * (self - target) / torch.clamp(self * (1 - self), min=EPSILON)
    if weight is not None:
        result = result * weight
    if reduction == Reduction.MEAN.value:
        result = result / self.numel()
    return result


@register_decomposition(aten.soft_margin_loss)
@out_wrapper()
@pw_cast_for_opmath
def soft_margin_loss(
    input: Tensor,
    target: Tensor,
    reduction: int = Reduction.MEAN.value,
) -> Tensor:
    loss = torch.log1p(torch.exp(-input * target))
    return apply_loss_reduction(loss, reduction)


@register_decomposition(aten.soft_margin_loss_backward)
@pw_cast_for_opmath
def soft_margin_loss_backward(
    grad_output: Tensor,
    self: Tensor,
    target: Tensor,
    reduction: int = Reduction.MEAN.value,
) -> Tensor:
    grad_input = target * grad_output * (torch.sigmoid(target * self) - 1)
    if reduction == Reduction.MEAN.value:
        grad_input = grad_input / self.numel()
    return grad_input


@register_decomposition(aten._euclidean_dist)
def _euclidean_dist(x1: Tensor, x2: Tensor) -> Tensor:
    x1_norm = x1.pow(2).sum(-1, True)
    x1_pad = torch.ones_like(x1_norm, memory_format=torch.contiguous_format)
    x2_norm = x2.pow(2).sum(-1, True)
    x2_pad = torch.ones_like(x2_norm, memory_format=torch.contiguous_format)
    x1_ = torch.cat([x1.mul(-2), x1_norm, x1_pad], -1)
    x2_ = torch.cat([x2, x2_pad, x2_norm], -1)
    result = x1_.matmul(x2_.mT)
    return result.clamp_min(0).sqrt()


@register_decomposition(aten.slice_backward)
def slice_backward(
    grad_output: Tensor,
    input_sizes: List[int],
    dim: int,
    start: int,
    end: int,
    step: int,
):
    grad_input = grad_output.new_zeros(input_sizes)
    return torch.slice_scatter(grad_input, grad_output, dim, start, end, step)


@register_decomposition(aten.slice.Tensor)
def slice_forward(
    # Tensor(a) self, int dim=0, SymInt? start=None, SymInt? end=None, SymInt step=1
    self: Tensor,
    dim: int = 0,
    start: Optional[int] = None,
    end: Optional[int] = None,
    step: int = 1,
):

    ndim = self.dim()
    if ndim == 0:
        raise RuntimeError("slice() cannot be applied to a 0-dim tensor.")
    dim = utils.canonicalize_dim(self.dim(), dim)
    sizes = list(self.size())
    strides = list(self.stride())

    if step <= 0:
        raise RuntimeError("slice step must be positive")

    start_val = start if start is not None else 0
    end_val = end if end is not None else sys.maxsize  # 2^63 – 1

    if start_val < 0:
        start_val += sizes[dim]

    if end_val < 0:
        end_val += sizes[dim]

    if start_val < 0:
        start_val = 0
    elif start_val >= sizes[dim]:
        start_val = sizes[dim]

    if end_val < start_val:
        end_val = start_val
    elif end_val >= sizes[dim]:
        end_val = sizes[dim]

    storage_offset = self.storage_offset() + start_val * strides[dim]
    len = end_val - start_val
    sizes[dim] = (len + step - 1) // step
    strides[dim] *= step

    if self.is_quantized:
        raise NotImplementedError(
            "Slice decomposition for quantized tensors aren't implemented"
        )
    else:
        return self.as_strided(sizes, strides, storage_offset)


@register_decomposition(aten.select_backward)
def select_backward(grad_output: Tensor, input_sizes: List[int], dim: int, index: int):
    grad_input = grad_output.new_zeros(input_sizes)
    return torch.select_scatter(grad_input, grad_output, dim, index)


@register_decomposition(aten.diagonal_backward)
def diagonal_backward(
    grad_output: Tensor, input_sizes: List[int], offset: int, dim1: int, dim2: int
):
    grad_input = grad_output.new_zeros(input_sizes)
    return torch.diagonal_scatter(grad_input, grad_output, offset, dim1, dim2)


def _cast_grad_to_input_dtype(
    grad_output: Tensor, grad_input: Tensor, input_dtype: torch.dtype
):
    if grad_output.dtype != input_dtype:
        grad_input = grad_input.to(input_dtype)
    return grad_input


@register_decomposition(aten._softmax_backward_data)
@compute_only_pw_cast_for_opmath
def _softmax_backward_data(
    grad_output: Tensor, output: Tensor, dim: int, input_dtype: torch.dtype
):
    new_grad_output = grad_output * output
    grad_input = new_grad_output - output * torch.sum(
        new_grad_output, dim=dim, keepdim=True
    )
<<<<<<< HEAD
=======

    # CPU kernel doesn't respect input_dtype, but following check doesn't work for meta tensor
    # if grad_output.device == torch.device("cpu"):
    #     return grad_input.contiguous()

>>>>>>> d60abe4b
    return _cast_grad_to_input_dtype(grad_output, grad_input, input_dtype).contiguous()


@register_decomposition(aten._log_softmax_backward_data)
@compute_only_pw_cast_for_opmath
def _log_softmax_backward_data(
    grad_output: Tensor, output: Tensor, dim: int, input_dtype: torch.dtype
):
    grad_input = grad_output - torch.exp(output) * torch.sum(
        grad_output, dim=dim, keepdim=True
    )
    return _cast_grad_to_input_dtype(grad_output, grad_input, input_dtype)


def _im2col_col2im_indices_along_dim(
    input_d, kernel_d, dilation_d, padding_d, stride_d, device
):
    """Utility function to implement im2col and col2im"""
    blocks_d = input_d + padding_d * 2 - dilation_d * (kernel_d - 1)

    arange_kw = partial(torch.arange, dtype=torch.int64, device=device)

    # Stride kernel over input and find starting indices along dim d
    blocks_d_indices = arange_kw(0, blocks_d, stride_d).unsqueeze(0)

    # Apply dilation on kernel and find its indices along dim d
    kernel_grid = arange_kw(0, kernel_d * dilation_d, dilation_d).unsqueeze(-1)

    # Broadcast and add kernel staring positions (indices) with
    # kernel_grid along dim d, to get block indices along dim d
    return blocks_d_indices + kernel_grid


@register_decomposition(aten.im2col)
@out_wrapper()
@pw_cast_for_opmath
def im2col(
    input: Tensor,
    kernel_size: List[int],
    dilation: List[int],
    padding: List[int],
    stride: List[int],
) -> Tensor:
    utils.check(len(kernel_size) == 2, lambda: "im2col(): only 2D kernel supported")
    utils.check(len(dilation) == 2, lambda: "im2col(): only 2D dilation supported")
    utils.check(len(padding) == 2, lambda: "im2col(): only 2D padding supported")
    utils.check(len(stride) == 2, lambda: "im2col(): only 2D stride supported")

    def check_positive(param, param_name, strict=True):
        cond = all(p > 0 for p in param) if strict else all(p >= 0 for p in param)
        utils.check(
            cond, lambda: "{param_name} should be greater {'than' zero, but got {param}"
        )

    check_positive(kernel_size, "kernel_size")
    check_positive(dilation, "dilation")
    check_positive(dilation, "padding", strict=False)
    check_positive(stride, "stride")

    shape = input.shape
    ndim = len(shape)
    utils.check(
        ndim in (3, 4) and all(d != 0 for d in shape[-3:]),
        lambda: "Expected 3D or 4D (batch mode) tensor for input with possible 0 batch size "
        f"and non-zero dimensions, but got: {tuple(shape)}",
    )
    output_size = tuple(
        1 + (out + 2 * pad - dil * (ker - 1) - 1) // st
        for out, pad, dil, ker, st in zip(
            shape[-2:], padding, dilation, kernel_size, stride
        )
    )
    utils.check(
        all(c > 0 for c in output_size),
        lambda: f"Given an input with spacial size {tuple(shape[-2:])}, "
        f"kernel_size={kernel_size}, dilation={dilation}, "
        f"padding={padding}, stride={stride}, "
        "the calculated shape of the array of sliding blocks "
        f"is {output_size}, but its components must be at least one.",
    )
    batched_input = ndim == 4
    if not batched_input:
        input = input.unsqueeze(0)

    batch_dim, channel_dim, input_h, input_w = input.shape

    stride_h, stride_w = stride
    padding_h, padding_w = padding
    dilation_h, dilation_w = dilation
    kernel_h, kernel_w = kernel_size

    blocks_row_indices = _im2col_col2im_indices_along_dim(
        input_h, kernel_h, dilation_h, padding_h, stride_h, input.device
    )
    blocks_col_indices = _im2col_col2im_indices_along_dim(
        input_w, kernel_w, dilation_w, padding_w, stride_w, input.device
    )

    # Note that F.pad takes (padding_left, padding_right, padding_top, padding_bottom)
    # ugh
    padded_input = F.pad(input, (padding_w, padding_w, padding_h, padding_h))

    blocks_row_indices = blocks_row_indices.unsqueeze(-1).unsqueeze(-1)
    output = padded_input[:, :, blocks_row_indices, blocks_col_indices]
    output = output.permute(0, 1, 2, 4, 3, 5)
    num_blocks_row = blocks_row_indices.size(1)
    num_blocks_col = blocks_col_indices.size(1)
    output = output.reshape(
        batch_dim, channel_dim * kernel_h * kernel_w, num_blocks_row * num_blocks_col
    )

    if not batched_input:
        output = output.squeeze(0)
    return output


@register_decomposition(aten.col2im)
@out_wrapper()
@pw_cast_for_opmath
def col2im(
    input: Tensor,
    output_size: List[int],
    kernel_size: List[int],
    dilation: List[int],
    padding: List[int],
    stride: List[int],
) -> Tensor:
    utils.check(len(output_size) == 2, lambda: "only 2D output_size supported")
    utils.check(len(kernel_size) == 2, lambda: "only 2D kernel supported")
    utils.check(len(dilation) == 2, lambda: "only 2D dilation supported")
    utils.check(len(padding) == 2, lambda: "only 2D padding supported")
    utils.check(len(stride) == 2, lambda: "only 2D stride supported")

    def check_positive(param, param_name, strict=True):
        cond = all(p > 0 for p in param) if strict else all(p >= 0 for p in param)
        utils.check(
            cond, lambda: "{param_name} should be greater than zero, but got {param}"
        )

    check_positive(kernel_size, "kernel_size")
    check_positive(dilation, "dilation")
    check_positive(padding, "padding", strict=False)
    check_positive(stride, "stride")
    check_positive(output_size, "output_size")

    shape = input.shape
    ndim = len(shape)
    utils.check(
        ndim in (2, 3) and all(d != 0 for d in shape[-2:]),
        lambda: "Expected 2D or 3D (batch mode) tensor for input with possible 0 batch size "
        f"and non-zero dimensions, but got: {tuple(shape)}",
    )
    prod_kernel_size = kernel_size[0] * kernel_size[1]
    utils.check(
        shape[-2] % prod_kernel_size == 0,
        lambda: "Expected size of input's first non-batch dimension to be divisible by the "
        f"product of kernel_size, but got input.shape[-2] = {shape[-2]} and "
        f"kernel_size={kernel_size}",
    )
    col = [
        1 + (out + 2 * pad - dil * (ker - 1) - 1) // st
        for out, pad, dil, ker, st in zip(
            output_size, padding, dilation, kernel_size, stride
        )
    ]
    L = col[0] * col[1]
    utils.check(
        shape[-1] == L,
        lambda: f"Given output_size={output_size}, kernel_size={kernel_size}, "
        f"dilation={dilation}, padding={padding}, stride={stride}, "
        f"expected input.size(-1) to be {L} but got {shape[-1]}.",
    )
    utils.check(
        L > 0,
        lambda: f"Given output_size={output_size}, kernel_size={kernel_size}, "
        f"dilation={dilation}, padding={padding}, stride={stride}, "
        f"expected input.size(-1) to be {L} but got {shape[-1]}.",
    )
    batched_input = ndim == 3
    if not batched_input:
        input = input.unsqueeze(0)

    shape = input.shape

    out_h, out_w = output_size
    stride_h, stride_w = stride
    padding_h, padding_w = padding
    dilation_h, dilation_w = dilation
    kernel_h, kernel_w = kernel_size

    # col2im is defined as the backwards of im2col, so we differentiate its decomposition by hand
    input = input.reshape([shape[0], shape[1] // prod_kernel_size] + kernel_size + col)
    input = input.permute(0, 1, 2, 4, 3, 5)

    indices_row = _im2col_col2im_indices_along_dim(
        out_h, kernel_h, dilation_h, padding_h, stride_h, input.device
    )
    indices_row = _unsqueeze_to_dim(indices_row, 4)
    indices_col = _im2col_col2im_indices_along_dim(
        out_w, kernel_w, dilation_w, padding_w, stride_w, input.device
    )

    output_padded_size = [o + 2 * p for o, p in zip(output_size, padding)]
    output = input.new_zeros(
        [shape[0], shape[1] // prod(kernel_size)] + output_padded_size
    )
    idx = (None, None, indices_row, indices_col)
    output = torch.ops.aten.index_put(output, idx, input, accumulate=True)
    output = F.pad(output, (-padding_w, -padding_w, -padding_h, -padding_h))

    if not batched_input:
        output = output.squeeze(0)
    return output


@register_decomposition(aten.native_dropout_backward)
def native_dropout_backward(grad_output: Tensor, mask: Tensor, scale: float):
    # According to the CUDA kernel implementation we should have this test;
    # but it seems to fail tests!
    # utils.check(mask.dtype == torch.bool, lambda: f"Mask should be Bool Scalar Type {mask.dtype}")
<<<<<<< HEAD
=======

    # Mimicking CUDA kernel's behavior for output stride: output follow input's memory format
    # This different from TensorIterator's behavior
>>>>>>> d60abe4b
    r = (grad_output * (mask.type_as(grad_output) * scale)).clone(
        memory_format=utils.suggest_memory_format(grad_output)
    )
    return r


@register_decomposition(aten.unfold_backward)
def unfold_backward(
    grad: Tensor, input_size: List[int], dimension: int, size: int, step: int
) -> Tensor:
    if len(input_size) == 0:
        return torch.squeeze_copy(grad, 0)
    dim = utils.canonicalize_dim(len(input_size), dimension)
    idx = torch.arange(input_size[dim], device=grad.device, dtype=torch.int32)
    idx = idx.unfold(0, size, step).flatten()
    grad = grad.movedim(-1, dim + 1).flatten(dim, dim + 1)
    # nb. At the moment this generates two kernels in triton
    # It could potentially be fused into one call to scatter_reduce,
    # in the case step <= size provided scatter_reduce generates 1 kernel
    grad_input = grad.new_zeros(input_size)
    return torch.index_add(grad_input, dim, idx, grad)


@register_decomposition(aten.logit_backward.default)
@pw_cast_for_opmath
def logit_backward(
    grad_output: Tensor, self: Tensor, eps: Optional[float] = None
) -> Tensor:
    if eps is not None:
        lo = eps
        hi = 1.0 - lo
        return torch.where(
            torch.logical_and(self >= lo, self <= hi),
            grad_output / (self * (1.0 - self)),
            0.0,
        )
    else:
        return torch.where(
            torch.logical_and(self >= 0.0, self <= 1.0),
            grad_output / (self * (1.0 - self)),
            self.new_full((), float("nan")),
        )


@register_decomposition(aten.native_dropout)
def native_dropout(input: Tensor, p: float, train: Optional[bool]):
    if train:
        bool_mask = torch.rand_like(input) > p
        res = bool_mask * input * float(1.0 / (1.0 - p))
        return (res, bool_mask)
    else:
        return (input, torch.ones_like(input, dtype=torch.bool))


@register_decomposition(aten._softmax)
@out_wrapper()
def _softmax(x: Tensor, dim: int, half_to_float: bool):
    # eager softmax returns a contiguous tensor. Ensure that decomp also returns
    # a contiguous tensor.
    x = x.contiguous()
    if half_to_float:
        assert x.dtype == torch.half
    computation_dtype, result_dtype = utils.elementwise_dtypes(
        x, type_promotion_kind=utils.ELEMENTWISE_TYPE_PROMOTION_KIND.DEFAULT
    )
    x = x.to(computation_dtype)
    x_max = torch.amax(x, dim, keepdim=True)
    unnormalized = torch.exp(x - x_max)
    result = unnormalized / torch.sum(unnormalized, dim, keepdim=True)
    if not half_to_float:
        result = result.to(result_dtype)
    return result


@register_decomposition(aten._log_softmax)
@out_wrapper()
def _log_softmax(x: Tensor, dim: int, half_to_float: bool):
    # eager log_softmax returns a contiguous tensor. Ensure that decomp also
    # returns a contiguous tensor.
    x = x.contiguous()
    if half_to_float:
        assert x.dtype == torch.half
    computation_dtype, result_dtype = utils.elementwise_dtypes(
        x, type_promotion_kind=utils.ELEMENTWISE_TYPE_PROMOTION_KIND.DEFAULT
    )
    x = x.to(computation_dtype)
    x_max = torch.amax(x, dim, keepdim=True)
    shifted = x - x_max
    shifted_logsumexp = torch.log(torch.sum(torch.exp(shifted), dim, keepdim=True))
    result = shifted - shifted_logsumexp
    if not half_to_float:
        result = result.to(result_dtype)
    return result


@register_decomposition(aten.rsub.Tensor)
def rsub_Tensor(self: Tensor, other: Tensor, alpha: float = 1) -> Tensor:
    return torch.sub(other, self, alpha=alpha)


@register_decomposition(aten.rsub.Scalar)
def rsub_Scalar(self: Tensor, other: float, alpha: float = 1) -> Tensor:
    return torch.sub(other, self, alpha=alpha)


@register_decomposition(aten.embedding)
def embedding(
    weight: Tensor,
    indices: Tensor,
    padding_idx: int = -1,
    scale_grad_by_freq: bool = False,
    sparse: bool = False,
) -> Tensor:
    assert weight.dim() == 2, "'weight' must be 2-D"
    # TODO: Assert not ported over yet
    #   auto indices_arg = TensorArg(indices, "indices", 1);
    #   checkScalarTypes("embedding", indices_arg, {kLong, kInt});

    if indices.dim() == 1:
        return weight.index_select(0, indices)

    size = list(indices.shape)
    for d in weight.shape[1:]:
        size.append(d)

    return weight.index_select(0, indices.reshape(-1)).view(size)


# TODO: Correct the type promotion semantics
@register_decomposition(aten.embedding_dense_backward)
def embedding_dense_backward(
    grad_output: Tensor,
    indices: Tensor,
    num_weights: int,
    padding_idx: int,
    scale_grad_by_freq: bool,
):
    numel = indices.numel()
    grad = grad_output.reshape(numel, grad_output.size(-1))
    grad_weight = grad_output.new_zeros((num_weights, grad_output.shape[-1]))
    indices_rank1 = indices.reshape(numel)
    if scale_grad_by_freq:
        counts = indices.new_zeros((num_weights,))
        ones = indices.new_ones((numel,))
        counts = counts.index_put([indices_rank1], ones, accumulate=True)
        grad_weights_scale = counts[indices_rank1]
        grad = grad / grad_weights_scale.unsqueeze(1)
    skip_padding = (indices_rank1 != padding_idx).unsqueeze(1)
    skip_padding = skip_padding.expand_as(grad)
    zero_grad = torch.full_like(grad, 0)
    return grad_weight.index_put(
        [indices_rank1], torch.where(skip_padding, grad, zero_grad), accumulate=True
    )


def prod(x: List[int]):
    r = 1
    for i in x:
        r *= i
    return r


@register_decomposition(aten.split_with_sizes)
def split_with_sizes(
    self: Tensor, split_sizes: List[int], dim: int = 0
) -> List[Tensor]:
    num_splits = len(split_sizes)
    splits = []
    start_idx = 0
    for i in range(num_splits):
        length = split_sizes[i]
        splits.append(self.narrow(dim, start_idx, length))
        start_idx += length
    return splits


@register_decomposition(aten.split.Tensor)
def split(self: Tensor, split_size: int, dim: int = 0) -> List[Tensor]:
    input_sizes = self.shape
    dim_size = input_sizes[dim]
    if split_size == 0:
        assert dim_size == 0
        return [self]
    chunks = (dim_size + split_size - 1) // split_size
    chunks = guard_int(chunks)
    split_sizes = [split_size for i in range(chunks)]
    split_sizes[-1] = split_size - (split_size * chunks - dim_size)
    return torch.split(self, split_sizes, dim)


# TODO: this doesn't appear to have enough precision in bfloat16
@register_decomposition(aten.addmm)
@out_wrapper()
@pw_cast_for_opmath
def addmm(self: Tensor, mat1: Tensor, mat2: Tensor, beta: int = 1, alpha: int = 1):
    if not self.is_floating_point() and not self.is_complex():
        beta = int(beta)
        alpha = int(alpha)
    out = alpha * torch.mm(mat1, mat2)
    if beta == 0:
        return out

    # The output of aten.addmm is contiguous, we need to match this behavior in the decomposition.
    # The original implementation 'beta * self + out' would return a strided tensor if `self` is strided.
    # We thus use `out`, the output of torch.mm, which is always contiguous, as the first argument for addition.
    # This is relying on TensorIterator's behavior that it takes higher precedence on the stride of first input.
    # Alternative, we can write `(beta * self + out).contiguous()`, but it introduces another copy in some cases.
    # This implementation is not ideal, and we should revisit this when we have a better solution.
    return out + beta * self


# This computes the mean and variance along the specifized normalization dims,
# then normalizes along those dims. Finally, it returns the mean and variance of
# the normalized dims. Note that it intentionally leaves outputs upcasted.
# Example:
# input: [2, 3, 4, 5], norm_dims: [1, 3]
# mean: [2, 1, 4, 1]
def normalize(input, norm_dims, eps):
    computation_dtype = utils.get_computation_dtype(input.dtype)
    input_acc = input.to(dtype=computation_dtype)
    biased_var = torch.var(input_acc, dim=norm_dims, unbiased=False, keepdim=True)
    mean = torch.mean(input_acc, dim=norm_dims, keepdim=True)
    rstd = torch.rsqrt(biased_var + eps)

    out = (input - mean) * rstd
    return out, mean, rstd


@register_decomposition(aten.native_group_norm_backward)
@pw_cast_for_opmath
def native_group_norm_backward(
    grad_output: Tensor,
    input: Tensor,
    mean: Tensor,
    rstd: Tensor,
    gamma: Optional[Tensor],
    N: int,
    C: int,
    HxW: int,
    group: int,
    output_mask: List[bool],
) -> Tuple[Optional[Tensor], Optional[Tensor], Optional[Tensor]]:
    utils.check_same_device(
        grad_output, input, mean, rstd, allow_cpu_scalar_tensors=False
    )
    utils.check_same_shape(input, grad_output, allow_cpu_scalar_tensors=False)
    utils.check_same_shape(mean, rstd, allow_cpu_scalar_tensors=False)
    utils.check(
        input.numel() == N * C * HxW,
        lambda: f"Expect input to have { N * C * HxW} elements",
    )
    utils.check(
        mean.shape == (N, group),
        lambda: f"Expect mean to have shape ({N}, {group}, but got {mean.shape}",
    )
    utils.check(
        gamma is None or gamma.numel() == C,
        lambda: f"Expect gamma to have {C} elements but got {gamma.numel() if gamma is not None else -1}",
    )

    cpg, _rem = divmod(C, group)
    utils.check(
        _rem == 0,
        lambda: f"Expect number of channels {C} to be evenly-divisible by number of groups {group}",
    )

    # Compute Internal gradients
    ds = torch.mul(grad_output, input).view(N, C, HxW).sum(dim=[2])
    db = grad_output.view(N, C, HxW).sum(dim=[2])

    d_input: Optional[Tensor] = None
    d_gamma: Optional[Tensor] = None
    d_bias: Optional[Tensor] = None
    if output_mask[0]:
        s = 1.0 / (HxW * cpg)
        if gamma is not None:
            ds_val = torch.mul(ds, gamma.unsqueeze(0)).reshape(N, group, cpg).sum(2)
            db_val = torch.mul(db, gamma.unsqueeze(0)).reshape(N, group, cpg).sum(2)
            c1 = torch.mul(
                rstd.unsqueeze(-1),
                gamma.reshape(1, group, cpg),
            )
        else:
            ds_val = ds.reshape(N, group, cpg).sum(2)
            db_val = db.reshape(N, group, cpg).sum(2)
            c1 = torch.mul(
                rstd.unsqueeze(-1),
                torch.ones((1, group, cpg), device=rstd.device),
            )
        c2 = (db_val * mean - ds_val) * rstd * rstd * rstd * s
        c3 = -c2 * mean - db_val * rstd * s

        c1 = c1.unsqueeze(-1)
        c2 = _unsqueeze_to_dim(c2, 4)
        c3 = _unsqueeze_to_dim(c3, 4)
        d_input = (
            torch.mul(grad_output.reshape(N, group, cpg, HxW), c1)
            + torch.mul(input.reshape(N, group, cpg, HxW), c2)
            + c3
        )
        d_input = d_input.reshape(input.shape).to(input.dtype)
    if output_mask[1]:
        d_gamma = (
            (
                (ds.view(N, group, cpg) - db.view(N, group, cpg) * mean.unsqueeze(-1))
                * rstd.unsqueeze(-1)
            )
            .sum(dim=[0])
            .reshape(C)
        )
    if output_mask[2]:
        d_bias = db.sum(dim=[0])

    return (d_input, d_gamma, d_bias)


def _maybe_cast(x: Optional[Tensor], dtype) -> Optional[Tensor]:
    if x is not None:
        return x.to(dtype)
    return x


# TODO: Take a closer look at the type promotion semantics
@register_decomposition(aten.native_layer_norm_backward)
def native_layer_norm_backward(
    grad_out: Tensor,
    input: Tensor,
    normalized_shape: List[int],
    mean: Tensor,
    rstd: Tensor,
    weight: Optional[Tensor],
    bias: Optional[Tensor],
    output_mask: List[bool],
) -> Tuple[Optional[Tensor], Optional[Tensor], Optional[Tensor]]:
    input_shape = input.shape
    input_ndim = input.dim()
    computation_dtype = utils.get_computation_dtype(input.dtype)
    grad_out_cast, input_cast, weight_cast, bias_cast = [
        x.to(computation_dtype).contiguous() if x is not None else x
        for x in (grad_out, input, weight, bias)
    ]
    assert grad_out_cast is not None

    axis = input_ndim - len(normalized_shape)
    inner_dims = input_shape[axis:]
    outer_dims = input_shape[:axis]
    inner_dim_indices: List[int] = []
    outer_dim_indices: List[int] = []
    for i in range(input_ndim):
        if i >= axis:
            inner_dim_indices.append(i)
        else:
            outer_dim_indices.append(i)

    N = prod(inner_dims)  # type: ignore[arg-type]
    M = prod(outer_dims)  # type: ignore[arg-type]
    if M <= 0 or N <= 0:
        return (
            input.new_zeros(input_shape) if output_mask[0] else None,
            input.new_zeros(input_shape[axis:]) if output_mask[1] else None,
            input.new_zeros(input_shape[axis:]) if output_mask[2] else None,
        )

    x_hat = (input_cast - mean) * rstd
    if weight_cast is not None:
        grad_x_hat = grad_out_cast * weight_cast
    else:
        grad_x_hat = grad_out_cast
    a = grad_x_hat * N
    b = torch.sum(grad_x_hat, inner_dim_indices, True)
    c1 = torch.mul(grad_x_hat, x_hat)
    c2 = torch.sum(c1, inner_dim_indices, True)
    c3 = torch.mul(x_hat, c2)

    inner = a - b - c3
    d_input: Optional[Tensor] = None
    d_weight: Optional[Tensor] = None
    d_bias: Optional[Tensor] = None
    if output_mask[0]:
        d_input = (rstd / N) * inner

    if output_mask[1] and weight_cast is not None:
        if len(outer_dim_indices) > 0:
            d_weight = torch.sum(grad_out_cast * x_hat, outer_dim_indices, False)
        else:
            d_weight = grad_out_cast * x_hat

    if output_mask[2] and bias_cast is not None:
        if len(outer_dim_indices) > 0:
            d_bias = torch.sum(grad_out_cast, outer_dim_indices, False)
        else:
            d_bias = grad_out_cast.clone()

    return (
        _maybe_cast(d_input, input.dtype),
        _maybe_cast(d_weight, input.dtype),
        _maybe_cast(d_bias, input.dtype),
    )


@register_decomposition(aten.native_batch_norm)
def native_batch_norm(
    input: Tensor,
    weight: Optional[Tensor],
    bias: Optional[Tensor],
    running_mean: Optional[Tensor],
    running_var: Optional[Tensor],
    training: bool,
    momentum: float,
    eps: float,
) -> Tuple[Tensor, Tensor, Tensor]:
    reduction_dims = [0] + list(range(2, input.dim()))
    computation_dtype = utils.get_computation_dtype(input.dtype)
    if training:
        output, mean, rstd = normalize(input, reduction_dims, eps)

        save_mean = _squeeze_multiple(mean, reduction_dims)
        save_rstd = _squeeze_multiple(rstd, reduction_dims)
        if running_mean is not None:
            running_mean.copy_(momentum * save_mean + (1 - momentum) * running_mean)
        if running_var is not None:
            n = input.numel() / input.shape[1]
            # This doesn't strictly match eager's numerics, which accumulates var sum and then directly applies the correction
            # But... that would require re-implementing var here, for negligible numerics gain on a tensor whose
            # numerics probably don't matter.
            unbiased_var = torch.var(input, reduction_dims, unbiased=False) * (
                n / (n - 1)
            )
            running_var.copy_(momentum * unbiased_var + (1 - momentum) * running_var)
    else:
        assert running_mean is not None and running_var is not None
        running_mean = running_mean.to(dtype=computation_dtype, copy=True)
        running_var = running_var.to(dtype=computation_dtype, copy=True)
        mean = running_mean
        invstd = 1 / (torch.sqrt(running_var + eps))
        # Very annoying inconsistency where CPU and CUDA give different shapes
        if input.device.type != "cpu":
            save_mean = running_mean
            save_rstd = invstd
        else:
            save_mean = input.new_zeros((0,))
            save_rstd = input.new_zeros((0,))
        mean = _unsqueeze_to_dim(mean, input.dim() - 1)
        invstd = _unsqueeze_to_dim(invstd, input.dim() - 1)
        output = (input - mean) * invstd

    if weight is None:
        weight = input.new_ones(())

    if bias is None:
        bias = input.new_zeros(())

    weight = _unsqueeze_to_dim(weight, input.dim() - 1)
    bias = _unsqueeze_to_dim(bias, input.dim() - 1)
    output = output * weight + bias
    if input.device.type == "cpu":
        save_mean = save_mean.to(dtype=input.dtype)
        save_rstd = save_rstd.to(dtype=input.dtype)
    return output.to(dtype=input.dtype), save_mean, save_rstd


@register_decomposition(aten._fused_dropout)
@pw_cast_for_opmath
def _fused_dropout_decomposition(input, p, generator=None):
    mask = (torch.rand_like(input) < p).to(dtype=torch.uint8)
    res = mask.type_as(input) * input * (1.0 / p)
    return (res, mask)


@register_decomposition(aten._to_copy)
def _to_copy(
    x: Tensor,
    *,
    dtype: Optional[torch.dtype] = None,
    layout=None,
    device: Optional[torch.device] = None,
    pin_memory: bool = False,
    non_blocking: bool = False,
    memory_format: Optional[torch.memory_format] = None,
):
    assert not layout or layout == torch.strided, "TODO"
    assert not pin_memory, "TODO"
    assert device is not None or dtype is not None or memory_format is not None
    dtype_converted = False
    if device is not None and device != x.get_device():
        # avoid conversions on cpu
        if dtype is not None and device.type == "cpu":
            x = torch._prims.convert_element_type(x, dtype)
            dtype_converted = True
        x = torch._prims.device_put(x, device)
    if dtype is not None and not dtype_converted:
        x = torch._prims.convert_element_type(x, dtype)
    if memory_format is not None:  # no ref/prim for memory format
        out = torch.empty_like(x, memory_format=memory_format)
        out.copy_(x)
        return out  # type: ignore[call-overload]
    return x


@pw_cast_for_int_to_real
def xlogy(self: Tensor, other: Tensor) -> Tensor:
    return aten.where(
        aten.isnan(self),
        self,
        aten.where(
            self == aten.new_zeros(self, ()),
            aten.new_zeros(self, ()),
            self * aten.log(other),
        ),
    )


@register_decomposition(aten.std.correction)
@reduction_complex_to_real
def std_decomposition(
    x: Tensor,
    dim: Optional[List[int]],
    correction: Optional[int] = None,
    keepdim: bool = False,
):
    return torch.sqrt(torch.var(x, dim, correction=correction, keepdim=keepdim))


# Questionable decompositions
# This is only valid if we're running the graph without autograd, such as if the backward pass has been traced.
# Note that this decomposition causes issues with in-place ops
@register_decomposition([aten.detach, aten.lift, aten.lift_fresh])
def nop_decomposition(x):
    return aten.alias(x)


@register_decomposition(aten.cudnn_batch_norm)
def cudnn_batch_norm(
    input: Tensor,
    weight: Tensor,
    bias: Optional[Tensor],
    running_mean: Optional[Tensor],
    running_var: Optional[Tensor],
    training: bool,
    exponential_average_factor: float,
    epsilon: float,
):
    a, b, c = aten.native_batch_norm(
        input,
        weight,
        bias,
        running_mean,
        running_var,
        training,
        exponential_average_factor,
        epsilon,
    )
    # Cudnn return running mean and variance when training is True
    if training:
        return (a, b, c, input.new_zeros((0,), dtype=torch.uint8))
    return (
        a,
        weight.new_zeros((0,)),
        weight.new_zeros((0,)),
        input.new_zeros((0,), dtype=torch.uint8),
    )


def _broadcast_batch_norm_backward(x, broadcast_mask):
    for axis, mask in enumerate(broadcast_mask):
        if mask == 1 and not (axis < x.ndim and x.shape[axis] == broadcast_mask[axis]):
            x = x.unsqueeze(axis)
    return x


@register_decomposition(aten.native_batch_norm_backward)
def native_batch_norm_backward(
    grad_out: Tensor,
    input: Tensor,
    weight: Optional[Tensor],
    running_mean: Optional[Tensor],
    running_var: Optional[Tensor],
    save_mean: Optional[Tensor],
    save_invstd: Optional[Tensor],
    train: bool,
    eps: float,
    output_mask: List[bool],
) -> Tuple[Tensor, Optional[Tensor], Optional[Tensor]]:
    input_dtype = input.dtype
    computation_dtype = utils.get_computation_dtype(input.dtype)
    (
        grad_out_cast,
        input_cast,
        weight_cast,
        running_mean_cast,
        running_var_cast,
        save_mean_cast,
        save_invstd_cast,
    ) = [
        x.to(computation_dtype) if x is not None else x
        for x in (
            grad_out,
            input,
            weight,
            running_mean,
            running_var,
            save_mean,
            save_invstd,
        )
    ]
    input_shape = input.shape
    input_rank = input.dim()
    assert input_rank >= 2, "rank of the input must be at least 2"

    axis = 1
    num_features = prod(list(input_shape)) / input_shape[axis]
    mean = save_mean_cast
    invstd = save_invstd_cast
    if train:
        assert save_mean_cast is not None and save_invstd_cast is not None
    else:
        assert running_mean_cast is not None and running_var_cast is not None
        mean = running_mean_cast
        invstd = torch.rsqrt(running_var_cast + eps)

    broadcast_mask: List[int] = [1] * input_rank
    broadcast_mask[axis] = input_shape[axis]

    reduction_axes: List[int] = []
    for i in range(input_rank):
        if i != axis:
            reduction_axes.append(i)

    mean = _broadcast_batch_norm_backward(mean, broadcast_mask)  # type: ignore[arg-type]
    norm = 1.0 / num_features
    grad_output_sum = torch.sum(grad_out_cast, reduction_axes)  # type: ignore[arg-type]
    dot_p = torch.sum(grad_out_cast * (input_cast - mean), reduction_axes)  # type: ignore[operator]

    grad_mean = _broadcast_batch_norm_backward(grad_output_sum * norm, broadcast_mask)
    proj_scale = _broadcast_batch_norm_backward(torch.mul(dot_p * norm, invstd * invstd), broadcast_mask)  # type: ignore[operator]

    if weight_cast is None:
        grad_scale = _broadcast_batch_norm_backward(invstd, broadcast_mask) * 1.0  # type: ignore[arg-type]
    else:
        grad_scale = _broadcast_batch_norm_backward(
            invstd * weight_cast, broadcast_mask
        )

    if train:
        proj = (input_cast - mean) * proj_scale  # type: ignore[operator]
        grad_input = ((grad_out_cast - proj) - grad_mean) * grad_scale
    else:
        grad_input = grad_out_cast * grad_scale

    if output_mask[1]:
        grad_weight = dot_p * invstd
    else:
        grad_weight = None  # "None" doesn't work with vjp, should use zeros for vjp

    if output_mask[2]:
        grad_bias = grad_output_sum
    else:
        grad_bias = None  # "None" doesn't work with vjp, should use zeros for vjp

    return (
        grad_input.to(input_dtype),
        _maybe_cast(grad_weight, input_dtype),
        _maybe_cast(grad_bias, input_dtype),
    )


@register_decomposition(aten.cudnn_batch_norm_backward)
def cudnn_batch_norm_backward(
    input: Tensor,
    grad_output: Tensor,
    weight: Tensor,
    running_mean: Optional[Tensor],
    running_var: Optional[Tensor],
    save_mean: Optional[Tensor],
    save_var: Optional[Tensor],
    epsilon: float,
    reserveSpace: Tensor,
):
    return aten.native_batch_norm_backward(
        grad_output,
        input,
        weight,
        running_mean,
        running_var,
        save_mean,
        save_var,
        True,
        epsilon,
        [True, True, True],
    )


@register_decomposition(aten._adaptive_avg_pool2d)
@pw_cast_for_opmath
def adaptive_avg_pool2d(input: Tensor, output_size: Tuple[int, int]):
    # Preconditions
    device = input.device
    shape = input.shape
    ndim = len(shape)
    utils.check(
        ndim in (3, 4),
        lambda: f"adaptive_avg_pool2d(): Expected 3D or 4D tensor, but got {ndim}",
    )
    for d in input.shape[-2:]:
        utils.check(
            d != 0,
            lambda: "adaptive_avg_pool2d(): Expected input to have non-zero size for "
            f"non-batch dimensions, but input has shape {tuple(shape)}.",
        )

    # Optimisation (we should also do this in the kernel implementation)
    if shape[-2] % output_size[-2] == 0 and shape[-1] % output_size[-1] == 0:
        stride = tuple(i // o for i, o in zip(shape[-2:], output_size))
        kernel = tuple(
            i - (o - 1) * s for i, o, s in zip(shape[-2:], output_size, stride)
        )
        return torch.nn.functional.avg_pool2d(input, kernel, stride)

    def start_index(a, b, c):
        return torch.div(a * c, b, rounding_mode="trunc")

    def end_index(a, b, c):
        return torch.div((a + 1) * c + b - 1, b, rounding_mode="trunc")

    def compute_idx(in_size, out_size):
        orange = torch.arange(out_size, device=device, dtype=torch.int64)
        i0 = start_index(orange, out_size, in_size)
        # Let length = end_index - start_index, i.e. the length of the pooling kernels
        # length.max() can be computed analytically as follows:
        maxlength = in_size // out_size + 1
        in_size_mod = in_size % out_size
        # adaptive = True iff there are kernels with different lengths
        adaptive = not (in_size_mod == 0 or out_size % in_size_mod == 0)
        if adaptive:
            maxlength += 1
        elif in_size_mod == 0:
            maxlength -= 1

        range_max = torch.arange(maxlength, device=device, dtype=torch.int64)
        idx = i0.unsqueeze(-1) + range_max
        if adaptive:
            # Need to clamp to avoid accesing out-of-bounds memory
            # TODO make minimum accept scalars
            maxval = torch.scalar_tensor(
                in_size - 1, dtype=idx.dtype, device=idx.device
            )
            idx = torch.minimum(idx, maxval)

            # Compute the lenghts
            i1 = end_index(orange, out_size, in_size)
            length = i1 - i0
        else:
            length = maxlength
        return idx, length, range_max, adaptive

    # length is not None if it's constant, otherwise we'll need to compute it
    idxh, length_h, range_max_h, adaptive_h = compute_idx(shape[-2], output_size[-2])
    idxw, length_w, range_max_w, adaptive_w = compute_idx(shape[-1], output_size[-1])

    vals = input[..., _unsqueeze_to_dim(idxh, 4), idxw]
    # Shortcut for the simpler case
    if not adaptive_h and not adaptive_w:
        return torch.mean(vals, dim=(-3, -1))

    def maybe_mask(vals, length, range_max, adaptive, dim):
        if isinstance(length, IntLike):
            return vals, length
        else:
            # zero-out the things we didn't really want to select
            assert dim < 0
            # hack
            mask = range_max >= length.unsqueeze(-1)
            if dim == -2:
                mask = _unsqueeze_to_dim(mask, 4)
            vals = torch.masked_fill(vals, mask, 0.0)
            # Compute the length of each window
            length = _unsqueeze_to_dim(length, -dim)
            return vals, length

    vals, length_h = maybe_mask(
        vals, length_h, range_max_h, adaptive=adaptive_h, dim=-2
    )
    vals, length_w = maybe_mask(
        vals, length_w, range_max_w, adaptive=adaptive_w, dim=-1
    )

    # We unroll the sum as we assume that the kernels are going to be small
    ret = None
    for i, j in product(range(vals.shape[-3]), range(vals.shape[-1])):
        if ret is None:
            ret = vals[..., i, :, j]
        else:
            ret = ret + vals[..., i, :, j]
    return ret / (length_h * length_w)


@register_decomposition(aten.index_add_)
def index_add_(
    x: TensorLike,
    dim: int,
    index: TensorLike,
    tensor: TensorLike,
    *,
    alpha: NumberType = 1,
):
    dim = utils.canonicalize_dims(x.ndim, dim)
    utils.check(
        index.ndim <= 1,
        lambda: f"Index should have dimension 1 or 0 (got {index.ndim})",
    )
    if alpha != 1:
        python_type = utils.dtype_to_type(x.dtype)
        utils.check(
            python_type == bool
            or utils.is_weakly_lesser_type(type(alpha), python_type),
            lambda: f"alpha argument of type {type(alpha)} cannot be safely cast to type {python_type}!",
        )
        tensor = tensor * alpha
    idx = (None,) * dim + (index,)
    torch.ops.aten.index_put_(x, idx, tensor, accumulate=True)
    return x


def _squeeze_multiple(self: Tensor, dims: List[int]) -> Tensor:
    ndim = self.dim()
    wrapped_dims = utils.canonicalize_dims(ndim, dims)
    assert isinstance(wrapped_dims, tuple)
    for idx in range(ndim - 1, -1, -1):
        if idx in wrapped_dims:
            self = self.squeeze(idx)
    return self


@register_decomposition(aten.logsumexp.default)
@pw_cast_for_int_to_real
def logsumexp(self: Tensor, dim: List[int], keepdim: bool = False) -> Tensor:
    if self.numel() == 0:
        return torch.sum(torch.exp(self), dim, keepdim).log()
    maxes = torch.amax(self, dim, keepdim=True)
    maxes_squeezed = maxes if keepdim else _squeeze_multiple(maxes, dim)
    maxes_squeezed = torch.masked_fill(
        maxes_squeezed, maxes_squeezed.abs() == float("inf"), 0
    )
    result = torch.sum(torch.exp(self - maxes), dim, keepdim)
    return result.log().add(maxes_squeezed)


# nb: Should use acc_t, not op_math
@register_decomposition(aten.log_sigmoid_forward)
@out_wrapper("output", "buffer")
@pw_cast_for_opmath
def log_sigmoid_forward(self: Tensor) -> Tuple[Tensor, Tensor]:
    min = torch.minimum(self.new_zeros(()), self)
    z = torch.exp(-torch.abs(self))
    if self.is_cuda:
        buffer = self.new_zeros((0,))
    else:
        buffer = z
    return min - torch.log1p(z), buffer


@register_decomposition(aten.norm)
@out_wrapper()
@reduction_complex_to_real
def norm(
    self: Tensor,
    p: Optional[float] = None,
    dim: List[int] = None,
    keepdim: bool = False,
    dtype: Optional[torch.dtype] = None,
):
    if p is None:
        p = 2.0
    return torch.linalg.vector_norm(self, p, dim, keepdim, dtype=dtype)

<<<<<<< HEAD
=======

>>>>>>> d60abe4b
# aten/src/ATen/native/UpSample.cpp compute_output_size
def upsample_compute_output_size(input_size, output_size, scale_factors):
    spatial_dimensions = len(input_size) - 2
    if output_size is not None:
<<<<<<< HEAD
        utils.check(scale_factors is None, lambda: "Must specify exactly one of output_size and scale_factors")
=======
        utils.check(
            scale_factors is None,
            lambda: "Must specify exactly one of output_size and scale_factors",
        )
>>>>>>> d60abe4b
        utils.check(len(output_size) == spatial_dimensions, lambda: "")
        return output_size
    if scale_factors is not None:
        # NB: this isn't necessary lol
<<<<<<< HEAD
        utils.check(output_size is None, lambda: "Must specify exactly one of output_size and scale_factors")
        utils.check(len(scale_factors) == spatial_dimensions, lambda: "")
        return [sym_int(input_size[i+2] * scale_factors[i]) for i in range(spatial_dimensions)]
    utils.check(False, lambda: "Must specify exactly one of output_size and scale_factors")
=======
        utils.check(
            output_size is None,
            lambda: "Must specify exactly one of output_size and scale_factors",
        )
        utils.check(len(scale_factors) == spatial_dimensions, lambda: "")
        return [
            # Returning output_size as float. We cannot convert it to int directly,
            # as latter computation of scale_factor is relying output size being float
            sym_float(input_size[i + 2] * scale_factors[i])
            for i in range(spatial_dimensions)
        ]
    utils.check(
        False, lambda: "Must specify exactly one of output_size and scale_factors"
    )

>>>>>>> d60abe4b

def get_scale_value(scales, idx):
    if scales is None:
        return None
    return scales[idx]

<<<<<<< HEAD
@torch.ops.aten.upsample_nearest2d.vec.py_impl(DispatchKey.CompositeImplicitAutograd)
def upsample_nearest2d_vec(input, output_size, scale_factors):
    osize = upsample_compute_output_size(input.size(), output_size, scale_factors)
    scale_h = get_scale_value(scale_factors, 0)
    scale_w = get_scale_value(scale_factors, 1)
    return torch.ops.aten.upsample_nearest2d.default(input, osize, scale_h, scale_w)

@torch.ops.aten.upsample_bilinear2d.vec.py_impl(DispatchKey.CompositeImplicitAutograd)
=======

@register_decomposition(torch.ops.aten.upsample_bilinear2d.vec)
@torch.ops.aten.upsample_bilinear2d.vec.py_impl(DispatchKey.CompositeImplicitAutograd)
@torch.ops.aten.upsample_bilinear2d.vec.py_impl(DispatchKey.Autograd)
>>>>>>> d60abe4b
def upsample_bilinear2d_vec(input, output_size, align_corners, scale_factors):
    osize = upsample_compute_output_size(input.size(), output_size, scale_factors)
    scale_h = get_scale_value(scale_factors, 0)
    scale_w = get_scale_value(scale_factors, 1)
<<<<<<< HEAD
    return torch.ops.aten.upsample_bilinear2d.default(input, osize, align_corners, scale_h, scale_w)

@register_decomposition(torch.ops.aten.upsample_bilinear2d.default)
@torch.ops.aten.upsample_bilinear2d.default.py_impl(DispatchKey.CompositeImplicitAutograd)
=======

    # NB: osize could be a list of float when scale_factors is float
    # so we cannot redispatch to aten.upsample_bilinear2d.default here
    return upsample_bilinear2d(input, osize, align_corners, scale_h, scale_w)


@register_decomposition(torch.ops.aten.upsample_bilinear2d.default)
>>>>>>> d60abe4b
@torch.ops.aten.upsample_bilinear2d.default.py_impl(DispatchKey.Autograd)
@pw_cast_for_opmath
def upsample_bilinear2d(
    input: Tensor,
<<<<<<< HEAD
    output_size: List[int],
=======
    output_size: List[Union[int, float]],
>>>>>>> d60abe4b
    align_corners: bool,
    scales_h: Optional[float] = None,
    scales_w: Optional[float] = None,
) -> Tensor:
    # get dimensions of original image
    n_batch, n_channels, in_h, in_w = input.shape

    out_h = sym_float(output_size[0])
    out_w = sym_float(output_size[1])

    # Calculate horizontal and vertical scaling factor
    # TODO: Figure out if scales_h/scales_w matters here
    if out_h > 1:
        if align_corners:
            h_scale_factor = (in_h - 1) / (sym_int(out_h) - 1)
        else:
            h_scale_factor = in_h / out_h
    else:
        h_scale_factor = 0.0

    if out_w > 1:
        if align_corners:
            w_scale_factor = (in_w - 1) / (sym_int(out_w) - 1)
        else:
            w_scale_factor = in_w / out_w
    else:
        w_scale_factor = 0.0

    i = torch.arange(sym_int(out_h), dtype=input.dtype, device=input.device)
    j = torch.arange(sym_int(out_w), dtype=input.dtype, device=input.device)

    if align_corners:
        x = h_scale_factor * i
        y = w_scale_factor * j
    else:
        x = (h_scale_factor * (i + 0.5) - 0.5).clamp(min=0.0)
        y = (w_scale_factor * (j + 0.5) - 0.5).clamp(min=0.0)

    x_floor = torch.floor(x).to(torch.int64)
    x_ceil = torch.ceil(x).clamp(max=in_h - 1).to(torch.int64)
    y_floor = torch.floor(y).to(torch.int64)
    y_ceil = torch.ceil(y).clamp(max=in_w - 1).to(torch.int64)

    x_view = x.unsqueeze(1)
    x_floor_view = x_floor.unsqueeze(1)
    x_ceil_view = x_ceil.unsqueeze(1)

    v1 = input[:, :, x_floor_view, y_floor]
    v2 = input[:, :, x_ceil_view, y_floor]
    v3 = input[:, :, x_floor_view, y_ceil]
    v4 = input[:, :, x_ceil_view, y_ceil]

    xscale2 = x_view - x_floor_view
    xscale1 = 1.0 - xscale2

    yscale2 = y - y_floor
    yscale1 = 1.0 - yscale2

    q1 = torch.mul(v1, xscale1) + torch.mul(v2, xscale2)
    q2 = torch.mul(v3, xscale1) + torch.mul(v4, xscale2)
    result = torch.mul(q1, yscale1) + torch.mul(q2, yscale2)

    # convert output to correct memory format, if necessary
    input_memory_format = utils.suggest_memory_format(input)
    result = result.contiguous(memory_format=input_memory_format)

    return result


# We should be applying decompositions after all transformations
@register_decomposition(aten.is_same_size.default)
def is_same_size(a: Tensor, b: Tensor) -> bool:
    return a.shape == b.shape


@register_decomposition([aten._reshape_alias, aten._unsafe_view])
def _reshape_alias(x, shape, *args):
    return aten.view(x, shape)


@register_decomposition(aten.nll_loss_forward)
def nll_loss_forward(
    self: Tensor,
    target: Tensor,
    weight: Optional[Tensor],
    reduction: int,
    ignore_index: int,
) -> Tuple[Tensor, Tensor]:
    assert self.dim() > 0 and self.dim() <= 2, "input tensor should be 1D or 2D"
    assert (
        target.dim() <= 1
    ), "0D or 1D target tensor expected, multi-target not supported"

    no_batch_dim = self.dim() == 1 and target.dim() == 0
    assert no_batch_dim or (
        self.shape[0] == target.shape[0]
    ), f"size mismatch (got input: {self.shape}, target: {target.shape})"

    n_classes = self.shape[-1]

    assert weight is None or (
        weight.dim() == 1 and weight.numel() == n_classes
    ), f"weight tensor should be defined either for all {n_classes} classes or no classes but got weight tensor of shape: {weight.shape}"  # noqa: B950

    # self can be [N, C] or [C]
    # target can be [N] or []

    n_dims = self.dim()
    channel_dim = 1
    if n_dims < 2:
        channel_dim = 0

    if weight is not None:
        w = weight.unsqueeze(0) if n_dims > 1 else weight
        self = self * w

    target_ = target.unsqueeze(channel_dim)
    # target can be [N, 1] or [1]

    result = -torch.gather(self, channel_dim, target_).squeeze(channel_dim)

    if ignore_index >= 0:
        result = torch.where(target != ignore_index, result, 0)

    if reduction == Reduction.NONE.value and n_dims > 1:
        total_weight = self.new_full((), 0.0)
        return result, total_weight

    if weight is not None:
        w = weight.unsqueeze(0).expand(self.shape) if n_dims > 1 else weight
        wsum = torch.gather(w, channel_dim, target_).squeeze(channel_dim)
        if ignore_index >= 0:
            wsum = torch.where(target != ignore_index, wsum, 0)
        total_weight = wsum.sum()
    elif ignore_index >= 0:
        total_weight = (target != ignore_index).sum().to(self)
    else:
        total_weight = self.new_full((), 1.0 * result.numel())

    if reduction == Reduction.SUM.value:
        result = result.sum()
    elif reduction == Reduction.MEAN.value:
        if weight is None:
            result = result.sum() / total_weight if ignore_index >= 0 else result.mean()
        else:
            result = result.sum() / total_weight

    return result, total_weight


# These are adapted from aten/src/ATen/native/UpSample.h, wich is based on
# https://en.wikipedia.org/wiki/Bicubic_interpolation#Bicubic_convolution_algorithm
def _upsample_cubic_convolution1(x: Tensor, A: float) -> Tensor:
    return ((A + 2) * x - (A + 3)) * x * x + 1


def _upsample_cubic_convolution2(x: Tensor, A: float) -> Tensor:
    return ((A * x - 5 * A) * x + 8 * A) * x - 4 * A


def _upsample_get_cubic_coefficients(t: Tensor) -> TensorSequenceType:
    A = -0.75
    return (
        _upsample_cubic_convolution2(t + 1.0, A),
        _upsample_cubic_convolution1(t, A),
        _upsample_cubic_convolution1(1.0 - t, A),
        _upsample_cubic_convolution2(2.0 - t, A),
    )


def _upsample_cubic_interp1d(coeffs: TensorSequenceType, ts: Tensor) -> Tensor:
    coeffs2 = _upsample_get_cubic_coefficients(ts)
    return _sum_tensors(c1 * c2 for (c1, c2) in zip(coeffs, coeffs2))


# Need this instead of just sum() to keep mypy happy
def _sum_tensors(ts: Iterable[Tensor]) -> Tensor:
    return reduce(torch.add, ts)


@register_decomposition(aten.grid_sampler_2d)
@pw_cast_for_opmath
def grid_sampler_2d(
    a: Tensor,
    grid: Tensor,
    interpolation_mode: int = 0,
    padding_mode: int = 0,
    align_corners: bool = False,
) -> Tensor:
    utils.check(
        interpolation_mode in (0, 1, 2),
        lambda: f"Invalid interpolation mode {interpolation_mode}",
    )
    utils.check(
        padding_mode in (0, 1, 2), lambda: f"Invalid padding mode {padding_mode}"
    )

    def unnormalize(coords: Tensor, size: int) -> Tensor:
        # Rescale coordinates from [-1, 1] to:
        #   [0, size - 1] if align_corners is True
        #   [-.5, size -.5] if align_corners is False
        mul = (size * 0.5 - 0.5) if align_corners else (size * 0.5)
        ofs = size * 0.5 - 0.5
        return coords * mul + ofs

    # Reflects coordinates until they fall between low and high (inclusive).
    # The bounds are passed as twice their value so that half-integer values
    # can be represented as ints.
    def reflect_coordinates(coords: Tensor, twice_low: int, twice_high: int) -> Tensor:
        if twice_low == twice_high:
            return torch.zeros_like(coords)
        coords_min = twice_low / 2
        coords_span = (twice_high - twice_low) / 2
        coords2 = (coords - coords_min).abs()
        extra = torch.fmod(coords2, coords_span)
        flips = (coords2 / coords_span).floor().to(dtype=torch.int8)
        return torch.where(
            flips & 1 == 0, extra + coords_min, coords_span + coords_min - extra
        )

    def compute_coordinates(coords: Tensor, size: int) -> Tensor:
        if padding_mode == 0:  # Zero
            return coords
        elif padding_mode == 1:  # Borders
            return torch.clamp(coords, 0, size - 1)
        else:  # padding_mode == 2, Reflection
            if align_corners:
                coords_reflected = reflect_coordinates(coords, 0, 2 * (size - 1))
            else:
                coords_reflected = reflect_coordinates(coords, -1, 2 * size - 1)
            return torch.clamp(coords_reflected, 0, size - 1)

    def compute_source_index(coords: Tensor, size: int) -> Tensor:
        coords_un = unnormalize(coords, size)
        return compute_coordinates(coords_un, size)

    N, C, iH, iW = a.shape
    _, oH, oW, _ = grid.shape

    def in_bounds_cond(xs: Tensor, ys: Tensor) -> Tensor:
        return torch.logical_and(
            0 <= xs, torch.logical_and(xs < iW, torch.logical_and(0 <= ys, ys < iH))
        )

    N_idx = torch.arange(N, device=a.device).view(N, 1, 1, 1)
    C_idx = torch.arange(C, device=a.device).view(1, C, 1, 1)

    def clip(xs: Tensor, ys: Tensor, ws: Tensor) -> TensorSequenceType:
        cond = in_bounds_cond(xs, ys)
        # To clip to inside valid coordinates, we map the coordinates
        # to (x, y) = (0, 0) and also set the weight to 0
        # We also change the shape of the tensor to the appropriate one for
        # broadcasting with N_idx, C_idx for the purposes of advanced indexing
        return tuple(
            torch.where(cond, t, 0).view(N, 1, oH, oW)
            for t in (xs.to(dtype=torch.int64), ys.to(dtype=torch.int64), ws)
        )

    def get_summand(ix: Tensor, iy: Tensor, w) -> Tensor:
        # Perform clipping, index into input tensor and multiply by weight
        idx_x, idx_y, w_ = clip(ix, iy, w)
        return a[N_idx, C_idx, idx_y, idx_x] * w_

    x = grid[..., 0]
    y = grid[..., 1]

    if interpolation_mode == 0:  # Bilinear
        ix = compute_source_index(x, iW)
        iy = compute_source_index(y, iH)

        ix_nw, iy_nw = ix.floor(), iy.floor()
        ix_ne, iy_ne = ix_nw + 1, iy_nw
        ix_sw, iy_sw = ix_nw, iy_nw + 1
        ix_se, iy_se = ix_ne, iy_sw

        w_nw = (ix_se - ix) * (iy_se - iy)
        w_ne = (ix - ix_sw) * (iy_sw - iy)
        w_sw = (ix_ne - ix) * (iy - iy_ne)
        w_se = (ix - ix_nw) * (iy - iy_nw)

        return _sum_tensors(
            get_summand(ix, iy, w)
            for (ix, iy, w) in (
                (ix_nw, iy_nw, w_nw),
                (ix_ne, iy_ne, w_ne),
                (ix_sw, iy_sw, w_sw),
                (ix_se, iy_se, w_se),
            )
        )
    elif interpolation_mode == 1:  # Nearest
        ix = compute_source_index(x, iW)
        iy = compute_source_index(y, iH)

        ix_nearest = ix.round()
        iy_nearest = iy.round()

        return get_summand(ix_nearest, iy_nearest, 1)
    else:  # interpolation_mode == 2, Bicubic
        ix = unnormalize(x, iW)
        iy = unnormalize(y, iH)

        ix_nw = ix.floor()
        iy_nw = iy.floor()

        tx = ix - ix_nw
        ty = iy - iy_nw

        def get_value_bounded(ix: Tensor, iy: Tensor) -> Tensor:
            x = compute_coordinates(ix, iW)
            y = compute_coordinates(iy, iH)
            return get_summand(x, y, 1)

        def get_coeff(ofs: int) -> Tensor:
            iy_ofs = iy_nw + (ofs - 1)
            cs = (
                get_value_bounded(ix_nw - 1, iy_ofs),
                get_value_bounded(ix_nw, iy_ofs),
                get_value_bounded(ix_nw + 1, iy_ofs),
                get_value_bounded(ix_nw + 2, iy_ofs),
            )
            return _upsample_cubic_interp1d(cs, tx.unsqueeze(1))

        coeffs = tuple((get_coeff(ofs) for ofs in range(4)))
        return _upsample_cubic_interp1d(coeffs, ty.unsqueeze(1))


@register_decomposition(aten.mv)
@out_wrapper()
@pw_cast_for_opmath
def mv(self, vec):
    utils.check(
        self.dim() == 2 and vec.dim() == 1,
        lambda: f"matrix @ vector expected, got {self.dim()}, {vec.dim()}",
    )
    utils.check(
        self.size(1) == vec.size(0),
        lambda: f"size mismatch, got {self.size(0)}x{self.size(1)},{vec.size(0)}",
    )
    return (self * vec).sum(dim=1)


@register_decomposition(aten.dot)
@out_wrapper()
@pw_cast_for_opmath
def dot(self, other):
    if self.is_complex():
        if self.is_conj():
            if other.is_conj():
                return torch.dot(self.conj(), other.conj()).conj()
            else:
                return torch.vdot(self.conj(), other)
        elif other.is_conj():
            return torch.vdot(other.conj(), self)

    utils.check(
        self.dim() == 1 and other.dim() == 1,
        lambda: f"1D tensors expected, but got {self.dim()}D and {other.dim()}D tensors",
    )
    utils.check(
        self.dtype == other.dtype,
        lambda: f"dot : expected both vectors to have same dtype, but found {self.dtype} and {other.dtype}",
    )

    def numel_error():
        return (
            f"inconsistent tensor size, expected tensor [{self.numel()}] and src [{other.numel()}] to have the"
            f"same number of elements, but got {self.numel()} and {other.numel()} elements respectively"
        )

    utils.check(self.numel() == other.numel(), numel_error)

    return (self * other).sum()


@register_decomposition(aten.binary_cross_entropy_with_logits)
def binary_cross_entropy_with_logits(
    self, target, weight=None, pos_weight=None, reduction=Reduction.MEAN.value
):
    max_val = (-self).clamp_min(0)
    if pos_weight is not None:
        log_weight = (pos_weight - 1) * target + 1
        loss = (1 - target) * self + log_weight * (
            ((-max_val).exp() + (-self - max_val).exp()).log() + max_val
        )
    else:
        loss = (
            (1 - target) * self
            + max_val
            + ((-max_val).exp() + (-self - max_val).exp()).log()
        )

    if weight is not None:
        loss = loss * weight

    return apply_loss_reduction(loss, reduction)


def should_fold(tensor1: torch.Tensor, dim_tensor2: int) -> bool:
    dim_tensor1 = tensor1.ndim
    if dim_tensor1 >= 3 and (dim_tensor2 == 1 or dim_tensor2 == 2):
        t1_sizes_ptr = tensor1.shape
        t1_strides = tensor1.stride()
        if (
            dim_tensor1 == 3
            and dim_tensor2 == 2
            and t1_strides[-1] != 1
            and t1_strides[0] == t1_sizes_ptr[1] * t1_sizes_ptr[2]
        ):
            # First dim is slowest moving, and then the following two dims are
            # transposed. This can happen for example by permute(0, 2, 1).
            # First 2 dims could be folded to use mm but would require permutation
            # with actual data movement, which can be instead handled by BMM with each
            # GEMM transposed.
            # This can be generalized to a tensor with dim X + Y + Z where X, Y, and Z
            # dims are contiguous, Y dims and Z dims are transposed, and X, Y, Z > 0.
            # For example, this can happen by permute(0, 1, 5, 2, 3, 4), where X = 2,
            # Y = 3, and Z = 1.
            return False
        else:
            return True
    else:
        return False


@torch.ops.aten.matmul.default.py_impl(DispatchKey.CompositeImplicitAutograd)
def matmul(tensor1, tensor2):
    dim_tensor1 = tensor1.dim()
    dim_tensor2 = tensor2.dim()
    assert dim_tensor1 != 0 and dim_tensor2 != 0
    if dim_tensor1 == 1 and dim_tensor2 == 1:
        return torch.dot(tensor1, tensor2)
    elif dim_tensor1 == 2 and dim_tensor2 == 1:
        return torch.mv(tensor1, tensor2)
    elif dim_tensor1 == 1 and dim_tensor2 == 2:
        return torch.squeeze(torch.mm(torch.unsqueeze(tensor1, 0), tensor2), 0)
    elif dim_tensor1 == 2 and dim_tensor2 == 2:
        # if tensor1.shape[1] != tensor2.shape[0]:
        #     breakpoint()
        return torch.mm(tensor1, tensor2)
    elif should_fold(tensor1, dim_tensor2) or should_fold(tensor2, dim_tensor1):
        # NB: Much of this was written with Copilot! (although still had to fix a bunch of issues)

        # dim_tensor1 >=3 && (dim_tensor2 == 1 || dim_tensor2 == 2) ||
        # dim_tensor2 >=3 && (dim_tensor1 == 1 || dim_tensor1 == 2)
        # and some condition on the strides is fulfilled

        # optimization: use mm instead of bmm by folding the batch of the larger tensor
        # into its leading matrix dimension
        transpose = dim_tensor2 > dim_tensor1
        t1 = tensor2.mT if transpose else tensor1
        t2 = (
            tensor2 if not transpose else (tensor1.t() if dim_tensor1 == 2 else tensor1)
        )
        # Invariant: t1.dim() >= 3 && (t2.dim() == 1 || t2.dim() == 2)
        #            and t1 and t2 are matmul-compatible

        # Why not t1.view(-1, sizes_1[-1])?
        # If the last dim is 0, then view(-1, 0) won't work because the -1 becomes ambiguous.
        # This can happen in e.g. [3, 5, 0] @ [0, 0].
        sizes_1 = t1.shape
        output_shape = list(sizes_1[:-1])
        folded_dim1 = reduce(operator.mul, output_shape)

        # Readjust output_shape if we are multiplying by a matrix
        t2_is_matrix = t2.dim() == 2
        if t2_is_matrix:
            output_shape.append(t2.shape[1])
        t1_folded = t1.reshape(folded_dim1, sizes_1[-1])
        if t2_is_matrix:
            # FIXME This path always does an unnecessary copy when transpose == True as the returned
            # result from BLAS is already C-transposed
            output = t1_folded.mm(t2).view(output_shape)
            return output.mT.contiguous() if transpose else output
        else:
            return t1_folded.mv(t2).view(output_shape)

    elif dim_tensor1 >= 1 and dim_tensor2 >= 1:
        # We are multiplying b1 x n x m1 by x2 x m2 x p (where b1 can be a list);
        # we track m1 vs m2 separately even though they must match for nicer error messages
        n = tensor1.size(-2) if dim_tensor1 > 1 else 1
        m1 = tensor1.size(-1)
        batch_tensor1 = tensor1.shape[:-2]
        m2 = tensor2.size(-2) if dim_tensor2 > 1 else tensor2.size(-1)
        p = tensor2.size(-1) if dim_tensor2 > 1 else 1
        batch_tensor2: List[int] = []
        # TODO: handling of slice
        for i in range(dim_tensor2 - 2):
            batch_tensor2.append(tensor2.size(i))

        # expand the batch portion (i.e. cut off matrix dimensions and expand rest)
        expand_batch_portion = list(
            torch.broadcast_shapes(batch_tensor1, batch_tensor2)
        )

        tensor1_expand_size = expand_batch_portion + [n, m1]
        tensor2_expand_size = expand_batch_portion + [m2, p]

        expand_batch_product = prod(expand_batch_portion)

        # HACK: We need reshape with symint support
        tensor1_expanded = tensor1.expand(tensor1_expand_size).reshape(
            expand_batch_product, n, m1
        )
        tensor2_expanded = tensor2.expand(tensor2_expand_size).reshape(
            expand_batch_product, m2, p
        )

        output_shape = expand_batch_portion
        if dim_tensor1 > 1:
            output_shape.append(n)

        if dim_tensor2 > 1:
            output_shape.append(p)

        return tensor1_expanded.bmm(tensor2_expanded).view(output_shape)
    else:
        utils.check(False, lambda: "both arguments to matmul need to be at least 1D")


@register_decomposition(aten.upsample_bicubic2d.default)
@pw_cast_for_opmath
def upsample_bicubic2d_default(
    a: Tensor,
    output_size: Tuple[int, int],
    align_corners: bool,
    scale_h: Optional[float] = None,
    scale_w: Optional[float] = None,
) -> Tensor:
    N, C, iH, iW = a.shape
    oH, oW = output_size

    def compute_scale(in_size, out_size, align_corners, scale=None):
        if align_corners:
            return (in_size - 1) / (out_size - 1) if out_size > 1 else 0
        else:
            return 1 / scale if scale is not None and scale > 0 else in_size / out_size

    def compute_source_index(scale, dst_index, align_corners):
        if align_corners:
            return scale * dst_index
        else:
            return scale * (dst_index + 0.5) - 0.5

    height_scale = compute_scale(iH, oH, align_corners, scale_h)
    width_scale = compute_scale(iW, oW, align_corners, scale_w)

    N_idx = torch.arange(N, device=a.device).view(N, 1, 1, 1)
    C_idx = torch.arange(C, device=a.device).view(1, C, 1, 1)
    out_y = torch.arange(oH, device=a.device).view((1, 1, oH, 1))
    out_x = torch.arange(oW, device=a.device).view((1, 1, 1, oW))

    real_x = compute_source_index(width_scale, out_x, align_corners)
    in_x = real_x.floor()
    t_x = real_x - in_x
    ix = in_x.to(dtype=torch.int64)

    real_y = compute_source_index(height_scale, out_y, align_corners)
    in_y = real_y.floor()
    t_y = real_y - in_y
    iy = in_y.to(dtype=torch.int64)

    iys_ofs = (iy - 1, iy, iy + 1, iy + 2)
    ixs_ofs = (ix - 1, ix, ix + 1, ix + 2)

    def load_bounded(ys, xs):
        y_idx = torch.clamp(ys, 0, iH - 1)
        x_idx = torch.clamp(xs, 0, iW - 1)
        return a[N_idx, C_idx, y_idx, x_idx]

    def get_x_interp(y):
        coeffs_x = tuple((load_bounded(y, x_ofs) for x_ofs in ixs_ofs))
        return _upsample_cubic_interp1d(coeffs_x, t_x)

    coeffs_y = tuple((get_x_interp(y_ofs) for y_ofs in iys_ofs))
    return _upsample_cubic_interp1d(coeffs_y, t_y)


@register_decomposition(aten.upsample_bicubic2d.vec)
@out_wrapper()
@pw_cast_for_opmath
def upsample_bicubic2d_vec(
    a: Tensor,
    output_size: Optional[Tuple[int, int]],
    align_corners: bool,
    scale_factors: Optional[Tuple[float, float]] = None,
) -> Tensor:
    utils.check(
        bool(output_size) + bool(scale_factors) == 1,
        lambda: "Must specify exactly one of output_size and scale_factors.",
    )
    if output_size is None:
        assert scale_factors is not None
        output_size = cast(
            Tuple[int, int],
            tuple(int(w * scale) for w, scale in zip(a.shape[2:], scale_factors)),
        )
    scale_h, scale_w = scale_factors if scale_factors else (None, None)
    return upsample_bicubic2d_default(a, output_size, align_corners, scale_h, scale_w)


def register_inplace(aten_op, outplace_op):
    @register_decomposition(aten_op)
    def inplace_op(*args, **kwargs):
        out = outplace_op(*args, **kwargs)
        return args[0].copy_(out)

    return inplace_op


register_inplace(aten.add_, aten.add)
register_inplace(aten.sub_, aten.sub)
register_inplace(aten.mul_, aten.mul)
register_inplace(aten.relu_, aten.relu)
register_inplace(aten.hardtanh_, aten.hardtanh)
register_inplace(aten.hardswish_, aten.hardswish)
register_inplace(aten.leaky_relu_, aten.leaky_relu)
register_inplace(aten.silu_, aten.silu)<|MERGE_RESOLUTION|>--- conflicted
+++ resolved
@@ -13,15 +13,7 @@
 from torch._decomp import register_decomposition
 from torch._prims_common import IntLike, NumberType, TensorLike, TensorSequenceType
 from torch._prims_common.wrappers import _maybe_resize_out, _safe_copy_out, out_wrapper
-<<<<<<< HEAD
-from torch.fx.experimental.symbolic_shapes import (
-    guard_int,
-    sym_float,
-    sym_int,
-)
-=======
 from torch.fx.experimental.symbolic_shapes import guard_int, sym_float, sym_int
->>>>>>> d60abe4b
 from torch.utils._pytree import tree_flatten, tree_map
 
 DispatchKey = torch._C.DispatchKey  # type: ignore[attr-defined]
@@ -705,14 +697,11 @@
     grad_input = new_grad_output - output * torch.sum(
         new_grad_output, dim=dim, keepdim=True
     )
-<<<<<<< HEAD
-=======
 
     # CPU kernel doesn't respect input_dtype, but following check doesn't work for meta tensor
     # if grad_output.device == torch.device("cpu"):
     #     return grad_input.contiguous()
 
->>>>>>> d60abe4b
     return _cast_grad_to_input_dtype(grad_output, grad_input, input_dtype).contiguous()
 
 
@@ -933,12 +922,9 @@
     # According to the CUDA kernel implementation we should have this test;
     # but it seems to fail tests!
     # utils.check(mask.dtype == torch.bool, lambda: f"Mask should be Bool Scalar Type {mask.dtype}")
-<<<<<<< HEAD
-=======
 
     # Mimicking CUDA kernel's behavior for output stride: output follow input's memory format
     # This different from TensorIterator's behavior
->>>>>>> d60abe4b
     r = (grad_output * (mask.type_as(grad_output) * scale)).clone(
         memory_format=utils.suggest_memory_format(grad_output)
     )
@@ -1814,32 +1800,19 @@
         p = 2.0
     return torch.linalg.vector_norm(self, p, dim, keepdim, dtype=dtype)
 
-<<<<<<< HEAD
-=======
-
->>>>>>> d60abe4b
+
 # aten/src/ATen/native/UpSample.cpp compute_output_size
 def upsample_compute_output_size(input_size, output_size, scale_factors):
     spatial_dimensions = len(input_size) - 2
     if output_size is not None:
-<<<<<<< HEAD
-        utils.check(scale_factors is None, lambda: "Must specify exactly one of output_size and scale_factors")
-=======
         utils.check(
             scale_factors is None,
             lambda: "Must specify exactly one of output_size and scale_factors",
         )
->>>>>>> d60abe4b
         utils.check(len(output_size) == spatial_dimensions, lambda: "")
         return output_size
     if scale_factors is not None:
         # NB: this isn't necessary lol
-<<<<<<< HEAD
-        utils.check(output_size is None, lambda: "Must specify exactly one of output_size and scale_factors")
-        utils.check(len(scale_factors) == spatial_dimensions, lambda: "")
-        return [sym_int(input_size[i+2] * scale_factors[i]) for i in range(spatial_dimensions)]
-    utils.check(False, lambda: "Must specify exactly one of output_size and scale_factors")
-=======
         utils.check(
             output_size is None,
             lambda: "Must specify exactly one of output_size and scale_factors",
@@ -1855,38 +1828,20 @@
         False, lambda: "Must specify exactly one of output_size and scale_factors"
     )
 
->>>>>>> d60abe4b
 
 def get_scale_value(scales, idx):
     if scales is None:
         return None
     return scales[idx]
 
-<<<<<<< HEAD
-@torch.ops.aten.upsample_nearest2d.vec.py_impl(DispatchKey.CompositeImplicitAutograd)
-def upsample_nearest2d_vec(input, output_size, scale_factors):
-    osize = upsample_compute_output_size(input.size(), output_size, scale_factors)
-    scale_h = get_scale_value(scale_factors, 0)
-    scale_w = get_scale_value(scale_factors, 1)
-    return torch.ops.aten.upsample_nearest2d.default(input, osize, scale_h, scale_w)
-
-@torch.ops.aten.upsample_bilinear2d.vec.py_impl(DispatchKey.CompositeImplicitAutograd)
-=======
 
 @register_decomposition(torch.ops.aten.upsample_bilinear2d.vec)
 @torch.ops.aten.upsample_bilinear2d.vec.py_impl(DispatchKey.CompositeImplicitAutograd)
 @torch.ops.aten.upsample_bilinear2d.vec.py_impl(DispatchKey.Autograd)
->>>>>>> d60abe4b
 def upsample_bilinear2d_vec(input, output_size, align_corners, scale_factors):
     osize = upsample_compute_output_size(input.size(), output_size, scale_factors)
     scale_h = get_scale_value(scale_factors, 0)
     scale_w = get_scale_value(scale_factors, 1)
-<<<<<<< HEAD
-    return torch.ops.aten.upsample_bilinear2d.default(input, osize, align_corners, scale_h, scale_w)
-
-@register_decomposition(torch.ops.aten.upsample_bilinear2d.default)
-@torch.ops.aten.upsample_bilinear2d.default.py_impl(DispatchKey.CompositeImplicitAutograd)
-=======
 
     # NB: osize could be a list of float when scale_factors is float
     # so we cannot redispatch to aten.upsample_bilinear2d.default here
@@ -1894,16 +1849,11 @@
 
 
 @register_decomposition(torch.ops.aten.upsample_bilinear2d.default)
->>>>>>> d60abe4b
 @torch.ops.aten.upsample_bilinear2d.default.py_impl(DispatchKey.Autograd)
 @pw_cast_for_opmath
 def upsample_bilinear2d(
     input: Tensor,
-<<<<<<< HEAD
-    output_size: List[int],
-=======
     output_size: List[Union[int, float]],
->>>>>>> d60abe4b
     align_corners: bool,
     scales_h: Optional[float] = None,
     scales_w: Optional[float] = None,
