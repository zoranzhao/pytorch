import copyreg
import enum
import functools
import warnings
from collections import OrderedDict
from copy import deepcopy
from numbers import Number
from typing import Any, Dict, Optional, Tuple, Union

import torch
import torch._C as _C
import torch.utils.hooks as hooks
from torch._namedtensor_internals import (
    check_serializing_named_tensor,
    is_ellipsis,
    resolve_ellipsis,
    single_ellipsis_index,
    unzip_namedshape,
    update_names,
)
from torch.overrides import (
    get_default_nowrap_functions,
    handle_torch_function,
    has_torch_function,
    has_torch_function_unary,
    has_torch_function_variadic,
)


def _handle_torch_function_and_wrap_type_error_to_not_implemented(f):
    # functools.wraps doesn't work well with methods in python 2
    method_assignments = ("__name__", "__doc__")
    assigned = functools.WRAPPER_ASSIGNMENTS

    @functools.wraps(f, assigned=assigned)
    def wrapped(*args, **kwargs):
        try:
            # See https://github.com/pytorch/pytorch/issues/75462
            if has_torch_function(args):
                return handle_torch_function(wrapped, args, *args, **kwargs)
            return f(*args, **kwargs)
        except TypeError:
            return NotImplemented

    return wrapped


# Should not be used, this is kept only for BC of loading old serialized Tensor subclasses
def _rebuild_from_type(func, type, args, dict):
    if type is Tensor:
        return func(*args)

    ret = func(*args).as_subclass(type)
    ret.__dict__ = dict
    return ret


def _rebuild_from_type_v2(func, new_type, args, state):
    if new_type is Tensor:
        return func(*args)

    ret = func(*args)
    if type(ret) is not new_type:
        ret = ret.as_subclass(new_type)
    # Tensor does define __setstate__ even though it doesn't define
    # __getstate__. So only use __setstate__ if it is NOT the one defined
    # on Tensor
    if (
        getattr(ret.__class__, "__setstate__", Tensor.__setstate__)
        is not Tensor.__setstate__
    ):
        ret.__setstate__(state)
    else:
        if isinstance(state, tuple):
            if not len(state) == 2:
                raise RuntimeError(f"Invalid serialized state: {state}")
            dict_state = state[0]
            slots_state = state[1]
        else:
            dict_state = state
            slots_state = None

        for k, v in dict_state.items():
            setattr(ret, k, v)

        if slots_state:
            for k, v in slots_state.items():
                setattr(ret, k, v)
    return ret


# NB: If you subclass Tensor, and want to share the subclassed class
# across processes, you must also update torch/multiprocessing/reductions.py
# to define a ForkingPickler serialization mode for the class.
#
# NB: If you add a new method to Tensor, you must update
# torch/__init__.py.in to add a type annotation for your method;
# otherwise, it will not show up in autocomplete.
class Tensor(torch._C._TensorBase):
    def __deepcopy__(self, memo):
        if has_torch_function_unary(self):
            return handle_torch_function(Tensor.__deepcopy__, (self,), self, memo)
        if not self.is_leaf:
            raise RuntimeError(
                "Only Tensors created explicitly by the user "
                "(graph leaves) support the deepcopy protocol at the moment"
            )
        if id(self) in memo:
            return memo[id(self)]
        with torch.no_grad():
            # TODO: skipping storage copy is wrong for meta, as meta
            # does accurate alias tracking; however, the code below
            # doesn't work because of
            # https://github.com/pytorch/pytorch/issues/47442
            # Update the test in test_serialization if you remove 'meta' from here

            if (
                self.is_sparse
                or self.device.type in ["lazy", "xla", "mps", "ort", "meta", "hpu"]
                or (type(self) is not Tensor and self.data_ptr() == 0)
            ):
                new_tensor = self.clone()
                if type(new_tensor) is not type(self):
                    raise RuntimeError(
                        "The default implementation of __deepcopy__() for wrapper subclasses "
                        "only works for subclass types that implement clone() and for which "
                        "cloning returns another instance of the same subclass. You should either "
                        "properly implement clone() for your subclass or override __deepcopy__() "
                        "if it is intended behavior for clone() to return an instance of a "
                        "different type."
                    )
            else:
                new_storage = self.storage().__deepcopy__(memo)
                if self.is_quantized:
                    # quantizer_params can be different type based on torch attribute
                    quantizer_params: Union[
                        Tuple[torch.qscheme, float, int],
                        Tuple[torch.qscheme, Tensor, Tensor, int],
                    ]
                    if self.qscheme() == torch.per_tensor_affine:
                        quantizer_params = (
                            self.qscheme(),
                            self.q_scale(),
                            self.q_zero_point(),
                        )
                    elif self.qscheme() in (
                        torch.per_channel_affine,
                        torch.per_channel_affine_float_qparams,
                    ):
                        quantizer_params = (
                            self.qscheme(),
                            self.q_per_channel_scales(),
                            self.q_per_channel_zero_points(),
                            self.q_per_channel_axis(),
                        )
                    else:
                        raise RuntimeError(
                            f"Unsupported qscheme {self.qscheme()} in deepcopy"
                        )
                    # TODO: Once we decide to break serialization FC, no longer
                    # need to wrap with _TypedStorage
                    new_tensor = torch._utils._rebuild_qtensor(
                        torch.storage._TypedStorage(
                            wrap_storage=new_storage._untyped(), dtype=self.dtype
                        ),
                        self.storage_offset(),
                        self.size(),
                        self.stride(),
                        quantizer_params,
                        self.requires_grad,
                        self._backward_hooks,
                    )
                    if type(new_tensor) is not type(self):
                        raise RuntimeError(
                            "The default implementation of __deepcopy__() for quantized tensors "
                            "expects the tensor returned by torch._utils._rebuild_qtensor() to "
                            "match the type of the instance being copied. If you encounter this, "
                            "please open an issue on PyTorch's GitHub."
                        )
                else:
                    new_tensor = self.new_empty([])
                    if type(new_tensor) is not type(self):
                        raise RuntimeError(
                            "The default implementation of __deepcopy__() for non-wrapper subclasses "
                            "only works for subclass types that implement new_empty() and for which "
                            "that function returns another instance of the same subclass. You should "
                            "either properly implement new_empty() for your subclass or override "
                            "__deepcopy__() if it is intended behavior for new_empty() to return "
                            "an instance of a different type."
                        )
                    new_tensor.set_(
                        new_storage, self.storage_offset(), self.size(), self.stride()
                    )
                    if self.is_conj():
                        new_tensor = new_tensor.conj_physical()
                    if self.is_neg():
                        new_tensor = new_tensor.neg()
            if self.requires_grad:
                new_tensor.requires_grad_()
            if self.grad is not None:
                new_tensor.grad = self.grad.__deepcopy__(memo)

            if not type(self) is Tensor:
                if type(new_tensor) is not type(self):
                    raise RuntimeError(
                        "Type of deepcopy result does not match the type of the source tensor. "
                        "If you encounter this, please open an issue on PyTorch's GitHub."
                    )

                # Plain Tensors don't have slots
                slots_to_save = copyreg._slotnames(self.__class__)  # type: ignore[attr-defined]
                for slot in slots_to_save:
                    if hasattr(self, slot):
                        setattr(new_tensor, slot, deepcopy(getattr(self, slot), memo))

            new_tensor.__dict__ = deepcopy(self.__dict__, memo)

            memo[id(self)] = new_tensor
            return new_tensor

    def __reduce_ex__(self, proto):
        if type(self) is Tensor:
            return self._reduce_ex_internal(proto)
        if has_torch_function_unary(self):
            return handle_torch_function(Tensor.__reduce_ex__, (self,), self, proto)
        func, args = self._reduce_ex_internal(proto)
        # Get the state of the python subclass
        # This loosely mimicks the function on the object class but since Tensor do not inherit
        # from it, we cannot call that function directly
        # https://github.com/python/cpython/blob/c83919bd635f4433f1c6ae8504996a9fe3c215e5/Objects/typeobject.c#L4891
        getstate_fn = getattr(self, "__getstate__", None)
        if getstate_fn:
            state = getstate_fn()
        else:
            slots_to_save = copyreg._slotnames(self.__class__)  # type: ignore[attr-defined]
            if slots_to_save:
                state = (
                    self.__dict__,
                    {
                        name: getattr(self, name)
                        for name in slots_to_save
                        if hasattr(self, name)
                    },
                )
            else:
                state = self.__dict__
        return (_rebuild_from_type_v2, (func, type(self), args, state))

    def storage(self):
        r"""
        storage() -> torch.Storage

        Returns the underlying storage.
        """
        if has_torch_function_unary(self):
            return handle_torch_function(Tensor.storage, (self,), self)

        return torch._TypedStorage(wrap_storage=self._storage(), dtype=self.dtype)

    def _reduce_ex_internal(self, proto):
        check_serializing_named_tensor(self)
        # See Note [Don't serialize hooks]
        torch.utils.hooks.warn_if_has_hooks(self)
        backward_hooks: Dict[Any, Any] = OrderedDict()
        # Note: Numpy array is chosen to be the rebuild component for XLA, ORT Tensors.
        # We considered a few options:
        # 1. CPU tensor can't be used here.
        #    Otherwise in torch.load CPU storage is reconstructed with randomly
        #    initialized data, moved onto backend device, and then storage is updated
        #    to the serialized content. This works perfectly for CPU/CUDA but not these backends;
        #    their tensors are disconnected with storage so they don't get the update.
        # 2. Python list is not a good fit due to performance reason.
        #    `tolist()` converts every single element in the tensor into python objects
        #    and serialize them one by one.
        if self.device.type in ["xla", "ort", "hpu"]:
            # Convert BFloat16 tesors to Float32 before conversion to numpy, as numpy doesn't
            # support BFloat16. The rebuild tensor from numpy takes in the original self.dtype,
            # this would reconstruct the BFloat16 tensor from numpy.
            numpy_tensor = (
                self.cpu().numpy()
                if self.dtype != torch.bfloat16
                else self.cpu().to(torch.float32).numpy()
            )
            return (
                torch._utils._rebuild_device_tensor_from_numpy,
                (numpy_tensor, self.dtype, str(self.device), self.requires_grad),
            )
        if self.device.type == "meta":
            # NB: This implementation BREAKS storage sharing.  Current
            # hypothesis is that no one cares for meta tensors.
            arg_meta = (
                self.dtype,
                tuple(self.size()),
                self.stride(),
                self.requires_grad,
            )
            return (torch._utils._rebuild_meta_tensor_no_storage, arg_meta)
        if self.is_quantized:
            # quantizer_params can be different type based on torch attribute
            quantizer_params: Union[
                Tuple[torch.qscheme, float, int], Tuple[Any, Tensor, Tensor, int]
            ]
            if self.qscheme() == torch.per_tensor_affine:
                quantizer_params = (
                    torch.per_tensor_affine,
                    self.q_scale(),
                    self.q_zero_point(),
                )
            elif self.qscheme() in (
                torch.per_channel_affine,
                torch.per_channel_affine_float_qparams,
            ):
                # convert scales and zero points to tuple to avoid recursive calls
                # when/if we get multi-axis quantized tensors in the future, the shape
                # is recoverable from the main tensor shape
                quantizer_params = (
                    torch.per_channel_affine,
                    self.q_per_channel_scales(),
                    self.q_per_channel_zero_points(),
                    self.q_per_channel_axis(),
                )
            else:
                raise RuntimeError(
                    f"Serialization is not supported for tensors of type {self.qscheme()}"
                )
            # TODO: Once we decide to break serialization FC, no longer
            # need to wrap with _TypedStorage
            args_qtensor = (
                torch.storage._TypedStorage(
                    wrap_storage=self.storage()._untyped(), dtype=self.dtype
                ),
                self.storage_offset(),
                tuple(self.size()),
                self.stride(),
                quantizer_params,
                self.requires_grad,
                backward_hooks,
            )
            return (torch._utils._rebuild_qtensor, args_qtensor)
        elif self.is_sparse:
            if self.layout == torch.sparse_coo:
                args_sparse = (
                    self.layout,
                    (self._indices(), self._values(), self.size()),
                )
            else:
                raise NotImplementedError(
                    "sparse tensor __reduce_ex__ for layout `%s`" % (self.layout)
                )
            return (torch._utils._rebuild_sparse_tensor, args_sparse)
        elif self.is_sparse_csr:
            if self.layout == torch.sparse_csr:
                args_sparse_csr = (
                    self.layout,
                    (
                        self.crow_indices(),
                        self.col_indices(),
                        self.values(),
                        self.size(),
                    ),
                )
            else:
                raise NotImplementedError(
                    "sparse csr tensor __reduce_ex__ for layout `%s`" % (self.layout)
                )
            return (torch._utils._rebuild_sparse_csr_tensor, args_sparse_csr)
        elif (
            self.data_ptr() == 0
            and type(self) is not torch.Tensor
            and type(self).__torch_dispatch__ is not torch.Tensor.__torch_dispatch__
        ):
            arg_wrapper_subclass = (
                type(self),
                self.dtype,
                tuple(self.size()),
                self.stride(),
                self.storage_offset(),
                self.layout,
                self.device,
                self.requires_grad,
            )
            return (torch._utils._rebuild_wrapper_subclass, arg_wrapper_subclass)
        else:
            # TODO: Once we decide to break serialization FC, no longer
            # need to wrap with _TypedStorage
            args = (
                torch.storage._TypedStorage(
                    wrap_storage=self.storage()._untyped(), dtype=self.dtype
                ),
                self.storage_offset(),
                tuple(self.size()),
                self.stride(),
                self.requires_grad,
                backward_hooks,
            )  # previously was self._backward_hooks
            return (torch._utils._rebuild_tensor_v2, args)

    def __setstate__(self, state):
        if has_torch_function_unary(self):
            return handle_torch_function(Tensor.__setstate__, (self,), self, state)
        # Warning: this method is NOT called when you torch.load() a tensor;
        # that is managed by _rebuild_tensor_v2
        if not self.is_leaf:
            raise RuntimeError("__setstate__ can be only called on leaf Tensors")
        if len(state) == 4:
            # legacy serialization of Tensor
            self.set_(*state)
            return
        elif len(state) == 5:
            # legacy serialization of Variable
            self.data = state[0]
            state = (state[3], state[4], state[2])
        # The setting of _backward_hooks is expected to be a no-op.
        # See Note [Don't serialize hooks]
        self.requires_grad, _, self._backward_hooks = state

    def __repr__(self, *, tensor_contents=None):
        if has_torch_function_unary(self):
            return handle_torch_function(
                Tensor.__repr__, (self,), self, tensor_contents=tensor_contents
            )
        # All strings are unicode in Python 3.
        return torch._tensor_str._str(self, tensor_contents=tensor_contents)

    def backward(
        self, gradient=None, retain_graph=None, create_graph=False, inputs=None
    ):
        r"""Computes the gradient of current tensor w.r.t. graph leaves.

        The graph is differentiated using the chain rule. If the tensor is
        non-scalar (i.e. its data has more than one element) and requires
        gradient, the function additionally requires specifying ``gradient``.
        It should be a tensor of matching type and location, that contains
        the gradient of the differentiated function w.r.t. ``self``.

        This function accumulates gradients in the leaves - you might need to zero
        ``.grad`` attributes or set them to ``None`` before calling it.
        See :ref:`Default gradient layouts<default-grad-layouts>`
        for details on the memory layout of accumulated gradients.

        .. note::

            If you run any forward ops, create ``gradient``, and/or call ``backward``
            in a user-specified CUDA stream context, see
            :ref:`Stream semantics of backward passes<bwd-cuda-stream-semantics>`.

        .. note::

            When ``inputs`` are provided and a given input is not a leaf,
            the current implementation will call its grad_fn (though it is not strictly needed to get this gradients).
            It is an implementation detail on which the user should not rely.
            See https://github.com/pytorch/pytorch/pull/60521#issuecomment-867061780 for more details.

        Args:
            gradient (Tensor or None): Gradient w.r.t. the
                tensor. If it is a tensor, it will be automatically converted
                to a Tensor that does not require grad unless ``create_graph`` is True.
                None values can be specified for scalar Tensors or ones that
                don't require grad. If a None value would be acceptable then
                this argument is optional.
            retain_graph (bool, optional): If ``False``, the graph used to compute
                the grads will be freed. Note that in nearly all cases setting
                this option to True is not needed and often can be worked around
                in a much more efficient way. Defaults to the value of
                ``create_graph``.
            create_graph (bool, optional): If ``True``, graph of the derivative will
                be constructed, allowing to compute higher order derivative
                products. Defaults to ``False``.
            inputs (sequence of Tensor): Inputs w.r.t. which the gradient will be
                accumulated into ``.grad``. All other Tensors will be ignored. If not
                provided, the gradient is accumulated into all the leaf Tensors that were
                used to compute the attr::tensors.
        """
        if has_torch_function_unary(self):
            return handle_torch_function(
                Tensor.backward,
                (self,),
                self,
                gradient=gradient,
                retain_graph=retain_graph,
                create_graph=create_graph,
                inputs=inputs,
            )
        torch.autograd.backward(
            self, gradient, retain_graph, create_graph, inputs=inputs
        )

    def register_hook(self, hook):
        r"""Registers a backward hook.

        The hook will be called every time a gradient with respect to the
        Tensor is computed. The hook should have the following signature::

            hook(grad) -> Tensor or None


        The hook should not modify its argument, but it can optionally return
        a new gradient which will be used in place of :attr:`grad`.

        This function returns a handle with a method ``handle.remove()``
        that removes the hook from the module.

        Example::

            >>> v = torch.tensor([0., 0., 0.], requires_grad=True)
            >>> h = v.register_hook(lambda grad: grad * 2)  # double the gradient
            >>> v.backward(torch.tensor([1., 2., 3.]))
            >>> v.grad

             2
             4
             6
            [torch.FloatTensor of size (3,)]

            >>> h.remove()  # removes the hook
        """
        if has_torch_function_unary(self):
            return handle_torch_function(Tensor.register_hook, (self,), self, hook)
        if not self.requires_grad:
            raise RuntimeError(
                "cannot register a hook on a tensor that " "doesn't require gradient"
            )
        if self._backward_hooks is None:
            self._backward_hooks = OrderedDict()
            if self.grad_fn is not None:
                self.grad_fn._register_hook_dict(self)
        handle = hooks.RemovableHandle(self._backward_hooks)
        self._backward_hooks[handle.id] = hook
        return handle

    def reinforce(self, reward):
        def trim(str):
            return "\n".join([line.strip() for line in str.split("\n")])

        raise RuntimeError(
            trim(
                r"""reinforce() was removed.
            Use torch.distributions instead.
            See https://pytorch.org/docs/master/distributions.html

            Instead of:

            probs = policy_network(state)
            action = probs.multinomial()
            next_state, reward = env.step(action)
            action.reinforce(reward)
            action.backward()

            Use:

            probs = policy_network(state)
            # NOTE: categorical is equivalent to what used to be called multinomial
            m = torch.distributions.Categorical(probs)
            action = m.sample()
            next_state, reward = env.step(action)
            loss = -m.log_prob(action) * reward
            loss.backward()
        """
            )
        )

    detach = _C._add_docstr(
        _C._TensorBase.detach,
        r"""
    Returns a new Tensor, detached from the current graph.

    The result will never require gradient.

    This method also affects forward mode AD gradients and the result will never
    have forward mode AD gradients.

    .. note::

      Returned Tensor shares the same storage with the original one.
      In-place modifications on either of them will be seen, and may trigger
      errors in correctness checks.
      IMPORTANT NOTE: Previously, in-place size / stride / storage changes
      (such as `resize_` / `resize_as_` / `set_` / `transpose_`) to the returned tensor
      also update the original tensor. Now, these in-place changes will not update the
      original tensor anymore, and will instead trigger an error.
      For sparse tensors:
      In-place indices / values changes (such as `zero_` / `copy_` / `add_`) to the
      returned tensor will not update the original tensor anymore, and will instead
      trigger an error.
    """,
    )

    detach_ = _C._add_docstr(
        _C._TensorBase.detach_,
        r"""
    Detaches the Tensor from the graph that created it, making it a leaf.
    Views cannot be detached in-place.

    This method also affects forward mode AD gradients and the result will never
    have forward mode AD gradients.
    """,
    )

    def is_shared(self):
        r"""Checks if tensor is in shared memory.

        This is always ``True`` for CUDA tensors.
        """
        if has_torch_function_unary(self):
            return handle_torch_function(Tensor.is_shared, (self,), self)
        return self.storage().is_shared()

    def share_memory_(self):
        r"""Moves the underlying storage to shared memory.

        This is a no-op if the underlying storage is already in shared memory
        and for CUDA tensors. Tensors in shared memory cannot be resized.
        """
        if has_torch_function_unary(self):
            return handle_torch_function(Tensor.share_memory_, (self,), self)
        self.storage().share_memory_()
        return self

    def __reversed__(self):
        r"""Reverses the tensor along dimension 0."""
        if has_torch_function_unary(self):
            return handle_torch_function(Tensor.__reversed__, (self,), self)
        if self.dim() == 0:
            return self
        else:
            return self.flip(0)

    def norm(self, p="fro", dim=None, keepdim=False, dtype=None):
        r"""See :func:`torch.norm`"""
        if has_torch_function_unary(self):
            return handle_torch_function(
                Tensor.norm, (self,), self, p=p, dim=dim, keepdim=keepdim, dtype=dtype
            )
        return torch.norm(self, p, dim, keepdim, dtype=dtype)

    def solve(self, other):
        from ._linalg_utils import solve

        return solve(self, other)

    def lu(self, pivot=True, get_infos=False):
        r"""See :func:`torch.lu`"""
        # If get_infos is True, then we don't need to check for errors and vice versa
        if has_torch_function_unary(self):
            return handle_torch_function(
                Tensor.lu, (self,), self, pivot=pivot, get_infos=get_infos
            )

        LU, pivots, infos = torch._lu_with_info(
            self, pivot=pivot, check_errors=(not get_infos)
        )
        if get_infos:
            return LU, pivots, infos
        else:
            return LU, pivots

    def stft(
        self,
        n_fft: int,
        hop_length: Optional[int] = None,
        win_length: Optional[int] = None,
        window: "Optional[Tensor]" = None,
        center: bool = True,
        pad_mode: str = "reflect",
        normalized: bool = False,
        onesided: Optional[bool] = None,
        return_complex: Optional[bool] = None,
    ):
        r"""See :func:`torch.stft`

        .. warning::
          This function changed signature at version 0.4.1. Calling with
          the previous signature may cause error or return incorrect result.
        """
        if has_torch_function_unary(self):
            return handle_torch_function(
                Tensor.stft,
                (self,),
                self,
                n_fft,
                hop_length=hop_length,
                win_length=win_length,
                window=window,
                center=center,
                pad_mode=pad_mode,
                normalized=normalized,
                onesided=onesided,
                return_complex=return_complex,
            )
        return torch.stft(
            self,
            n_fft,
            hop_length,
            win_length,
            window,
            center,
            pad_mode,
            normalized,
            onesided,
            return_complex=return_complex,
        )

    def istft(
        self,
        n_fft: int,
        hop_length: Optional[int] = None,
        win_length: Optional[int] = None,
        window: "Optional[Tensor]" = None,
        center: bool = True,
        normalized: bool = False,
        onesided: Optional[bool] = None,
        length: Optional[int] = None,
        return_complex: bool = False,
    ):
        r"""See :func:`torch.istft`"""
        if has_torch_function_unary(self):
            return handle_torch_function(
                Tensor.istft,
                (self,),
                self,
                n_fft,
                hop_length=hop_length,
                win_length=win_length,
                window=window,
                center=center,
                normalized=normalized,
                onesided=onesided,
                length=length,
                return_complex=return_complex,
            )
        return torch.istft(
            self,
            n_fft,
            hop_length,
            win_length,
            window,
            center,
            normalized,
            onesided,
            length,
            return_complex=return_complex,
        )

    def resize(self, *sizes):
        if has_torch_function_unary(self):
            return handle_torch_function(Tensor.resize, (self,), self, *sizes)
        warnings.warn("non-inplace resize is deprecated")
        from torch.autograd._functions import Resize

        return Resize.apply(self, sizes)

    def resize_as(self, tensor):
        if has_torch_function_variadic(self, tensor):
            return handle_torch_function(Tensor.resize_as, (self, tensor), self, tensor)
        warnings.warn("non-inplace resize_as is deprecated")
        from torch.autograd._functions import Resize

        return Resize.apply(self, tensor.size())

    def split(self, split_size, dim=0):
        r"""See :func:`torch.split`"""
        if has_torch_function_unary(self):
            return handle_torch_function(
                Tensor.split, (self,), self, split_size, dim=dim
            )
        if isinstance(split_size, int):
            return super(Tensor, self).split(split_size, dim)
        elif isinstance(split_size, Tensor):
            try:
                split_size = int(split_size)
                return super(Tensor, self).split(split_size, dim)
            except ValueError:
                return super(Tensor, self).split_with_sizes(split_size, dim)
        else:
            return super(Tensor, self).split_with_sizes(split_size, dim)

    def unique(self, sorted=True, return_inverse=False, return_counts=False, dim=None):
        r"""Returns the unique elements of the input tensor.

        See :func:`torch.unique`
        """
        if has_torch_function_unary(self):
            return handle_torch_function(
                Tensor.unique,
                (self,),
                self,
                sorted=sorted,
                return_inverse=return_inverse,
                return_counts=return_counts,
                dim=dim,
            )
        return torch.unique(
            self,
            sorted=sorted,
            return_inverse=return_inverse,
            return_counts=return_counts,
            dim=dim,
        )

    def unique_consecutive(self, return_inverse=False, return_counts=False, dim=None):
        r"""Eliminates all but the first element from every consecutive group of equivalent elements.

        See :func:`torch.unique_consecutive`
        """
        if has_torch_function_unary(self):
            return handle_torch_function(
                Tensor.unique_consecutive,
                (self,),
                self,
                return_inverse=return_inverse,
                return_counts=return_counts,
                dim=dim,
            )
        return torch.unique_consecutive(
            self, return_inverse=return_inverse, return_counts=return_counts, dim=dim
        )

    @_handle_torch_function_and_wrap_type_error_to_not_implemented
    def __rsub__(self, other):
        return _C._VariableFunctions.rsub(self, other)

    @_handle_torch_function_and_wrap_type_error_to_not_implemented
    def __rdiv__(self, other):
        return self.reciprocal() * other

    __rtruediv__ = __rdiv__
    __itruediv__ = _C._TensorBase.__idiv__

    __pow__ = _handle_torch_function_and_wrap_type_error_to_not_implemented(
        _C._TensorBase.pow
    )
    __ipow__ = _handle_torch_function_and_wrap_type_error_to_not_implemented(
        _C._TensorBase.pow_
    )

    @_handle_torch_function_and_wrap_type_error_to_not_implemented
    def __rmod__(self, other):
        return torch.remainder(other, self)

    def __format__(self, format_spec):
        if has_torch_function_unary(self):
            return handle_torch_function(Tensor.__format__, (self,), self, format_spec)
        if self.dim() == 0 and not self.is_meta and type(self) is Tensor:
            return self.item().__format__(format_spec)
        return object.__format__(self, format_spec)

    @_handle_torch_function_and_wrap_type_error_to_not_implemented
    def __rpow__(self, other):
        dtype = torch.result_type(other, self)
        return torch.tensor(other, dtype=dtype, device=self.device) ** self

    @_handle_torch_function_and_wrap_type_error_to_not_implemented
    def __floordiv__(self, other):
        return torch.floor_divide(self, other)

    @_handle_torch_function_and_wrap_type_error_to_not_implemented
    def __rfloordiv__(self, other):
        return torch.floor_divide(other, self)

    @_handle_torch_function_and_wrap_type_error_to_not_implemented
    def __rlshift__(self, other):
        return torch.bitwise_left_shift(other, self)

    @_handle_torch_function_and_wrap_type_error_to_not_implemented
    def __rrshift__(self, other):
        return torch.bitwise_right_shift(other, self)

    @_handle_torch_function_and_wrap_type_error_to_not_implemented
    def __rmatmul__(self, other):
        return torch.matmul(other, self)

    __pos__ = _C._TensorBase.positive
    __neg__ = _C._TensorBase.neg
    __abs__ = _C._TensorBase.abs

    def __len__(self):
        if has_torch_function_unary(self):
            return handle_torch_function(Tensor.__len__, (self,), self)
        if self.dim() == 0:
            raise TypeError("len() of a 0-d tensor")
        if torch._C._get_tracing_state():
            warnings.warn(
                "Using len to get tensor shape might cause the trace to be incorrect. "
                "Recommended usage would be tensor.shape[0]. "
                "Passing a tensor of different shape might lead to errors or silently give "
                "incorrect results.",
                category=torch.jit.TracerWarning,
                stacklevel=2,
            )
        return self.shape[0]

    def __iter__(self):
        # NB: we use 'imap' and not 'map' here, so that in Python 2 we get a
        # generator and don't eagerly perform all the indexes.  This could
        # save us work, and also helps keep trace ordering deterministic
        # (e.g., if you zip(*hiddens), the eager map will force all the
        # indexes of hiddens[0] before hiddens[1], while the generator
        # map will interleave them.)
        # NB: We have intentionally skipped __torch_function__ dispatch here.
        # See gh-54457
        if self.dim() == 0:
            raise TypeError("iteration over a 0-d tensor")
        if torch._C._get_tracing_state():
            warnings.warn(
                "Iterating over a tensor might cause the trace to be incorrect. "
                "Passing a tensor of different shape won't change the number of "
                "iterations executed (and might lead to errors or silently give "
                "incorrect results).",
                category=torch.jit.TracerWarning,
                stacklevel=2,
            )
        return iter(self.unbind(0))

    def __hash__(self):
        if has_torch_function_unary(self):
            return handle_torch_function(Tensor.__hash__, (self,), self)
        return id(self)

    def __dir__(self):
        if has_torch_function_unary(self):
            return handle_torch_function(Tensor.__dir__, (self,), self)
        tensor_methods = dir(self.__class__)
        tensor_methods.remove("volatile")  # deprecated
        attrs = list(self.__dict__.keys())
        keys = tensor_methods + attrs

        # property only available dense, cuda tensors
        if (not self.is_cuda) or self.is_sparse:
            keys.remove("__cuda_array_interface__")

        return sorted(keys)

    # Numpy array interface, to support `numpy.asarray(tensor) -> ndarray`
    __array_priority__ = 1000  # prefer Tensor ops over numpy ones

    def __array__(self, dtype=None):
        if has_torch_function_unary(self):
            return handle_torch_function(Tensor.__array__, (self,), self, dtype=dtype)
        if dtype is None:
            return self.numpy()
        else:
            return self.numpy().astype(dtype, copy=False)

    # Wrap Numpy array again in a suitable tensor when done, to support e.g.
    # `numpy.sin(tensor) -> tensor` or `numpy.greater(tensor, 0) -> ByteTensor`
    def __array_wrap__(self, array):
        if has_torch_function_unary(self):
            return handle_torch_function(
                Tensor.__array_wrap__, (self,), self, array=array
            )
        if array.dtype == bool:
            # Workaround, torch has no built-in bool tensor
            array = array.astype("uint8")
        return torch.from_numpy(array)

    def __contains__(self, element):
        r"""Check if `element` is present in tensor

        Args:
            element (Tensor or scalar): element to be checked
                for presence in current tensor"
        """
        if has_torch_function_unary(self):
            return handle_torch_function(Tensor.__contains__, (self,), self, element)
        if isinstance(element, (torch.Tensor, Number)):
            # type hint doesn't understand the __contains__ result array
            return (element == self).any().item()  # type: ignore[union-attr]

        raise RuntimeError(
            "Tensor.__contains__ only supports Tensor or scalar, but you passed in a %s."
            % type(element)
        )

    @property
    def __cuda_array_interface__(self):
        """Array view description for cuda tensors.

        See:
        https://numba.pydata.org/numba-doc/latest/cuda/cuda_array_interface.html
        """
        if has_torch_function_unary(self):
            # TODO mypy doesn't support @property, see: https://github.com/python/mypy/issues/6185
            return handle_torch_function(Tensor.__cuda_array_interface__.__get__, (self,), self)  # type: ignore[attr-defined]

        # raise AttributeError for unsupported tensors, so that
        # hasattr(cpu_tensor, "__cuda_array_interface__") is False.
        if not self.is_cuda:
            raise AttributeError(
                "Can't get __cuda_array_interface__ on non-CUDA tensor type: %s "
                "If CUDA data is required use tensor.cuda() to copy tensor to device memory."
                % self.type()
            )

        if self.is_sparse:
            raise AttributeError(
                "Can't get __cuda_array_interface__ on sparse type: %s "
                "Use Tensor.to_dense() to convert to a dense tensor first."
                % self.type()
            )

        # RuntimeError, matching tensor.__array__() behavior.
        if self.requires_grad:
            raise RuntimeError(
                "Can't get __cuda_array_interface__ on Variable that requires grad. "
                "If gradients aren't required, use var.detach() to get Variable that doesn't require grad."
            )

        # CUDA devices are little-endian and tensors are stored in native byte
        # order. 1-byte entries are endian-agnostic.
        typestr = {
            torch.complex64: "<c8",
            torch.complex128: "<c16",
            torch.float16: "<f2",
            torch.float32: "<f4",
            torch.float64: "<f8",
            torch.uint8: "|u1",
            torch.int8: "|i1",
            torch.int16: "<i2",
            torch.int32: "<i4",
            torch.int64: "<i8",
        }[self.dtype]

        itemsize = self.storage().element_size()

        shape = tuple(self.shape)
        if self.is_contiguous():
            # __cuda_array_interface__ v2 requires the strides to be omitted
            # (either not set or set to None) for C-contiguous arrays.
            strides = None
        else:
            strides = tuple(s * itemsize for s in self.stride())
        data_ptr = self.data_ptr() if self.numel() > 0 else 0
        data = (data_ptr, False)  # read-only is false

        return dict(typestr=typestr, shape=shape, strides=strides, data=data, version=2)

    def storage_type(self):
        r"""storage_type() -> type

        Returns the type of the underlying storage.

        """
        if has_torch_function_unary(self):
            return handle_torch_function(Tensor.storage_type, (self,), self)

        return self.storage()._get_legacy_storage_class()

    def refine_names(self, *names):
        r"""Refines the dimension names of :attr:`self` according to :attr:`names`.

        Refining is a special case of renaming that "lifts" unnamed dimensions.
        A ``None`` dim can be refined to have any name; a named dim can only be
        refined to have the same name.

        Because named tensors can coexist with unnamed tensors, refining names
        gives a nice way to write named-tensor-aware code that works with both
        named and unnamed tensors.

        :attr:`names` may contain up to one Ellipsis (``...``).
        The Ellipsis is expanded greedily; it is expanded in-place to fill
        :attr:`names` to the same length as ``self.dim()`` using names from the
        corresponding indices of ``self.names``.

        Python 2 does not support Ellipsis but one may use a string literal
        instead (``'...'``).

        Args:
            names (iterable of str): The desired names of the output tensor. May
                contain up to one Ellipsis.

        Examples::

            >>> imgs = torch.randn(32, 3, 128, 128)
            >>> named_imgs = imgs.refine_names('N', 'C', 'H', 'W')
            >>> named_imgs.names
            ('N', 'C', 'H', 'W')

            >>> tensor = torch.randn(2, 3, 5, 7, 11)
            >>> tensor = tensor.refine_names('A', ..., 'B', 'C')
            >>> tensor.names
            ('A', None, None, 'B', 'C')

        .. warning::
            The named tensor API is experimental and subject to change.

        """
        if has_torch_function_unary(self):
            return handle_torch_function(Tensor.refine_names, (self,), self, *names)
        names = resolve_ellipsis(names, self.names, "refine_names")
        return super(Tensor, self).refine_names(names)

    def align_to(self, *names):
        r"""Permutes the dimensions of the :attr:`self` tensor to match the order
        specified in :attr:`names`, adding size-one dims for any new names.

        All of the dims of :attr:`self` must be named in order to use this method.
        The resulting tensor is a view on the original tensor.

        All dimension names of :attr:`self` must be present in :attr:`names`.
        :attr:`names` may contain additional names that are not in ``self.names``;
        the output tensor has a size-one dimension for each of those new names.

        :attr:`names` may contain up to one Ellipsis (``...``).
        The Ellipsis is expanded to be equal to all dimension names of :attr:`self`
        that are not mentioned in :attr:`names`, in the order that they appear
        in :attr:`self`.

        Python 2 does not support Ellipsis but one may use a string literal
        instead (``'...'``).

        Args:
            names (iterable of str): The desired dimension ordering of the
                output tensor. May contain up to one Ellipsis that is expanded
                to all unmentioned dim names of :attr:`self`.

        Examples::

            >>> tensor = torch.randn(2, 2, 2, 2, 2, 2)
            >>> named_tensor = tensor.refine_names('A', 'B', 'C', 'D', 'E', 'F')

            # Move the F and E dims to the front while keeping the rest in order
            >>> named_tensor.align_to('F', 'E', ...)

        .. warning::
            The named tensor API is experimental and subject to change.

        """
        if has_torch_function_unary(self):
            return handle_torch_function(Tensor.align_to, (self,), self, *names)
        ellipsis_idx = single_ellipsis_index(names, "align_to")
        if ellipsis_idx is None:
            return super(Tensor, self).align_to(names)
        return super(Tensor, self).align_to(
            [name for name in names if not is_ellipsis(name)], ellipsis_idx
        )

    def unflatten(self, dim, sizes):
        r"""
        unflatten(dim, sizes) -> Tensor

        See :func:`torch.unflatten`.

        """
        if has_torch_function_unary(self):
            return handle_torch_function(Tensor.unflatten, (self,), self, dim, sizes)

        if not sizes:
            raise RuntimeError("unflatten: sizes must be non-empty")

<<<<<<< HEAD
        if isinstance(sizes, OrderedDict) or (isinstance(sizes, (tuple, list)) and isinstance(sizes[0], (tuple, list))):
=======
        names = None
        if isinstance(sizes, OrderedDict) or (
            isinstance(sizes, (tuple, list)) and isinstance(sizes[0], (tuple, list))
        ):
>>>>>>> 1bf21974
            names, sizes = unzip_namedshape(sizes)
            return super(Tensor, self).unflatten(dim, sizes, names)
        else:
            return super(Tensor, self).unflatten(dim, sizes)

    def rename_(self, *names, **rename_map):
        """In-place version of :meth:`~Tensor.rename`."""

        if has_torch_function_unary(self):
            return handle_torch_function(
                Tensor.rename_, (self,), self, *names, **rename_map
            )

        # Note [rename_ / rename API]
        # The Python API for these is different from the C++ API. In Python:
        # 1) tensor.rename(*names) takes a vararglist of names
        # 2) tensor.rename(**rename_map) takes a map of names to rename.
        # C++ is static, making it difficult to implement similar behavior.
        return update_names(self, names, rename_map, inplace=True)

    def rename(self, *names, **rename_map):
        """Renames dimension names of :attr:`self`.

        There are two main usages:

        ``self.rename(**rename_map)`` returns a view on tensor that has dims
        renamed as specified in the mapping :attr:`rename_map`.

        ``self.rename(*names)`` returns a view on tensor, renaming all
        dimensions positionally using :attr:`names`.
        Use ``self.rename(None)`` to drop names on a tensor.

        One cannot specify both positional args :attr:`names` and keyword args
        :attr:`rename_map`.

        Examples::

            >>> imgs = torch.rand(2, 3, 5, 7, names=('N', 'C', 'H', 'W'))
            >>> renamed_imgs = imgs.rename(N='batch', C='channels')
            >>> renamed_imgs.names
            ('batch', 'channels', 'H', 'W')

            >>> renamed_imgs = imgs.rename(None)
            >>> renamed_imgs.names
            (None,)

            >>> renamed_imgs = imgs.rename('batch', 'channel', 'height', 'width')
            >>> renamed_imgs.names
            ('batch', 'channel', 'height', 'width')

        .. warning::
            The named tensor API is experimental and subject to change.

        """
        if has_torch_function_unary(self):
            return handle_torch_function(
                Tensor.rename, (self,), self, *names, **rename_map
            )

        # See Note [rename_ / rename API]
        return update_names(self, names, rename_map, inplace=False)

    def to_sparse_coo(self):
        """Convert a tensor to :ref:`coordinate format <sparse-coo-docs>`.

        Examples::

             >>> dense = torch.randn(5, 5)
             >>> sparse = dense.to_sparse_coo()
             >>> sparse._nnz()
             25

        """
        return self.to_sparse()

    def _update_names(self, names, inplace):
        if has_torch_function_unary(self):
            return handle_torch_function(
                Tensor._update_names, (self,), self, names, inplace
            )

        # See Note [rename_ / rename API]
        if inplace:
            return super(Tensor, self).rename_(names)
        else:
            return super(Tensor, self).rename(names)

    @classmethod
    def __torch_function__(cls, func, types, args=(), kwargs=None):
        """
        This __torch_function__ implementation wraps subclasses such that
        methods called on subclasses return a subclass instance instead of
        a ``torch.Tensor`` instance.

        One corollary to this is that you need coverage for torch.Tensor
        methods if implementing __torch_function__ for subclasses.

        We recommend always calling ``super().__torch_function__`` as the base
        case when doing the above.

        While not mandatory, we recommend making `__torch_function__` a classmethod.
        """
        if kwargs is None:
            kwargs = {}

        if not all(issubclass(cls, t) for t in types):
            return NotImplemented

        with _C.DisableTorchFunction():
            ret = func(*args, **kwargs)
            if func in get_default_nowrap_functions():
                return ret
            else:
                return _convert(ret, cls)

    __torch_dispatch__ = _C._disabled_torch_dispatch_impl

    def __dlpack__(self, stream=None):
        """
        Creates a DLpack `capsule https://data-apis.org/array-api/latest/design_topics/data_interchange.html#data-interchange`_
        of the current tensor to be exported to other libraries.

        This function will be called from the `from_dlpack` method
        of the library that will consume the capsule. `from_dlpack` passes the current
        stream to this method as part of the specification.

        Args:
            stream (integer or None): An optional Python integer representing a
            pointer to a CUDA stream. The current stream is synchronized with
            this stream before the capsule is created, and since the capsule
            shares its storage with the tensor this make it safe to access from
            both streams.  If None or -1 is passed then no synchronization is performed.
        """
        if has_torch_function_unary(self):
            return handle_torch_function(Tensor.__dlpack__, (self,), self, stream)

        # DLPack capsules can't capture all of PyTorch's semantics,
        # so we prohibit exporting tensors that would lose their properties like
        # requires_grad and having the conjugate bit set.
        if self.requires_grad:
            raise RuntimeError(
                "Can't export tensors that require gradient, use tensor.detach()"
            )
        if self.is_conj():
            raise RuntimeError("Can't export tensors with the conjugate bit set")
        if self.layout != torch.strided:
            raise RuntimeError(
                "Can't export tensors with layout other than torch.strided"
            )

        if stream is not None and type(stream) is not int:
            # Stream pointers in CUDA/ROCm are uniquely numbered and can
            # be retrieved from their integer value.
            raise TypeError("stream must be ``int`` or ``none``")
        elif stream is not None and stream != -1:
            if self.device.type == "cuda":
                stream = torch.cuda.ExternalStream(stream)
                # Only synchronize on different streams
                if stream != torch.cuda.current_stream:
                    event = torch.cuda.Event()
                    event.record(torch.cuda.current_stream())
                    stream.wait_event(event)
        return torch.to_dlpack(self)

    def __dlpack_device__(self) -> Tuple[enum.IntEnum, int]:
        # Avoid circular import
        from torch.utils.dlpack import DLDeviceType

        if has_torch_function_unary(self):
            return handle_torch_function(Tensor.__dlpack_device__, (self,), self)
        idx = self.device.index if self.device.index is not None else 0
        if self.device.type == "cuda" and torch.version.hip is not None:
            device_type = DLDeviceType.kDLROCM
        elif self.device.type == "cpu" and self.is_pinned():
            device_type = DLDeviceType.kDLCPUPinned
        elif self.device.type == "cuda":
            device_type = DLDeviceType.kDLGPU
        elif self.device.type == "cpu":
            device_type = DLDeviceType.kDLCPU
        else:
            raise ValueError(
                "Unknown device type {} for Dlpack".format(self.device.type)
            )
        return (device_type, idx)

    __module__ = "torch"


def _convert(ret, cls):
    if cls is Tensor:
        return ret

    if isinstance(ret, Tensor) and not isinstance(ret, cls):
        ret = ret.as_subclass(cls)

    if isinstance(ret, (tuple, list)):
        # Also handles things like namedtuples
        ret = type(ret)(_convert(r, cls) for r in ret)

    return ret<|MERGE_RESOLUTION|>--- conflicted
+++ resolved
@@ -1147,14 +1147,10 @@
         if not sizes:
             raise RuntimeError("unflatten: sizes must be non-empty")
 
-<<<<<<< HEAD
-        if isinstance(sizes, OrderedDict) or (isinstance(sizes, (tuple, list)) and isinstance(sizes[0], (tuple, list))):
-=======
         names = None
         if isinstance(sizes, OrderedDict) or (
             isinstance(sizes, (tuple, list)) and isinstance(sizes[0], (tuple, list))
         ):
->>>>>>> 1bf21974
             names, sizes = unzip_namedshape(sizes)
             return super(Tensor, self).unflatten(dim, sizes, names)
         else:
