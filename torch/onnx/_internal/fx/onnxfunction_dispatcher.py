--- conflicted
+++ resolved
@@ -29,8 +29,6 @@
 if TYPE_CHECKING:
     import onnxscript  # type: ignore[import]
 
-<<<<<<< HEAD
-=======
     from torch.onnx import OnnxRegistry
 
 # For beartype
@@ -38,7 +36,6 @@
     graph_building as onnxscript_graph_building,
 )
 
->>>>>>> 1cc00262
 
 @_beartype.beartype
 def _find_opschema_matched_symbolic_function_disagnostic_message_formatter(
@@ -603,7 +600,9 @@
     def _match_onnx_attribute_type(
         self,
         attribute_name: str,
-        attribute: fx_type_utils.Argument,
+        attribute: Union[
+            fx_type_utils.Argument, onnxscript_graph_building.TorchScriptTensor
+        ],
         is_sequence: bool = False,
     ) -> bool:
         if isinstance(attribute, (int, float, bool, str)):
