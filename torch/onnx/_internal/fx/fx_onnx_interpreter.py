--- conflicted
+++ resolved
@@ -224,11 +224,10 @@
         # aten::sym_size output is a int, not a tensor, which stands
         # for the size of one dim. We treat it as 0-D tensor.
         # TODO(titaiwang): set shape?
-<<<<<<< HEAD
-        if isinstance(expected_value, torch.SymInt):
-            onnxscript_value.dtype = torch.int64
-        elif isinstance(expected_value, torch.SymFloat):
-            onnxscript_value.dtype = torch.float32
+        if isinstance(expected_value, (torch.SymInt, torch.SymFloat, torch.SymBool)):
+            onnxscript_value.dtype = fx_type_utils.from_sym_value_to_torch_dtype(
+                expected_value
+            )
         elif fx_type_utils.is_torch_complex_dtype(expected_value.dtype):
             # Like torch.view_as_real, we flatten complex tensors to real tensors with
             # additional last dimension of 2
@@ -245,12 +244,6 @@
             )
             # Dispatcher needs to know the value is complex
             onnxscript_value.is_complex = True
-=======
-        if isinstance(expected_value, (torch.SymInt, torch.SymFloat, torch.SymBool)):
-            onnxscript_value.dtype = fx_type_utils.from_sym_value_to_torch_dtype(
-                expected_value
-            )
->>>>>>> 969ca030
         else:
             # We set node output sizes to be dynamic to continue the model conversion,
             # and inputs are also set to be dynamic in add_input().
