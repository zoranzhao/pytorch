--- conflicted
+++ resolved
@@ -25,17 +25,11 @@
         ...
 
 
-<<<<<<< HEAD
 def is_torch_complex_dtype(tensor_or_dtype: TensorLike | torch.dtype) -> bool:
-    # NOTE: torch.Tensor can use torch.is_complex() to check if it's a complex tensor
+    # NOTE: This is needed as TorchScriptTensor is nor supported by torch.is_complex()
     if isinstance(tensor_or_dtype, torch.dtype):
         return tensor_or_dtype in _COMPLEX_TO_FLOAT
     return tensor_or_dtype.dtype in _COMPLEX_TO_FLOAT
-=======
-def is_torch_complex_dtype(tensor: TensorLike) -> bool:
-    # NOTE: This is needed as TorchScriptTensor is nor supported by torch.is_complex()
-    return tensor.dtype in _COMPLEX_TO_FLOAT
->>>>>>> 4c755059
 
 
 def from_complex_to_float(dtype: torch.dtype) -> torch.dtype:
