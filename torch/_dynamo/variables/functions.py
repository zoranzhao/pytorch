--- conflicted
+++ resolved
@@ -477,15 +477,11 @@
         closure_cells = init_cellvars(parent, result, code)
 
         for idx, name in enumerate(code.co_freevars):
-<<<<<<< HEAD
-            if not getattr(self.closure.items[idx], name, name) == name:
+            cell = self.closure.items[idx]
+            if not getattr(cell, name, name) == name:
                 unimplemented(
-                    f"{getattr(self.closure.items[idx], name, name)} MISMATCH {name}"
+                    f"{getattr(cell, name, name)} MISMATCH {name}"
                 )
-=======
-            cell = self.closure.items[idx]
-            assert getattr(cell, name, name) == name
->>>>>>> 0674c927
             assert name not in result
             if isinstance(cell, InlinedClosureVariable):
                 # InlinedClosureVariable's are created from LOAD_CLOSURE's from
