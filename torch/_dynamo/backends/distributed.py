import logging
import traceback
from dataclasses import dataclass, field
from typing import Any, List, Optional

import torch
from torch import fx
from torch._dynamo.output_graph import GraphCompileReason
from torch._dynamo.utils import deepcopy_to_fake_tensor, detect_fake_mode
from torch.fx.node import Node

log = logging.getLogger(__name__)
ddp_graph_log = torch._logging.getArtifactLogger(__name__, "ddp_graphs")


def args_str(args):
    # a debug helper
    if torch.is_tensor(args):
        return f"T[{args.shape}]"
    elif isinstance(args, tuple):
        return f"tuple({', '.join([args_str(x) for x in args])})"
    elif isinstance(args, list):
        return f"list({', '.join([args_str(x) for x in args])})"
    else:
        return str(args)


@dataclass
class Bucket:
    size: int = 0
    params: List[str] = field(default_factory=list)
    nodes: List[fx.Node] = field(default_factory=list)

    # param_ids is just used for unit testing
    param_ids: List = field(default_factory=list)


def pretty_print_buckets(buckets: List[Bucket], bucket_bytes_cap: int):
    headers = ("Index", "Size (b)", "Param Names")
    rows = []
    for idx, bucket in enumerate(reversed(buckets)):
        if len(bucket.params) > 0:
            rows.append((idx, bucket.size, bucket.params[0]))
            for param in bucket.params[1:]:
                rows.append((None, None, param))
<<<<<<< HEAD
    try:
        from tabulate import tabulate

        # TODO: Do you really want to log.info this?  It would get
        # suppressed if log level is too low
        log.info(
            "\nDDPOptimizer bucket assignments\n%s",
            tabulate(rows, headers=headers, tablefmt="simple_grid"),
        )
    except ImportError:
        log.info(
            "Please `pip install tabulate` in order to pretty-print ddp bucket sizes"
        )
=======
        if bucket.opcount_increased_to_capture_external_output > 0:
            extended_buckets.append(
                (
                    idx,
                    bucket.opcount_increased_to_capture_external_output,
                    bucket.size - bucket.paramsize_before_opcount_increase,
                )
            )

    if len(rows):
        log.info(
            "\nDDPOptimizer used bucket cap %s and created %d buckets. Enable debug logs for detailed bucket info.",
            bucket_bytes_cap,
            len(buckets),
        )

        if len(extended_buckets):
            log.warning(
                "Some buckets were extended beyond their requested parameter capacities"
                " in order to ensure each subgraph has an output node, required for fx graph partitioning."
                " This can be the case when a subgraph would have only contained nodes performing inplace mutation,"
                " and returning no logical outputs. This should not be a problem, unless it results in too few graph"
                " partitions for optimal DDP performance."
            )

        try:
            from tabulate import tabulate

            log.debug(
                "\nDDPOptimizer produced the following bucket assignments:\n%s",
                tabulate(rows, headers=headers, tablefmt="simple_grid"),
            )

            if len(extended_buckets):
                log.warning(
                    "DDPOptimizer extended these buckets to ensure per-subgraph output nodes:\n%s",
                    tabulate(
                        extended_buckets,
                        headers=("Index", "Extra Ops", "Extra Param Size (b)"),
                        tablefmt="simple_grid",
                    ),
                )
        except ImportError:
            log.debug(
                "Please `pip install tabulate` in order to display ddp bucket sizes and diagnostic information."
            )
    else:
        log.debug("DDPOptimizer captured no parameters and did not split this graph.")
>>>>>>> 8c54cd43


class DDPOptimizer:
    """Note [DDPOptimizer]
    DDPOptimizer applies when dynamo compiles models wrapped in DistributedDataParallel (DDP),
    breaking the dynamo graph into chunks to compile separately, with the breaks aligning to
    the boundaries of gradient-allreduce buckets chosen by DDP.

    Background/Motivation
     - DDP uses allreduce collectives to synchronize partial gradients computed on different workers
     - DDP groups gradient allreduces into 'buckets' to optimize communication efficiency of all-reduce
     - Parameters grouped into buckets are assumed to be adjacent in time, so they become ready
       at around the same time during backward and thus can share the same allreduce efficiently
     - Allreduces must overlap with backward compute for optimal training performance
     - DDP schedules allreduces using 'hooks' fired from the c++ autograd engine in pytorch, which
       operates when individual grads become 'ready'
     - Dynamo+AOTAutograd produces a single fused graph that runs 'atomically' from the perspective of the
       autograd engine, such that all gradients become 'ready' at the same time.  Hooks fire after the whole
       fused backward function executes, preventing any overlap of compute and communication

    Algorithm
     - DDPOptimizer starts off with an FX graph traced by dynamo which represents forward.  It can traverse
       this graph in reverse order to determine the true order that gradients will become ready during backward.
     - Parameter sizes are counted in reverse order, up to a bucket size limit, at which point a new bucket is started
       and a graph break introduced
     - Each of the subgraphs is compiled by the compiler provided to dynamo by the user, and then fused back together
       into an outer module that is returned to the user

    Notes
     - It would be better to enforce (by adding an API to DDP) that the bucket splits chosen here are used by DDP,
       and that DDP does not need to detect or optimize bucket order by observing execution at runtime, as it does
       in eager.
     - If Dynamo can't capture a whole graph for the portion of the model wrapped by DDP, this algorithm will currently
       produce splits that do not necessarily align with the buckets used by DDP.  This should result in performance
       degradation approaching the baseline case where graph-splits are not used, but not worse.
     - If the backend compiler fails to compile a single subgraph, it will execute eagerly despite the rest of the
       subgraphs being compiled
     - DDP has a 'parameters_and_buffers_to_ignore' field, which DDPOptimizer attempts to honor by reading markers
       left by DDP on individual parameters.  In cases where other transformations, such as reparameterization, are
       also used, the ignore markers could be lost.  If DDPOptimizer fails to ignore a parameter ignored by DDP,
       it is not catastrophic but could impact performance by choosing sub-optimal bucket splits.
     - DDPOptimizer always ignores all buffers, regardless of their ignore flag, since buffers do not require gradients,
       and therefore aren't allreduced by DDP.  (They are broadcast during forward, but this is not covered by
       DDPOptimizer)

    Debugging
     - Generally, it is easiest to debug DDPOptimizer in a single process program, using pdb.
     - In many cases, the log messages are helpful (they show bucket size assignments)-
       just configure torch._dynamo.config.log_level to info or debug.
     - See `benchmarks/dynamo/distributed.py` for a simple harness that will run a toy model or a torchbench model
       in a single process (or with torchrun, in multiple processes)

    Args:
        bucket_bytes_cap (int): Controls the size of buckets, in bytes, used to determine graphbreaks.  Should be
            set to match the equivalent parameter on the original DDP module.

        backend_compile_fn (callable): A dynamo compiler function, to be invoked to compile each subgraph.

        first_bucket_cap (int): Controls the size of the first bucket.  Should match DDP's first bucket cap.  DDP
            special-cases the first bucket size since it is sometimes optimal to start a small allreduce early.

    """

    def __init__(
        self,
        bucket_bytes_cap: int,
        backend_compile_fn,
        first_bucket_cap: Optional[int] = None,
    ):
        if first_bucket_cap is not None:
            self.first_bucket_cap = first_bucket_cap
        elif torch.distributed.is_available():
            # this constant comes from C10D lib which is not always built
            self.first_bucket_cap = torch.distributed._DEFAULT_FIRST_BUCKET_BYTES
        else:
            self.first_bucket_cap = bucket_bytes_cap

        self.bucket_bytes_cap = bucket_bytes_cap
        assert (
            self.first_bucket_cap <= self.bucket_bytes_cap
        ), "First bucket should be smaller/equal to other buckets to get comms warmed up ASAP"

        self.backend_compile_fn = backend_compile_fn

    def _ignore_parameter(self, parameter):
        return hasattr(parameter, "_ddp_ignored") and parameter._ddp_ignored

    def compile_fn(self, gm: fx.GraphModule, example_inputs: List[torch.Tensor]):
        """
        Implements graph splitting, first determining a set of of buckets by counting
        parameter sizes in reverse graph order, then invoking the user/backend compiler
        to compile each subgraph. Finally, stiches compiled graphs into one graphmodule
        and returns its callable.
        """
        fake_mode = detect_fake_mode(example_inputs)
        if fake_mode is None:
            fake_mode = torch._subclasses.fake_tensor.FakeTensorMode()

        # 1: compute the partition map according to DDP bucket logic
        buckets = [Bucket()]  # (size, param_names)
        for node in reversed(gm.graph.nodes):
            if node.op in ("output", "placeholder"):
                continue

            if (
                buckets[0].size >= self.bucket_bytes_cap
                or len(buckets) == 1
                and buckets[0].size >= self.first_bucket_cap
            ):
                buckets.insert(0, Bucket())

            if node.op == "call_module":
                target = gm.get_submodule(node.target)
                for name, param in target.named_parameters():
                    if param.requires_grad and not self._ignore_parameter(param):
                        buckets[0].size += param.untyped_storage().nbytes()
                        buckets[0].params.append(f"{node.target}_{name}")
                        buckets[0].param_ids.append(id(param))
            elif node.op == "get_attr":
                maybe_param = getattr(gm, node.target)
                if maybe_param.requires_grad and not self._ignore_parameter(
                    maybe_param
                ):
                    buckets[0].size += maybe_param.untyped_storage().nbytes()
                    buckets[0].params.append(node.target)
                    buckets[0].param_ids.append(id(maybe_param))

            # All nodes have to be mapped to a bucket, even if they don't have their own params
            # Ignored params still end up in buckets, we just don't count them towards the capacity
            buckets[0].nodes.append(node)

        if len(buckets) > 1 and buckets[0].size == 0:
            # we collected a small preamble graph with ops that don't include parameters, fuse it back
            buckets[1].nodes.extend(buckets[0].nodes)
            assert len(buckets[0].params) == 0, "Params should be empty if size is 0"
            del buckets[0]

        # stash buckets for testing/debugging purposes
        self.buckets = buckets
        pretty_print_buckets(buckets, self.bucket_bytes_cap)

        if len(buckets) == 1:
            # bypass split/fuse logic if there is only one bucket
            return self.backend_compile_fn(gm, example_inputs)

        # 2: partition the graphmodule according to bucket capacity
        partition_map = {}
        for idx, b in enumerate(buckets):
            for node in b.nodes:
                partition_map[node] = idx

        split_gm = fx.passes.split_module.split_module(
            gm, None, lambda node: partition_map[node]
        )

        debug_str = (
            f"\n---orig graph---\n{gm.graph}\n"
            + f"\n---split graph---\n{split_gm.graph}\n"
        )
        for name, module in split_gm.named_modules():
            if "." not in name and len(name):
                # only print the submod graphs, not their children
                debug_str += f"\n---{name} graph---\n{module.graph}\n"
        debug_str += "\n---------------\n"
        ddp_graph_log.debug(debug_str)

        # 3: compile each of the partitioned submodules using the user-provided compiler
        class SubmodCompiler(torch.fx.interpreter.Interpreter):
            def __init__(self, module, compiler):
                super().__init__(module)
                self.compiler = compiler

            def compile_submod(self, input_mod, args, kwargs):
                """
                Compile the submodule,
                using a wrapper to make sure its output is always a tuple,
                which is required by AotAutograd based compilers
                """
                assert len(kwargs) == 0, "We assume only args for these modules"

                class WrapperModule(torch.nn.Module):
                    def __init__(self, submod, unwrap_singleton_tuple):
                        super().__init__()
                        self.submod = submod
                        self.unwrap_singleton_tuple = unwrap_singleton_tuple

                    def forward(self, *args):
                        x = self.submod(*args)
                        # TODO(whc)
                        # for some reason the isinstance check is necessary if I split one node per submod
                        # - even though I supposedly wrapped the output in a tuple in those cases, the real
                        # compiled module was still returning a tensor
                        if self.unwrap_singleton_tuple and isinstance(x, (tuple, list)):
                            return x[0]
                        return x

                unwrap_singleton_tuple = False
                for sn in input_mod.graph.nodes:
                    if sn.op == "output":
                        if not isinstance(sn.args[0], tuple):
                            unwrap_singleton_tuple = True
                            sn.args = (sn.args,)

                input_mod.recompile()
                input_mod.compile_subgraph_reason = GraphCompileReason(
                    "DDPOptimizer intentional graph-break (See Note [DDPOptimizer])."
                    " Set `torch._dynamo.config.optimize_ddp = False` to disable.",
                    [
                        # it's close to useless to get a real stacktrace here, and quite verbose.
                        traceback.FrameSummary(__file__, 0, DDPOptimizer),
                    ],
                )
                wrapper = WrapperModule(
                    self.compiler(input_mod, args),
                    unwrap_singleton_tuple,
                )
                return wrapper

            # Note:
            #
            # The way distributed works today around fake tensors can be somewhat confusing.
            # Some of these codepaths are shared in both runtime, and compile time. The presence
            # of a fake_mode, read off of fake tensor inputs, dictates how we will operate.
            #
            # A few things to keep in mind:
            #
            # 1) We invoke `compile_submod` with a real module. The output of that gets stored
            # on the graph via `self.module.add_submodule(n.target, compiled_submod_real)`.
            #
            # 2) When running a call_module targeted node, if we have a fake_mode, we fakify the
            # module we got from self.fetch_attr(n.target). Regardless of fake_mode, we then execute it.
            #
            # 3) Fake tensors should always be around during compile time.
            #
            # 4) Fake tensors should never be around at runtime.
            #
            # 5) We end up with a compilation mode that takes a real submodule and fake tensors,
            # to match what aot_autograd expects. See Note: [Fake Modules and AOTAutograd]
            def run_node(self, n: Node) -> Any:
                args, kwargs = self.fetch_args_kwargs_from_env(n)
                new_args = []
                assert fake_mode
                for arg in args:
                    if isinstance(arg, torch.Tensor) and not isinstance(
                        arg, torch._subclasses.FakeTensor
                    ):
                        new_args.append(fake_mode.from_tensor(arg))
                    else:
                        new_args.append(arg)

                log.debug("run_node %s, %s got args %s", n.op, n.target, args_str(args))
                assert isinstance(args, tuple)
                assert isinstance(kwargs, dict)

                if n.op == "call_module":
                    real_mod = self.fetch_attr(n.target)
                    if fake_mode:
                        curr_submod = deepcopy_to_fake_tensor(real_mod, fake_mode)
                    else:
                        curr_submod = real_mod

                    ddp_graph_log.debug(
                        "\n---%s graph---\n%s", n.target, curr_submod.graph
                    )

                    # When calling the compiler on the submod, inputs (new_args) are expected to
                    # be FakeTensors already since Dynamo would have made them FakeTensors in the
                    # non-DDP flow.  However, the parameters are _not_ expected to be FakeTensors,
                    # since this wrapping happens during compilation
                    compiled_submod_real = self.compile_submod(
                        real_mod, new_args, kwargs
                    )

                    # We update the original (outer) graph with a call into the compiled module
                    # instead of the uncompiled one.
                    self.module.delete_submodule(n.target)
                    n.target = "compiled_" + n.target
                    self.module.add_submodule(n.target, compiled_submod_real)

                    # Finally, we have to produce inputs for use compiling the next submodule,
                    # and these need to be FakeTensors, so we execute the module under fake_mode
                    with fake_mode:
                        return curr_submod(*new_args, **kwargs)
                else:
                    # placeholder or output nodes don't need to get compiled, just executed
                    return getattr(self, n.op)(n.target, new_args, kwargs)

        submod_compiler = SubmodCompiler(split_gm, self.backend_compile_fn)
        submod_compiler.run(*example_inputs)
        split_gm.recompile()

        ddp_graph_log.debug(
            "\n---final graph---\n%s\n---------------\n", split_gm.graph
        )
        return split_gm<|MERGE_RESOLUTION|>--- conflicted
+++ resolved
@@ -34,30 +34,33 @@
     # param_ids is just used for unit testing
     param_ids: List = field(default_factory=list)
 
+    # keep track of any buckets that were extended for logging purposes
+    opcount_increased_to_capture_external_output: int = 0
+    paramsize_before_opcount_increase: int = 0
+
+
+def bucket_has_external_output(bucket: Bucket) -> bool:
+    nodes_in_bucket = set()
+    # we want to iterate in reverse order, but clumsi-luckily the bucket.nodes list was already created backwards
+    # so we don't reverse it here
+    for node in bucket.nodes:
+        # assume node.op != output, since those are filtered in the original iteration
+        nodes_in_bucket.add(node)
+        for user in node.users:
+            if user not in nodes_in_bucket:
+                return True
+    return False
+
 
 def pretty_print_buckets(buckets: List[Bucket], bucket_bytes_cap: int):
     headers = ("Index", "Size (b)", "Param Names")
     rows = []
+    extended_buckets = []
     for idx, bucket in enumerate(reversed(buckets)):
         if len(bucket.params) > 0:
             rows.append((idx, bucket.size, bucket.params[0]))
             for param in bucket.params[1:]:
                 rows.append((None, None, param))
-<<<<<<< HEAD
-    try:
-        from tabulate import tabulate
-
-        # TODO: Do you really want to log.info this?  It would get
-        # suppressed if log level is too low
-        log.info(
-            "\nDDPOptimizer bucket assignments\n%s",
-            tabulate(rows, headers=headers, tablefmt="simple_grid"),
-        )
-    except ImportError:
-        log.info(
-            "Please `pip install tabulate` in order to pretty-print ddp bucket sizes"
-        )
-=======
         if bucket.opcount_increased_to_capture_external_output > 0:
             extended_buckets.append(
                 (
@@ -106,7 +109,6 @@
             )
     else:
         log.debug("DDPOptimizer captured no parameters and did not split this graph.")
->>>>>>> 8c54cd43
 
 
 class DDPOptimizer:
@@ -216,7 +218,16 @@
                 or len(buckets) == 1
                 and buckets[0].size >= self.first_bucket_cap
             ):
-                buckets.insert(0, Bucket())
+                if bucket_has_external_output(buckets[0]):
+                    buckets.insert(0, Bucket())
+                else:
+                    # continue building this bucket past the point of filling its parameter capacity,
+                    # to increase chances it contains at least one node that is either a global output or
+                    # passed as input to a subsequent graph
+
+                    if buckets[0].opcount_increased_to_capture_external_output == 0:
+                        buckets[0].paramsize_before_opcount_increase = buckets[0].size
+                    buckets[0].opcount_increased_to_capture_external_output += 1
 
             if node.op == "call_module":
                 target = gm.get_submodule(node.target)
