import contextlib
import dataclasses
import functools
import itertools
import logging
import sys
import unittest
import warnings

from functools import wraps
from typing import Any, Callable, Dict, List, Optional, Sequence

from functorch.compile import min_cut_rematerialization_partition

import torch._functorch.config as functorch_config

import torch.fx
import torch.utils._pytree as pytree
from torch._dynamo import (
    compiled_autograd,
    logging as dynamo_logging,
    utils as dynamo_utils,
)
from torch._dynamo.utils import detect_fake_mode
from torch._functorch.aot_autograd import make_boxed_func
from torch._inductor.codecache import code_hash, CompiledFxGraph
from torch._ops import OpOverload
from torch._subclasses.fake_tensor import FakeTensor
from torch.fx.passes.fake_tensor_prop import FakeTensorProp

from .._dynamo.backends.common import aot_autograd
from ..fx.graph import _PyTreeCodeGen
from . import config, metrics
from .debug import DebugContext
from .decomposition import select_decomp_table
from .fx_passes.joint_graph import joint_graph_passes
from .fx_passes.post_grad import post_grad_passes, view_to_reshape
from .fx_passes.pre_grad import pre_grad_passes
from .graph import GraphLowering
from .pattern_matcher import clone_graph
from .utils import get_dtype_size, has_incompatible_cudagraph_ops
from .virtualized import V

if config.is_fbcode():
    from torch._inductor.fb.utils import time_and_log
else:
    # no-op decorator
    def time_and_log(attr: str):
        def wrap(old_func):
            @wraps(old_func)
            def newFunction(*args, **kwargs):
                return old_func(*args, **kwargs)

            return newFunction

        return wrap


log = logging.getLogger(__name__)
perf_hint_log = torch._logging.getArtifactLogger(__name__, "perf_hints")
ALIGNMENT = 16


@dataclasses.dataclass
class BoxedBool:
    value: bool

    def __bool__(self):
        return self.value

    @staticmethod
    def disable(obj):
        if isinstance(obj, BoxedBool):
            obj.value = False
            return obj
        return False


@dataclasses.dataclass
class BoxedDeviceIndex:
    value: Optional[int]

    def set(self, device_idx):
        assert device_idx is None or isinstance(device_idx, int)
        self.value = device_idx


# copy_ fails when trying to write to tensors with memory overlap,
# for expanded dimensions (a dimension which used to have size 1 -> ?)
# we can select one element from that dimension and write to it
# to achieve writing to all values of that dimension of the input tensor
def get_expanded_dims(t):
    if not isinstance(t, torch.Tensor):
        return None
    return [i for i in range(t.ndim) if t.stride(i) == 0 and t.size(i) != 1]


def index_expanded_dims(t, expanded_dims):
    for expanded_dim in expanded_dims:
        t = torch.ops.aten.slice(t, expanded_dim, 0, 1)
    return t


def complex_memory_overlap(t):
    # if torch._debug_has_internal_overlap thinks this tensor potentially has
    # memory overlap internally, let's dig deeper to find out whether it's true.
    t = index_expanded_dims(t, get_expanded_dims(t))
    if torch._debug_has_internal_overlap(t) != 0:
        strides = t.stride()
        sizes = t.shape
        indices = list(range(len(strides)))
        indices = [x for _, x in sorted(zip(strides, indices))]
        for i in range(len(strides)):
            prev_stride = 1 if i == 0 else strides[indices[i - 1]]
            prev_size = 1 if i == 0 else sizes[indices[i - 1]]
            if strides[indices[i]] < prev_stride * prev_size:
                return True
    return False


@functools.lru_cache(None)
def _step_logger():
    return dynamo_logging.get_step_logger(log)


@functools.lru_cache(None)
def _warn_tf32_disabled():
    if (
        torch.cuda.is_available()
        and not torch.backends.cuda.matmul.allow_tf32
        and torch.cuda.get_device_capability() >= (8, 0)
    ):
        warnings.warn(
            "TensorFloat32 tensor cores for float32 matrix multiplication available but not enabled. "
            "Consider setting `torch.set_float32_matmul_precision('high')` for better performance."
        )


def is_tf32_warning_applicable(gm: torch.fx.GraphModule):
    aten = torch.ops.aten
    tf32_ops = {
        aten.mm.default,
        aten.addmm.default,
        aten.bmm.default,
        aten.baddbmm.default,
    }
    for node in gm.graph.nodes:
        if (
            node.op == "call_function"
            and node.target in tf32_ops
            and isinstance(node.meta.get("val", None), torch.Tensor)
            and node.meta["val"].dtype == torch.float32
            and node.meta["val"].device.type == "cuda"
        ):
            return True
    return False


@DebugContext.wrap
def count_bytes_inner(gm, example_inputs, num_fixed=0, **kwargs):
    shape_env = _shape_env_from_inputs(example_inputs)

    graph = GraphLowering(gm, shape_env=shape_env, num_static_inputs=num_fixed)
    with V.set_graph_handler(graph):
        graph.run(*example_inputs)
        num_bytes, nodes_num_elem = graph.count_bytes()
        metrics.num_bytes_accessed += num_bytes
        metrics.nodes_num_elem += nodes_num_elem
    return make_boxed_func(gm.forward)


def inner_compile_with_cpp_wrapper(inner_compile):
    @functools.wraps(inner_compile)
    def wrapper(gm: torch.fx.GraphModule, example_inputs: List[torch.Tensor], **kwargs):
        """
        Compile into cpp wrapper:
        For CPU, this is currently done in one pass.
        For GPU, this is done in two passes: JIT-compile the model with python wrapper code
        and run it to generate autotuned kernel binaries in the first pass; and then generate
        cpp wrapper code and compile it to a dynamic library in the second pass.
        """
        devices = (
            {t.device.type for t in gm.parameters()}
            | {t.device.type for t in gm.buffers()}
            | {t.device.type for t in example_inputs if isinstance(t, torch.Tensor)}
        )

        if "cuda" not in devices:
            kwargs_patched = {**kwargs, "cpp_wrapper": True}
            return inner_compile(gm, example_inputs, **kwargs_patched)
        else:
            with config.patch(
                {
                    "triton.store_cubin": True,
                }
            ):
                # first pass with regular python wrapper code
                kwargs_patched = {
                    **kwargs,
                    "cpp_wrapper": False,
                }
                # clone_graph(gm) makes sure no graph modification from the first pass will
                # leak to the second pass. It does increase memory pressure, but the problem
                # can be alleviated once we have parameters as FakeTensor.

                compiled = inner_compile(
                    clone_graph(gm), example_inputs, **kwargs_patched
                )
                if (
                    torch._guards.TracingContext.get()
                    and torch._guards.TracingContext.get().output_strides
                ):
                    torch._guards.TracingContext.get().output_strides.clear()

                def materialize(x):
                    if isinstance(x, (torch.SymInt, torch.SymFloat)):
                        # Need concrete value to run dynamic shapes and tune the result
                        return x.node.hint
                    else:
                        assert not isinstance(x, FakeTensor)
                        return x

<<<<<<< HEAD
                assert torch._guards.TracingContext.get()
                real_inputs = [
                    materialize(x)
                    for x in [
                        *torch._guards.TracingContext.get().params_flat,
                        *V.real_inputs,
=======
                if torch._guards.TracingContext.get():
                    params_flat = [
                        param
                        for param in torch._guards.TracingContext.get().params_flat
                        if param is not None
>>>>>>> 1cc00262
                    ]
                    real_inputs = [
                        materialize(x) for x in [*params_flat, *V.real_inputs]
                    ]
                else:
                    real_inputs = [materialize(x) for x in V.real_inputs]

                with torch.utils._python_dispatch._disable_current_modes():
                    compiled(real_inputs)

                real_inputs = None

                # second pass
                kwargs_patched = {**kwargs, "cpp_wrapper": True}
                return inner_compile(gm, example_inputs, **kwargs_patched)

    return wrapper


def fake_tensor_prop(
    gm: torch.fx.GraphModule,
    example_inputs: List[torch.Tensor],
    force_allow_non_fake_inputs=False,
):
    """
    If we can not detect fake mode from the context of inputs, create one.

    The created fake mode will be returned.
    """
    fake_mode = detect_fake_mode(example_inputs)
    if not fake_mode:
        fake_mode = torch._subclasses.FakeTensorMode(allow_non_fake_inputs=True)
        FakeTensorProp(gm, mode=fake_mode).propagate(*example_inputs)
    else:
        ctx = (
            contextlib.nullcontext()
            if not force_allow_non_fake_inputs
            else unittest.mock.patch.object(fake_mode, "allow_non_fake_inputs", True)
        )
        with ctx:
            FakeTensorProp(gm, mode=fake_mode).propagate_dont_convert_inputs(
                *example_inputs
            )

    return fake_mode


@DebugContext.wrap
@torch.utils._python_dispatch._disable_current_modes()
@time_and_log(attr="compilation time (in seconds)")
def compile_fx_inner(
    gm: torch.fx.GraphModule,
    example_inputs: List[torch.Tensor],
    cudagraphs: Optional[BoxedBool] = None,
    num_fixed=0,
    is_backward=False,
    graph_id=None,
    cpp_wrapper=False,
    aot_mode=False,
    is_inference=False,
    boxed_forward_device_index=None,
    user_visible_outputs=frozenset(),
    layout_opt=None,
):
    if dynamo_utils.count_calls(gm.graph) == 0:
        return make_boxed_func(gm.forward)

    if cudagraphs is None:
        cudagraphs = BoxedBool(config.triton.cudagraphs)

    # Inputs to fx_codegen_and_compile
    graph_args = [gm, example_inputs]
    graph_kwargs = {
        "cudagraphs": cudagraphs,
        "num_fixed": num_fixed,
        "is_backward": is_backward,
        "graph_id": graph_id,
        "cpp_wrapper": cpp_wrapper,
        "aot_mode": aot_mode,
        "is_inference": is_inference,
        "user_visible_outputs": user_visible_outputs,
        "layout_opt": layout_opt,
    }

    compiled_graph: CompiledFxGraph = fx_codegen_and_compile(
        *graph_args, **graph_kwargs
    )

    if aot_mode:
        return compiled_graph

    if cudagraphs:
        # output args are tuple of first argument
        output = list(gm.graph.nodes)[-1]
        assert len(output.args) == 1
        stack_traces = [
            (arg.stack_trace if isinstance(arg, torch.fx.node.Node) else None)
            for arg in output.args[0]
        ]

        complex_memory_overlap_inputs = any(
            complex_memory_overlap(t)
            for t in example_inputs
            if isinstance(t, torch.Tensor)
        )

        # doesnt work for non-trees because the warmup run would apply mutation twice
        if config.triton.cudagraph_trees:
            # checking if mutation is only on paramameters/static inputs
            has_mutation = not all(
                idx < num_fixed for idx in compiled_graph.mutated_input_idxs
            )
        else:
            has_mutation = len(compiled_graph.mutated_inputs) != 0

        cudagraph_tests = [
            (set(compiled_graph.device_types) == {"cuda"}, "non-cuda device in graph"),
            (not has_mutation, "mutated inputs"),
            (not has_incompatible_cudagraph_ops(gm), "incompatible ops"),
            (not complex_memory_overlap_inputs, "complex memory overlap"),
            (
                all(
                    isinstance(t, (torch.Tensor, torch.SymInt)) for t in example_inputs
                ),
                "non-Tensor inputs",
            ),
            (
                (
                    len(compiled_graph.device_idxs) == 1
                    or not config.triton.cudagraph_trees
                ),
                "multiple device indices without cudagraph_trees",
            ),
        ]
        cudagraph_fail_reasons = [s for b, s in cudagraph_tests if not b]

        if not cudagraph_fail_reasons:
            if not config.triton.cudagraph_trees:
                # Force specialize all inputs so that CUDA graphs will work
                for t in example_inputs:
                    if isinstance(t, torch.SymInt):
                        int(t)  # guard

            if (
                boxed_forward_device_index is not None
                and not is_inference
                and not is_backward
            ):
                boxed_forward_device_index.set(next(iter(compiled_graph.device_idxs)))

            compiled_graph.current_callable = cudagraphify(
                compiled_graph.get_current_callable(),
                example_inputs,
                static_input_idxs=range(num_fixed),
                device_index=next(iter(compiled_graph.device_idxs)),
                stack_traces=stack_traces,
                is_backward=is_backward,
                is_inference=is_inference,
            )
        else:
            BoxedBool.disable(cudagraphs)

            # See [Backward Generation Handling]
            # if cudagraph'd the forward and set the device, we need to let the cudagraph manager
            # know we are we running the backward even if we will not run it in cudagraphs
            if is_backward and config.triton.cudagraph_trees:
                assert boxed_forward_device_index.value is not None
                compiled_graph_callable = compiled_graph.get_current_callable()

                manager = torch._inductor.cudagraph_trees.get_manager(
                    boxed_forward_device_index.value, create_if_none_exists=False
                )
                # should already exist from forward
                assert manager is not None

                def compiled_artifact(new_inputs):
                    manager.set_to_running_backward()
                    return compiled_graph_callable(new_inputs)

                compiled_graph.current_callable = compiled_artifact

            if len(set(compiled_graph.device_types)) > 1:
                perf_hint_log.warning("skipping cudagraphs due to multiple devices")
            elif set(compiled_graph.device_types) == {"cuda"}:
                if has_mutation:
                    perf_hint_log.warning("skipping cudagraphs due to input mutation")
                elif complex_memory_overlap_inputs:
                    perf_hint_log.warning(
                        "skipping cudagraphs due to complex input striding"
                    )
                elif (
                    len(compiled_graph.device_idxs) > 1
                    and config.triton.cudagraph_trees
                ):
                    perf_hint_log.warning(
                        "skipping cudagraphs due to multiple device indexes"
                    )
                else:
                    perf_hint_log.warning("skipping cudagraphs for unknown reason")
            else:
                perf_hint_log.warning("skipping cudagraphs for unknown reason")

    # cudagraphs does its own aligning of inputs
    if not cudagraphs:
        new_callable = align_inputs(
            compiled_graph.get_current_callable(), example_inputs, range(num_fixed)
        )
        if new_callable is not compiled_graph.get_current_callable():
            compiled_graph.current_callable = new_callable

    _step_logger()(
        logging.INFO,
        "torchinductor done compiling "
        f"{'BACKWARDS' if is_backward else 'FORWARDS'} "
        f"graph {graph_id}",
    )

    # aot autograd needs to know to pass in inputs as a list
    compiled_graph._boxed_call = True
    return compiled_graph


def fx_codegen_and_compile(
    gm: torch.fx.GraphModule,
    example_inputs: List[torch.Tensor],
    cudagraphs: Optional[BoxedBool] = None,
    num_fixed=0,
    is_backward=False,
    graph_id=None,
    cpp_wrapper=False,
    aot_mode=False,
    is_inference=False,
    user_visible_outputs=frozenset(),
    layout_opt=None,
) -> CompiledFxGraph:
    if is_tf32_warning_applicable(gm):
        _warn_tf32_disabled()

    # lift the maximum depth of the Python interpreter stack
    # to adapt large/deep models
    sys.setrecursionlimit(max(sys.getrecursionlimit(), 2000))

    _step_logger()(
        logging.INFO,
        "torchinductor compiling "
        f"{'BACKWARDS' if is_backward else 'FORWARDS'} "
        f"graph {graph_id}",
    )
    V.debug.fx_graph(gm, example_inputs)

    shape_env = _shape_env_from_inputs(example_inputs)

    # Convert view to reshape in the graph. This is necessary primarily for
    # layout optimization. Do it unconditionally for uniformity.
    #
    # It's needed because when we do layout optimization, an contiguous tensor
    # in eager mode may becomes a channels last tensor. A view op previously
    # can be applied to the contiguous tensor may not be able to be applied
    # on the channels tensor any more. An error like
    #   RuntimeError: view size is not compatible with input tensor's size and stride
    #   (at least one dimension spans across two contiguous subspaces). Use .reshape(...) instead.
    # will be printed.
    #
    # Replace view op to reshape op in this case.
    # As an example, timm_resnest/botnet26t_256/convnext_base etc. will fail if we don't do this.
    #
    # Also this has to be done before FakeTensorProp below to avoid the failed
    # .view() call.
    view_to_reshape(gm)

    fake_mode = fake_tensor_prop(gm, example_inputs)

    # pattern matcher passes might not preserve striding information
    # on node.meta["val"]. if in the future we rely on these being
    # correct we will need to fix.

    with V.set_fake_mode(fake_mode):
        # has some issues with memory in training
        post_grad_passes(gm, is_inference=is_inference)
        V.debug.fx_graph_transformed(gm, example_inputs)

    with V.set_fake_mode(fake_mode):
        graph = GraphLowering(
            gm,
            shape_env=shape_env,
            num_static_inputs=num_fixed,
            graph_id=graph_id,
            cpp_wrapper=cpp_wrapper,
            aot_mode=aot_mode,
            user_visible_outputs=user_visible_outputs,
        )
        with V.set_graph_handler(graph):
            graph.run(*example_inputs)
            context = torch._guards.TracingContext.get()
            if context is not None and context.output_strides is not None:
                # Return the output strides to the caller via TracingContext
                assert len(context.output_strides) == 0
                for out in graph.graph_outputs:
                    if hasattr(out, "layout"):
                        context.output_strides.append(
                            tuple(
                                V.graph.sizevars.size_hint(s) for s in out.layout.stride
                            )
                        )
                    else:
                        context.output_strides.append(None)
            compiled_fn = graph.compile_to_fn()

            if _in_aot_compilation:
                return compiled_fn

            if graph.disable_cudagraphs:
                BoxedBool.disable(cudagraphs)

            compiled_graph = CompiledFxGraph(
                compiled_artifact=compiled_fn,
                cache_key=graph.cache_key,
                artifact_path=graph.cache_path,
                cache_linemap=graph.cache_linemap,
                device_types=graph.device_types,
                device_idxs=graph.device_idxs,
                mutated_inputs=graph.mutated_inputs,
                mutated_input_idxs=graph.mutated_input_idxs,
            )
    return compiled_graph


def clone_preserve_strides(x):
    needed_size = (
        sum((shape - 1) * stride for shape, stride in zip(x.size(), x.stride())) + 1
    )
    buffer = torch.as_strided(x, (needed_size,), (1,)).clone()
    return torch.as_strided(buffer, x.size(), x.stride())


def copy_misaligned_inputs(new_inputs, check_inputs_idxs: Sequence[int]) -> None:
    for i in check_inputs_idxs:
        if new_inputs[i].data_ptr() % ALIGNMENT:
            new_inputs[i] = clone_preserve_strides(new_inputs[i])


def get_input_idxs_to_check(inputs, static_input_idxs) -> Sequence[int]:
    def is_aligned(storage_offset, dtype):
        return (storage_offset * get_dtype_size(dtype)) % ALIGNMENT == 0

    return [
        i
        for i in range(len(inputs))
        if isinstance(inputs[i], torch.Tensor)
        and (
            i not in static_input_idxs
            or not is_aligned(inputs[i].storage_offset(), inputs[i].dtype)
        )
        and inputs[i].device.type == "cuda"
    ]


def align_inputs_from_check_idxs(model, inputs_to_check: Sequence[int]):
    if len(inputs_to_check) == 0:
        return model

    def run(new_inputs):
        copy_misaligned_inputs(new_inputs, inputs_to_check)
        return model(new_inputs)

    return run


def align_inputs(model, inputs, static_input_idxs=()):
    inputs_to_check = get_input_idxs_to_check(inputs, static_input_idxs)
    return align_inputs_from_check_idxs(model, inputs_to_check)


@dynamo_utils.dynamo_timed
def cudagraphify(
    model,
    inputs,
    static_input_idxs=(),
    *,
    device_index: int,
    stack_traces: List[Optional[str]],
    is_backward: bool,
    is_inference: bool,
):
    from torch._inductor.cudagraph_trees import (
        cudagraphify_impl as new_cudagraphify_impl,
    )

    if config.triton.cudagraph_trees:
        cudagraphify_fn = functools.partial(
            new_cudagraphify_impl,
            device_index=device_index,
            stack_traces=stack_traces,
            is_backward=is_backward,
            is_inference=is_inference,
        )
    else:
        cudagraphify_fn = cudagraphify_impl

    # if using fake tensors, defer cudagraphs until we get real inputs at runtime
    if not any(isinstance(inp, FakeTensor) for inp in inputs):
        return cudagraphify_fn(model, inputs, static_input_idxs)

    compiled_fn = None

    def run(new_inputs):
        nonlocal compiled_fn
        if compiled_fn is None:
            with dynamo_utils.preserve_rng_state():
                compiled_fn = cudagraphify_fn(model, new_inputs, static_input_idxs)
        return compiled_fn(new_inputs)

    return run


def remove_unaligned_input_idxs(inputs, static_input_idxs):
    """
    We require all inputs to be aligned, so introduce a copy for any
    that aren't.
    """
    aligned_static_input_idxs = {
        idx
        for idx in static_input_idxs
        if isinstance(inputs[idx], torch.Tensor)
        and (inputs[idx].data_ptr() % ALIGNMENT) == 0
    }
    if len(aligned_static_input_idxs) != len(static_input_idxs):
        return aligned_static_input_idxs
    return static_input_idxs


def static_input(x):
    """
    Copy and input while preserving strides
    """
    # TODO(jansel): figure out why this version doesn't work:
    # return torch.empty_strided(x.size(), x.stride(), dtype=x.dtype, device=x.device)
    needed_size = (
        sum((shape - 1) * stride for shape, stride in zip(x.size(), x.stride())) + 1
    )
    buffer = torch.empty(needed_size, dtype=x.dtype, device=x.device)
    return torch.as_strided(buffer, x.size(), x.stride())


def index_expanded_dims_and_copy_(dst, src, expanded_dims):
    "Index into expanded dimensions of both dst and src then copy_"
    dst = index_expanded_dims(dst, expanded_dims)
    src = index_expanded_dims(src, expanded_dims)
    dst.copy_(src)


def cudagraphify_impl(model, inputs, static_input_idxs=()):
    """
    Assumes inputs[static_input_idxs[i]] are always the same memory address
    """
    check_input_idxs = get_input_idxs_to_check(inputs, static_input_idxs)
    static_input_idxs = remove_unaligned_input_idxs(inputs, static_input_idxs)
    copy_misaligned_inputs(inputs, check_input_idxs)

    assert isinstance(inputs, (list, tuple))

    inps_expanded_dims = [
        get_expanded_dims(x) if idx not in static_input_idxs else []
        for idx, x in enumerate(inputs)
    ]

    # allocate static tensor inputs
    static_inputs = [
        x
        if not isinstance(x, torch.Tensor)
        else static_input(x)
        if idx not in static_input_idxs
        else x.detach()
        for idx, x in enumerate(inputs)
    ]

    # copy over input values for fresh allocations
    for idx, (x, expanded_dims) in enumerate(zip(inputs, inps_expanded_dims)):
        if isinstance(x, torch.Tensor) and idx not in static_input_idxs:
            index_expanded_dims_and_copy_(static_inputs[idx], x, expanded_dims)

    # warmup
    torch.cuda.synchronize()
    stream = torch.cuda.Stream()
    stream.wait_stream(torch.cuda.current_stream())
    # copy static_inputs because it will be cleared in model
    with torch.cuda.stream(stream):
        model(list(static_inputs))
    stream.synchronize()
    torch.cuda.current_stream().wait_stream(stream)
    torch.cuda.synchronize()

    # record
    graph = torch.cuda.CUDAGraph()
    with torch.cuda.graph(graph, stream=stream):
        static_outputs = model(list(static_inputs))
    if not isinstance(static_outputs, (list, tuple)):
        static_outputs = (static_outputs,)

    if config.size_asserts:

        def run(new_inputs):
            assert len(static_inputs) == len(new_inputs)
            for idx, (dst, src, expanded_dims) in enumerate(
                zip(static_inputs, new_inputs, inps_expanded_dims)
            ):
                if not isinstance(dst, torch.Tensor):
                    pass
                elif idx in static_input_idxs:
                    assert dst.data_ptr() == src.data_ptr()
                else:
                    # TODO - could make one single op of multiple slices
                    # and avoid dispatch.
                    # Could also pre-index the `dst` tensors
                    index_expanded_dims_and_copy_(dst, src, expanded_dims)
            new_inputs.clear()
            graph.replay()
            return static_outputs

    else:
        copy_indices = [
            idx for idx in range(len(static_inputs)) if idx not in static_input_idxs
        ]

        def run(new_inputs):
            for idx in copy_indices:
                expanded_dims = inps_expanded_dims[idx]
                index_expanded_dims_and_copy_(
                    static_inputs[idx], new_inputs[idx], expanded_dims
                )
            new_inputs.clear()
            graph.replay()
            return static_outputs

    return align_inputs_from_check_idxs(run, check_input_idxs)


def count_tangents(fx_g: torch.fx.GraphModule):
    """
    Infers which inputs are static for a backwards graph
    """

    def is_saved_tensor(x):
        return (
            "tangents" not in x.name
            and "bwd_seed" not in x.name
            and "bwd_base_offset" not in x.name
        )

    arg_count = 0
    static_arg_idxs = []
    for n in fx_g.graph.nodes:
        if n.op == "placeholder":
            if is_saved_tensor(n):
                static_arg_idxs.append(arg_count)
            arg_count += 1

    assert static_arg_idxs == list(range(len(static_arg_idxs)))
    return len(static_arg_idxs)


def compile_fx_aot(
    model_: torch.fx.GraphModule,
    example_inputs_: List[torch.Tensor],
    inner_compile=compile_fx_inner,
    config_patches: Optional[Dict[str, Any]] = None,
):
    config_patches = (
        {"cpp_wrapper": True}
        if config_patches is None
        else {**config_patches, "cpp_wrapper": True}
    )
    if (
        "aot_inductor_output_path" not in config_patches
        and not config.aot_inductor_output_path
    ):
        config_patches = {
            **config_patches,
            "aot_inductor_output_path": code_hash(model_.code),
        }

    return compile_fx(
        model_,
        example_inputs_,
        inner_compile=functools.partial(inner_compile, aot_mode=True),
        config_patches=config_patches,
    )


_graph_counter = itertools.count(0)


def fw_compiler_freezing(
    aot_autograd_model: torch.fx.GraphModule,
    aot_example_inputs,
    dynamo_model,
    num_example_inputs,
    inner_compile,
    cudagraphs,
    graph_id,
    forward_device,
):
    from torch._inductor.freezing import convert_conv_weights_to_channels_last, freeze

    # partition_fn won't be called
    joint_graph_passes(aot_autograd_model)

    layout_opt = GraphLowering.decide_layout_opt(aot_autograd_model)
    if layout_opt:
        # make sure meta['val'] is properly setup
        fake_tensor_prop(aot_autograd_model, aot_example_inputs, True)
        convert_conv_weights_to_channels_last(aot_autograd_model)

    opt_model, preserved_arg_indices = freeze(
        dynamo_model,
        aot_autograd_model,
        aot_example_inputs,
    )

    aot_example_inputs = [aot_example_inputs[ind] for ind in preserved_arg_indices]
    num_fixed = len(preserved_arg_indices) - num_example_inputs

    fake_mode = detect_fake_mode(aot_example_inputs)

    # for freezing, all graph outputs should be user visible
    *_, model_outputs_node = opt_model.graph.nodes
    model_outputs = model_outputs_node.args[0]
    user_visible_outputs = [
        n.name for n in model_outputs if isinstance(n, torch.fx.Node)
    ]

    # constant params will be real tensors, not fake
    with unittest.mock.patch.object(fake_mode, "allow_non_fake_inputs", True):
        optimized_function = inner_compile(
            opt_model,
            aot_example_inputs,
            num_fixed=num_fixed,
            cudagraphs=cudagraphs,
            graph_id=graph_id,
            is_inference=True,
            boxed_forward_device_index=forward_device,
            layout_opt=layout_opt,
            user_visible_outputs=user_visible_outputs,
        )

    # Need to drop the args we have constant-ified.
    params_flat = torch._guards.TracingContext.get().params_flat
    for i in range(len(params_flat)):
        if i not in preserved_arg_indices:
            params_flat[i] = None

    def wrapper(args):
        args_new = [args[i] for i in preserved_arg_indices]
        args.clear()
        return optimized_function(args_new)

    wrapper._boxed_call = True
    return wrapper


def compile_fx(
    model_: torch.fx.GraphModule,
    example_inputs_: List[torch.Tensor],
    inner_compile=compile_fx_inner,
    config_patches: Optional[Dict[str, Any]] = None,
    decompositions: Optional[Dict[OpOverload, Callable]] = None,
):
    """Main entrypoint to a compile given FX graph"""
    if config_patches:
        with config.patch(config_patches):
            return compile_fx(
                model_,
                example_inputs_,
                # need extra layer of patching as backwards is compiled out of scope
                inner_compile=config.patch(config_patches)(inner_compile),
                decompositions=decompositions,
            )

    if config.cpp_wrapper:
        with config.patch(
            {
                "cpp_wrapper": False,
                "triton.autotune_cublasLt": False,
                "triton.cudagraphs": False,
                # CudaWrapperCodeGen relies on kernel name to find the autotuned cubin file
                "triton.unique_kernel_names": True,
            }
        ), V.set_real_inputs(example_inputs_):
            return compile_fx(
                model_,
                example_inputs_,
                inner_compile=inner_compile_with_cpp_wrapper(inner_compile),
                decompositions=decompositions,
            )

    recursive_compile_fx = functools.partial(
        compile_fx,
        inner_compile=inner_compile,
        decompositions=decompositions,
    )

    if not graph_returns_tuple(model_):
        return make_graph_return_tuple(
            model_,
            example_inputs_,
            recursive_compile_fx,
        )

    if isinstance(model_, torch.fx.GraphModule):
        if isinstance(model_.graph._codegen, _PyTreeCodeGen):
            # this graph is the result of dynamo.export()
            return handle_dynamo_export_graph(
                model_,
                example_inputs_,
                recursive_compile_fx,
            )

        # Since handle_dynamo_export_graph will trigger compile_fx again,
        # Move these passes after handle_dynamo_export_graph to avoid repeated calls.
        model_ = pre_grad_passes(model_, example_inputs_)

    if any(isinstance(x, (list, tuple, dict)) for x in example_inputs_):
        return flatten_graph_inputs(
            model_,
            example_inputs_,
            recursive_compile_fx,
        )

    assert not config._raise_error_for_testing
    num_example_inputs = len(example_inputs_)
    cudagraphs = BoxedBool(config.triton.cudagraphs)
    forward_device = BoxedDeviceIndex(None)

    graph_id = next(_graph_counter)

    decompositions = (
        decompositions if decompositions is not None else select_decomp_table()
    )

    @dynamo_utils.dynamo_timed
    def fw_compiler_base(model: torch.fx.GraphModule, example_inputs, is_inference):
        if is_inference:
            # partition_fn won't be called
            joint_graph_passes(model)

        num_rng_seed_offset_inputs = 2 if functorch_config.functionalize_rng_ops else 0
        fixed = len(example_inputs) - num_example_inputs - num_rng_seed_offset_inputs
        user_visible_outputs = set()

        if config.keep_output_stride:
            *_, model_outputs_node = model.graph.nodes
            assert model_outputs_node.op == "output"
            model_outputs, _ = pytree.tree_flatten(model_outputs_node.args)
            num_model_outputs = len(model_outputs)

            if torch._guards.TracingContext.get():
                original_output_start_index = (
                    torch._guards.TracingContext.get().fw_metadata.num_mutated_inputs
                )
            else:
                original_output_start_index = 0

            if isinstance(model_, torch.fx.GraphModule):
                *_, orig_model_outputs_node = model_.graph.nodes
                assert orig_model_outputs_node.op == "output"
                orig_model_outputs, _ = pytree.tree_flatten(
                    orig_model_outputs_node.args
                )
                num_orig_model_outputs = len(orig_model_outputs)
            else:
                num_orig_model_outputs = num_model_outputs

            assert num_orig_model_outputs <= num_model_outputs

            # We makes the following assumption
            # For inference
            #   len(orig_model_outputs) == len(model_outputs)
            # For training
            #   len(orig_model_outputs) <= len(model_outputs)
            # During training, most of the time the model_outputs starts with
            # orignal module's outputs followed by saved activations.
            # But this can be not true if the model have inplace updated tensors.
            # AOTAutograd will make those tensors being returned before the orignal
            # module's output.
            # To make things safe, we'll use original_output_start_index field
            # set by AOTAutograd to decide where the original module outputs start.

            user_visible_outputs = {
                n.name
                for n in model_outputs[
                    original_output_start_index : original_output_start_index
                    + num_orig_model_outputs
                ]
                if isinstance(n, torch.fx.Node)
            }

        return inner_compile(
            model,
            example_inputs,
            num_fixed=fixed,
            cudagraphs=cudagraphs,
            graph_id=graph_id,
            is_inference=is_inference,
            boxed_forward_device_index=forward_device,
            user_visible_outputs=user_visible_outputs,
        )

    fw_compiler = functools.partial(fw_compiler_base, is_inference=False)

    if config.freezing and not torch.is_grad_enabled():
        inference_compiler = functools.partial(
            fw_compiler_freezing,
            dynamo_model=model_,
            num_example_inputs=num_example_inputs,
            inner_compile=inner_compile,
            cudagraphs=cudagraphs,
            graph_id=graph_id,
            forward_device=forward_device,
        )
    else:
        inference_compiler = functools.partial(fw_compiler_base, is_inference=True)

    def partition_fn(graph, joint_inputs, **kwargs):
        joint_graph_passes(graph)
        return min_cut_rematerialization_partition(
            graph, joint_inputs, **kwargs, compiler="inductor"
        )

    @dynamo_utils.dynamo_timed
    def bw_compiler(model: torch.fx.GraphModule, example_inputs):
        fixed = count_tangents(model)
        return inner_compile(
            model,
            example_inputs,
            num_fixed=fixed,
            cudagraphs=cudagraphs,
            is_backward=True,
            graph_id=graph_id,
            boxed_forward_device_index=forward_device,
        )

    # TODO: can add logging before/after the call to create_aot_dispatcher_function
    # in torch._functorch/aot_autograd.py::aot_module_simplified::aot_function_simplified::new_func
    # once torchdynamo is merged into pytorch
    fake_mode = detect_fake_mode(example_inputs_) or torch._subclasses.FakeTensorMode(
        allow_non_fake_inputs=True
    )
    tracing_context = (
        torch._guards.TracingContext.get() or torch._guards.TracingContext(fake_mode)
    )
    if _in_aot_compilation:
        with V.set_fake_mode(fake_mode), compiled_autograd.disable():
            return fw_compiler(model_, example_inputs_)

    with V.set_fake_mode(fake_mode), torch._guards.tracing(
        tracing_context
    ), compiled_autograd.disable():
        return aot_autograd(
            fw_compiler=fw_compiler,
            bw_compiler=bw_compiler,
            inference_compiler=inference_compiler,
            decompositions=decompositions,
            partition_fn=partition_fn,
            keep_inference_input_mutations=True,
        )(model_, example_inputs_)


# pass config dict back to user
def get_patched_config_dict(config_patches=None):
    with config.patch(config_patches):
        return config.get_config_copy()


def _shape_env_from_inputs(inputs):
    shape_env = None
    fake_mode = detect_fake_mode(inputs)

    # TODO(voz): It would be nice to enable this assert, but there are lots of tests that
    # pass in real inputs for now.
    # if len(inputs) > 0:
    # assert fake_mode is not None, breakpoint()

    if fake_mode is not None:
        return fake_mode.shape_env

    # When there are no tensor inputs, get shape_env from the first SymInt.
    for input in inputs:
        if isinstance(input, torch.SymInt):
            return input.node.shape_env

    # TODO(voz): Should we always have one anyway?
    return None


def output_node(gm: torch.fx.GraphModule):
    """Get the output node from an FX graph"""
    last_node = next(iter(reversed(gm.graph.nodes)))
    assert last_node.op == "output"
    return last_node


def graph_returns_tuple(gm: torch.fx.GraphModule):
    """True if a FX graph returns a tuple"""
    if not isinstance(gm, torch.fx.GraphModule):
        return True  # can't check this, assume true
    (rv,) = output_node(gm).args
    if isinstance(rv, (list, tuple)):
        return True
    if (
        isinstance(rv, torch.fx.node.Node)
        and hasattr(rv.target, "_schema")
        and len(rv.target._schema.returns) > 1
        and all(str(ret.type) == "Tensor" for ret in rv.target._schema.returns)
    ):
        # for graphs whose result is one node with multiple outputs
        return True
    return False


def make_graph_return_tuple(gm: torch.fx.GraphModule, inputs, compile_gm):
    """
    Mutate gm so it returns a tuple.  This is only needed for graphs
    not created by torchdynamo that return non-tuples.
    """
    node = output_node(gm)
    (rv,) = node.args
    rv, spec = pytree.tree_flatten(rv)
    with gm.graph.inserting_before(node):
        gm.graph.output(rv)
    gm.graph.erase_node(node)
    assert graph_returns_tuple(gm)

    compiled_fn = compile_gm(gm, inputs)

    @functools.wraps(compiled_fn)
    def wrapper(*args, **kwargs):
        return pytree.tree_unflatten(compiled_fn(*args, **kwargs), spec)

    return wrapper


def flatten_graph_inputs(gm: torch.fx.GraphModule, inputs, compile_gm):
    """
    Mutate inputs so that they are flat and wrap gm such that it
    accepts those inputs.  This is only needed for graphs not created
    by torchdynamo that take bumpy inputs.
    """
    inputs, spec = pytree.tree_flatten(inputs)

    class GmWrapper(torch.nn.Module):
        def __init__(self):
            super().__init__()
            self.gm = gm

        def forward(self, *args):
            return self.gm(*pytree.tree_unflatten(args, spec))

    compiled_fn = compile_gm(GmWrapper(), inputs)

    @functools.wraps(compiled_fn)
    def wrapper(*args):
        # note this doesn't check the spec, assuming it is the same
        return compiled_fn(*pytree.tree_flatten(args)[0])

    return wrapper


def handle_dynamo_export_graph(gm, inputs, compile_gm):
    """
    `torch._dynamo.export` embeds pytrees in the FX graph codegen object,
    convert that to a normal FX graph so inductor can compile it.
    """
    codegen = gm.graph._codegen
    gm.graph._codegen = torch.fx.graph.CodeGen()
    gm.recompile()

    compiled_fn = compile_gm(gm, codegen.process_inputs(*inputs))

    @functools.wraps(compiled_fn)
    def wrapper(*args):
        return codegen.process_outputs(compiled_fn(*codegen.process_inputs(*args)))

    return wrapper<|MERGE_RESOLUTION|>--- conflicted
+++ resolved
@@ -220,20 +220,11 @@
                         assert not isinstance(x, FakeTensor)
                         return x
 
-<<<<<<< HEAD
-                assert torch._guards.TracingContext.get()
-                real_inputs = [
-                    materialize(x)
-                    for x in [
-                        *torch._guards.TracingContext.get().params_flat,
-                        *V.real_inputs,
-=======
                 if torch._guards.TracingContext.get():
                     params_flat = [
                         param
                         for param in torch._guards.TracingContext.get().params_flat
                         if param is not None
->>>>>>> 1cc00262
                     ]
                     real_inputs = [
                         materialize(x) for x in [*params_flat, *V.real_inputs]
@@ -795,6 +786,9 @@
     return len(static_arg_idxs)
 
 
+_in_aot_compilation = BoxedBool(False)
+
+
 def compile_fx_aot(
     model_: torch.fx.GraphModule,
     example_inputs_: List[torch.Tensor],
@@ -815,12 +809,13 @@
             "aot_inductor_output_path": code_hash(model_.code),
         }
 
-    return compile_fx(
-        model_,
-        example_inputs_,
-        inner_compile=functools.partial(inner_compile, aot_mode=True),
-        config_patches=config_patches,
-    )
+    with unittest.mock.patch.object(_in_aot_compilation, "value", True):
+        return compile_fx(
+            model_,
+            example_inputs_,
+            inner_compile=functools.partial(inner_compile, aot_mode=True),
+            config_patches=config_patches,
+        )
 
 
 _graph_counter = itertools.count(0)
@@ -866,6 +861,11 @@
     ]
 
     # constant params will be real tensors, not fake
+    params_flat = torch._guards.TracingContext.get().params_flat
+    for i in range(len(params_flat)):
+        if i not in preserved_arg_indices:
+            params_flat[i] = None
+
     with unittest.mock.patch.object(fake_mode, "allow_non_fake_inputs", True):
         optimized_function = inner_compile(
             opt_model,
@@ -879,11 +879,10 @@
             user_visible_outputs=user_visible_outputs,
         )
 
-    # Need to drop the args we have constant-ified.
-    params_flat = torch._guards.TracingContext.get().params_flat
-    for i in range(len(params_flat)):
-        if i not in preserved_arg_indices:
-            params_flat[i] = None
+    # aot_inductor codegens a call that takes in just the inputs, so we don't return a wrapper
+    # that drops constant-ified params
+    if _in_aot_compilation:
+        return optimized_function
 
     def wrapper(args):
         args_new = [args[i] for i in preserved_arg_indices]
@@ -891,6 +890,7 @@
         return optimized_function(args_new)
 
     wrapper._boxed_call = True
+
     return wrapper
 
 
