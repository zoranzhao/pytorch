--- conflicted
+++ resolved
@@ -211,18 +211,11 @@
                 compiled = inner_compile(
                     clone_graph(gm), example_inputs, **kwargs_patched
                 )
-<<<<<<< HEAD
-                context = torch._guards.TracingContext.get()
-                assert context is not None
-                if context.output_strides:
-                    context.output_strides.clear()
-=======
                 if (
                     torch._guards.TracingContext.get()
                     and torch._guards.TracingContext.get().output_strides
                 ):
                     torch._guards.TracingContext.get().output_strides.clear()
->>>>>>> e3989c4e
 
                 def materialize(x):
                     if isinstance(x, (torch.SymInt, torch.SymFloat)):
@@ -232,11 +225,6 @@
                         assert not isinstance(x, FakeTensor)
                         return x
 
-<<<<<<< HEAD
-                real_inputs = [
-                    materialize(x) for x in (context.params_flat + V.real_inputs)
-                ]
-=======
                 if torch._guards.TracingContext.get():
                     params_flat = [
                         param
@@ -244,16 +232,13 @@
                         if param is not None
                     ]
                     real_inputs = [
-                        materialize(x) for x in [*params_flat, *V.real_inputs]
+                        materialize(x) for x in (params_flat + V.real_inputs)
                     ]
                 else:
                     real_inputs = [materialize(x) for x in V.real_inputs]
->>>>>>> e3989c4e
 
                 with torch.utils._python_dispatch._disable_current_modes():
                     compiled(real_inputs)
-
-                real_inputs = None
 
                 # second pass
                 kwargs_patched = {**kwargs, "cpp_wrapper": True}
@@ -542,7 +527,7 @@
                 # Return the output strides to the caller via TracingContext
                 assert len(context.output_strides) == 0
                 if graph.graph_outputs is not None:
-                    context.output_strides = [
+                    context.output_strides += [
                         [V.graph.sizevars.size_hint(s) for s in out.layout.stride]
                         if hasattr(out, "layout")
                         else None
@@ -919,32 +904,18 @@
             user_visible_outputs=user_visible_outputs,
         )
 
-<<<<<<< HEAD
-    # Need to drop the args we have constant-ified.
-    context = torch._guards.TracingContext.get()
-    if context is not None and context.params_flat is not None:
-        params_flat = context.params_flat
-        for i in range(len(params_flat)):
-            if i not in preserved_arg_indices:
-                params_flat[i] = None
-=======
     # aot_inductor codegens a call that takes in just the inputs, so we don't return a wrapper
     # that drops constant-ified params
     if _in_aot_compilation:
         return optimized_function
->>>>>>> e3989c4e
 
     def wrapper(args):
         args_new = [args[i] for i in preserved_arg_indices]
         args.clear()
         return optimized_function(args_new)
 
-<<<<<<< HEAD
     wrapper._boxed_call = True  # type: ignore[attr-defined]
-=======
-    wrapper._boxed_call = True
-
->>>>>>> e3989c4e
+
     return wrapper
 
 
@@ -1143,17 +1114,13 @@
     tracing_context = (
         torch._guards.TracingContext.get() or torch._guards.TracingContext(fake_mode)
     )
-<<<<<<< HEAD
-    with V.set_fake_mode(fake_mode), torch._guards.tracing(tracing_context):  # type: ignore[call-arg]
-=======
     if _in_aot_compilation:
         with V.set_fake_mode(fake_mode), compiled_autograd.disable():
             return fw_compiler(model_, example_inputs_)
 
     with V.set_fake_mode(fake_mode), torch._guards.tracing(
         tracing_context
-    ), compiled_autograd.disable():
->>>>>>> e3989c4e
+    ), compiled_autograd.disable():  # type: ignore[call-arg]
         return aot_autograd(
             fw_compiler=fw_compiler,
             bw_compiler=bw_compiler,
