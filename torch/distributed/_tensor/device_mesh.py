--- conflicted
+++ resolved
@@ -1,9 +1,5 @@
 # Copyright (c) Meta Platforms, Inc. and affiliates
-<<<<<<< HEAD
 import numpy.typing as npt
-import os
-=======
->>>>>>> 5610cb02
 import warnings
 from typing import List, Optional, Union
 
@@ -46,24 +42,7 @@
     _global_device_mesh = mesh
 
 
-<<<<<<< HEAD
-class DeviceMesh:
-=======
-# We want a type for "can be passed to torch.as_tensor()";
-# this is a recursive sequence type, which isn't fully supported
-# yet in python. This construct simulates that up to depth 7.
-T = TypeVar("T")
-_L = Union[T, Sequence[T]]
-NDIntList = _L[_L[_L[_L[_L[_L[_L[int]]]]]]]
-
-MeshExprT = Union[
-    torch.Tensor,
-    NDIntList,
-]
-
-
 class DeviceMesh(object):
->>>>>>> 5610cb02
     """
     DeviceMesh represents a mesh of devices, where layout of devices could be
     represented as a n-d dimension array, and each value of the n-d dimensional
@@ -114,14 +93,9 @@
     def __init__(
         self,
         device_type: str,
-<<<<<<< HEAD
         mesh: Union[torch.Tensor, npt.ArrayLike],
-        dim_groups: Optional[List[ProcessGroup]] = None,
-=======
-        mesh: MeshExprT,
         *,
         _init_process_groups: bool = True,
->>>>>>> 5610cb02
     ) -> None:
         self.device_type = device_type
         self.mesh = (
