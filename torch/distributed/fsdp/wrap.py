--- conflicted
+++ resolved
@@ -29,17 +29,6 @@
     """
     return True
 
-<<<<<<< HEAD
-def wrap_batchnorm_individually(
-    module: nn.Module,
-    recurse: bool,
-    *args,
-    **kwargs,
-) -> bool:
-    """
-    A policy that wraps ``BatchNorm`` instances in their own FSDP unit.
-=======
-
 def transformer_auto_wrap_policy(
     module: nn.Module,
     recurse: bool,
@@ -53,15 +42,30 @@
     that share weights to be wrapped in the same FSDP unit, this auto wrap policy can conviniently
     wrap the shared embeddings into the same FSDP unit for transformer models. In the near future,
     FSDP will support submodules that share weights to be wrapped in the separated FSDP units.
->>>>>>> 4ffe5387
     """
     if recurse:
         # always recurse
         return True
-<<<<<<< HEAD
-    # if not recursing, decide whether we should wrap based on whether it is a
-    # BN layer or not.
-    return isinstance(module, _BatchNorm)
+    else:
+        # if not recursing, decide whether we should wrap for the leaf node or reminder
+        return isinstance(module, tuple(transformer_layer_cls))
+
+def wrap_batchnorm_individually(
+    module: nn.Module,
+    recurse: bool,
+    *args,
+    **kwargs,
+) -> bool:
+    """
+    A policy that wraps ``BatchNorm`` instances in their own FSDP unit.
+    """
+    if recurse:
+        # always recurse
+        return True
+    else:
+        # if not recursing, decide whether we should wrap based on whether it is a
+        # BN layer or not.
+        return isinstance(module, _BatchNorm)
 
 def or_policy(
     module: nn.Module,
@@ -76,12 +80,7 @@
     return any(
         policy(module, recurse, unwrapped_params) for policy in policies
     )
-=======
-    else:
-        # if not recursing, decide whether we should wrap for the leaf node or reminder
-        return isinstance(module, tuple(transformer_layer_cls))
-
->>>>>>> 4ffe5387
+
 
 def default_auto_wrap_policy(
     module: nn.Module,
