--- conflicted
+++ resolved
@@ -18,15 +18,12 @@
 )
 from torch.distributed.utils import _replace_by_prefix
 
-from ._fsdp_extensions import _ext_chunk_tensor, _ext_pre_load_state_dict_transform
-<<<<<<< HEAD
+from ._fsdp_extensions import (
+    _ext_chunk_tensor,
+    _ext_pre_load_state_dict_transform,
+    _extensions as _user_extensions,
+)
 from .flat_param import FlatParamHandle
-=======
-from ._fsdp_extensions import _extensions as _user_extensions
-from .flat_param import (
-    FlatParamHandle,
-)
->>>>>>> 5f432913
 
 
 def _full_post_state_dict_hook(
