#!/bin/bash

set -ex

source "$(dirname "${BASH_SOURCE[0]}")/common_utils.sh"

# A bunch of custom pip dependencies for ONNX
pip_install \
  beartype==0.10.4 \
  filelock==3.9.0 \
  flatbuffers==2.0 \
  mock==5.0.1 \
  ninja==1.10.2 \
  networkx==2.0 \
  numpy==1.22.4

# Using 1.15dev branch for the following not yet released features and fixes.
# - Segfault fix for shape inference.
# - Inliner to workaround ORT segfault.
pip_install onnx-weekly==1.15.0.dev20230717

pip_install \
  onnxruntime==1.15.0 \
  parameterized==0.8.1 \
  pytest-cov==4.0.0 \
  pytest-subtests==0.10.0 \
  tabulate==0.9.0 \
  transformers==4.25.1

# TODO: change this when onnx-script is on testPypi
<<<<<<< HEAD
pip_install onnxscript-preview==0.1.0.dev20230729 --no-deps
=======
pip_install onnxscript-preview==0.1.0.dev20230801 --no-deps
>>>>>>> b0a73f61

# Cache the transformers model to be used later by ONNX tests. We need to run the transformers
# package to download the model. By default, the model is cached at ~/.cache/huggingface/hub/
IMPORT_SCRIPT_FILENAME="/tmp/onnx_import_script.py"
as_jenkins echo 'import transformers; transformers.AutoModel.from_pretrained("sshleifer/tiny-gpt2"); transformers.AutoTokenizer.from_pretrained("sshleifer/tiny-gpt2");' > "${IMPORT_SCRIPT_FILENAME}"

# Need a PyTorch version for transformers to work
pip_install --pre torch --index-url https://download.pytorch.org/whl/nightly/cpu
# Very weird quoting behavior here https://github.com/conda/conda/issues/10972,
# so echo the command to a file and run the file instead
conda_run python "${IMPORT_SCRIPT_FILENAME}"

# Cleaning up
conda_run pip uninstall -y torch
rm "${IMPORT_SCRIPT_FILENAME}" || true<|MERGE_RESOLUTION|>--- conflicted
+++ resolved
@@ -28,11 +28,7 @@
   transformers==4.25.1
 
 # TODO: change this when onnx-script is on testPypi
-<<<<<<< HEAD
-pip_install onnxscript-preview==0.1.0.dev20230729 --no-deps
-=======
 pip_install onnxscript-preview==0.1.0.dev20230801 --no-deps
->>>>>>> b0a73f61
 
 # Cache the transformers model to be used later by ONNX tests. We need to run the transformers
 # package to download the model. By default, the model is cached at ~/.cache/huggingface/hub/
