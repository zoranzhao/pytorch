#define TORCH_ASSERT_ONLY_METHOD_OPERATORS
#include <ATen/core/Tensor.h>

#include <ATen/Dispatch.h>
#include <ATen/Parallel.h>
#include <ATen/cpu/vec/vec.h>
#include <ATen/cpu/vec/functional.h>
#include <ATen/native/CPUBlas.h>
#include <ATen/native/cpu/utils.h>
#include <ATen/native/transformers/attention.h>
#include <ATen/native/transformers/sdp_utils_cpp.h>
#include <c10/util/irange.h>

#ifndef AT_PER_OPERATOR_HEADERS
#include <ATen/Functions.h>
#else
#include <ATen/ops/empty.h>
#endif

namespace at::native {

namespace {

template <typename scalar_t>
static inline scalar_t* conditional_data_ptr(scalar_t* ptr, scalar_t* ptr2) {
  TORCH_INTERNAL_ASSERT(ptr2 == nullptr);
  return ptr;
}

template <typename scalar_t,
          typename std::enable_if_t<is_reduced_floating_point_v<scalar_t>, int> = 0>
static inline scalar_t* conditional_data_ptr(float* ptr, scalar_t* ptr2) {
  return ptr2;
}

template <typename scalar_t>
inline void fill_stub(scalar_t* data, scalar_t val, int64_t size) {
  using Vec = Vectorized<scalar_t>;
  Vec data_vec = Vec(val);
  int64_t d = 0;
  for (; d < size - (size % Vec::size()); d += Vec::size()) {
    data_vec.store(data + d);
  }
  #if !defined(_MSC_VER) && !defined(COMPILING_FOR_MIN_SIZE)
  # pragma unroll
  #endif
  for (; d < size; d++) {
    data[d] = val;
  }
}

template <typename scalar_t, int64_t qSplitSize, int64_t kvSplitSize>
void cpu_flash_attention(
    const Tensor& output,
    const Tensor& logsumexp,
    const Tensor& cum_seq_q,
    const Tensor& cum_seq_k,
    int64_t& max_q,
    int64_t& max_k,
    const Tensor& philox_seed,
    const Tensor& philox_offset,
    const Tensor& debug_attn_mask,
    const at::Tensor& q,
    const at::Tensor& k,
    const at::Tensor& v,
    double dropout_p,
    bool is_causal,
    bool return_debug_mask,
    c10::optional<double> scale) {

<<<<<<< HEAD
  constexpr bool is_reduced_type = is_reduced_floating_point_v<scalar_t>;
  using accum_t = at::opmath_type<scalar_t>;
  using Vec = vec::Vectorized<accum_t>;
  accum_t scaling_factor =
=======
  bool is_training =
      (q.requires_grad() || k.requires_grad() ||
      v.requires_grad());

  // Query (Batch x Num_heads  x Q_seq_len  x Dim_per_head)
  //    -> (Batch x Q_seq_len  x Num_heads  x Dim_per_head)
  // Key   (Batch x Num_heads  x KV_seq_len x Dim_per_head)
  //    -> (Batch x KV_seq_len x Num_heads  x Dim_per_head)
  // Value (Batch x Num_heads  x KV_seq_len x Dim_per_head)
  //    -> (Batch x KV_seq_len x Num_heads  x Dim_per_head)
  at::Tensor query = q.transpose(1, 2);
  at::Tensor key = k.transpose(1, 2);
  at::Tensor value = v.transpose(1, 2);

  float scaling_factor =
>>>>>>> 48366a33
      sdp::calculate_scale(query, scale).as_float_unchecked();

  // Sizes
  int64_t batchSize = query.size(0);
  int64_t qSize = query.size(1);
  int64_t kvSize = value.size(1);
  int64_t num_head = query.size(2);
  int64_t headSize = query.size(3);

  // Strides
  int64_t qStrideB = query.stride(0);
  int64_t qStrideM = query.stride(1);
  int64_t qStrideH = query.stride(2);
  int64_t kStrideB = key.stride(0);
  int64_t kStrideN = key.stride(1);
  int64_t kStrideH = key.stride(2);
  int64_t vStrideB = value.stride(0);
  int64_t vStrideN = value.stride(1);
  int64_t vStrideH = value.stride(2);
  int64_t oStrideB = output.stride(0);
  int64_t oStrideM = output.stride(1);
  int64_t oStrideH = output.stride(2);
  int64_t lStrideB = logsumexp.stride(0);
  int64_t lStrideM = logsumexp.stride(1);
  int64_t lStrideH = logsumexp.stride(2);

  int64_t qSlice = (qSize - 1) / qSplitSize + 1;
  int64_t num_thread = at::get_num_threads();

  const auto dtype = query.scalar_type();
  const auto accumulate_dtype = toOpMathType(dtype);

  at::Tensor qk = at::empty({num_thread, qSplitSize, kvSplitSize}, query.options().dtype(accumulate_dtype));
  at::Tensor qk_reduced = at::empty({num_thread, qSplitSize, is_reduced_type ? kvSplitSize : 0}, query.options());
  at::Tensor qk_max = at::empty({num_thread, qSplitSize}, query.options().dtype(accumulate_dtype));
  at::Tensor qk_sum = at::empty({num_thread, qSplitSize}, query.options().dtype(accumulate_dtype));
  at::Tensor dst = at::empty({num_thread, qSplitSize, headSize}, query.options().dtype(accumulate_dtype));

  // Data ptrs
  scalar_t* q_data = query.data_ptr<scalar_t>();
  scalar_t* k_data = key.data_ptr<scalar_t>();
  scalar_t* v_data = value.data_ptr<scalar_t>();
  scalar_t* out_data = output.data_ptr<scalar_t>();
<<<<<<< HEAD
  accum_t* lse_data = logsumexp.data_ptr<accum_t>();
  accum_t* qk_data = qk.data_ptr<accum_t>();
  scalar_t* qk_reduced_data = is_reduced_type ? qk_reduced.data_ptr<scalar_t>() : nullptr;
  accum_t* qk_max_data = qk_max.data_ptr<accum_t>();
  accum_t* qk_sum_data = qk_sum.data_ptr<accum_t>();
  accum_t* dst_data = dst.data_ptr<accum_t>();
=======
  float* lse_data = is_training ? logsumexp.data_ptr<float>() : nullptr;
  float* qk_data = qk.data_ptr<float>();
  scalar_t* qk_norm_data = qk_norm.data_ptr<scalar_t>();
  float* qk_max_data = qk_max.data_ptr<float>();
  float* qk_sum_data = qk_sum.data_ptr<float>();
  float* dst_data = dst.data_ptr<float>();
>>>>>>> 48366a33

  at::parallel_for(0, batchSize * num_head * qSlice, 1, [&](int64_t begin, int64_t end) {
    int64_t i = 0, j = 0, k = 0;
    data_index_init(begin, i, batchSize, j, num_head, k, qSlice);
    int ompIdx = at::get_thread_num();
    for (const auto x : c10::irange(begin, end)) {
      (void)x; // Suppress unused variable
      int64_t m = k * qSplitSize;
      int64_t qBlockSize = std::min(qSplitSize, qSize - m);
      // Initialize max and sum
      fill_stub(qk_max_data + ompIdx * qSplitSize,
          -std::numeric_limits<accum_t>::infinity(), qBlockSize);
      fill_stub(qk_sum_data + ompIdx * qSplitSize,
          static_cast<accum_t>(0), qBlockSize);
      int64_t num_keys = is_causal ? std::min(m + qBlockSize, kvSize) : kvSize;
      for (int64_t n = 0; n < num_keys; n += kvSplitSize) {
        int64_t kvBlockSize = std::min(kvSplitSize, kvSize - n);
        // Calculate scale * q @ k.T
        cpublas::gemm(
            TransposeType::Transpose,
            TransposeType::NoTranspose,
            kvBlockSize,
            qBlockSize,
            headSize,
            scaling_factor,
            k_data + i * kStrideB + j * kStrideH +
                n * kStrideN,
            kStrideN,
            q_data + i * qStrideB + j * qStrideH +
                m * qStrideM,
            qStrideM,
            static_cast<accum_t>(0),
            qk_data + ompIdx * qSplitSize * kvSplitSize,
            kvBlockSize);
        // Apply causal mask, fill unused with -inf
        if (is_causal && num_keys - n <= kvSplitSize) {
          for (const auto row : c10::irange(qBlockSize)) {
            int64_t last_col = m + row - n;
            accum_t* row_ptr = qk_data + ompIdx * qSplitSize * kvSplitSize + row * kvBlockSize;
            fill_stub(row_ptr + last_col + 1,
                -std::numeric_limits<accum_t>::infinity(),
                kvBlockSize - last_col - 1);
          }
        }
        // Update coefficients with Softmax
        accum_t tmp_max = 0, tmp_sum = 0, sum_old = 0, exp_tmp = 0;
        accum_t* qk_block = qk_data + ompIdx * qSplitSize * kvSplitSize;
        scalar_t* qk_reduced_block = is_reduced_type ? qk_reduced_data + ompIdx * qSplitSize * kvSplitSize : nullptr;
        accum_t* dst_block = dst_data + ompIdx * qSplitSize * headSize;
        accum_t* max_block = qk_max_data + ompIdx * qSplitSize;
        accum_t* sum_block = qk_sum_data + ompIdx * qSplitSize;
        for (int64_t row = 0; row < qBlockSize; ++row) {
          sum_old = sum_block[row];
          // max per row
          tmp_max = vec::reduce_all<accum_t>(
            [](Vec& x, Vec& y) { return vec::maximum(x, y); },
            qk_block + row * kvBlockSize, kvBlockSize);
          tmp_max = max_block[row] > tmp_max ? max_block[row] : tmp_max;
          // qk <- exp(qk - max)
          vec::map<accum_t>(
            [tmp_max](Vec x) { return (x - Vec(tmp_max)).exp(); },
            qk_block + row * kvBlockSize, qk_block + row * kvBlockSize, kvBlockSize);
          // sum per row
          tmp_sum = vec::reduce_all<accum_t>(
            [](Vec& x, Vec& y) { return x + y; },  qk_block + row * kvBlockSize, kvBlockSize);
          // exp_tmp <- exp(max[row] - max)
          exp_tmp = std::exp(max_block[row] - tmp_max);
          // sum[row] <- sum + exp_tmp * sum[row]
          sum_block[row] = tmp_sum + exp_tmp * sum_block[row];
          // max[row] <- max
          max_block[row] = tmp_max;
          // qk <- qk / sum[row]
          accum_t sum_new = sum_block[row];
          vec::map<accum_t>(
            [sum_new](Vec x) { return x / Vec(sum_new); },
            qk_block + row * kvBlockSize, qk_block + row * kvBlockSize, kvBlockSize);
          if (is_reduced_type) {
            convert<accum_t, scalar_t>(
              qk_block + row * kvBlockSize,
              qk_reduced_block + row * kvBlockSize,
              kvBlockSize);
          }
          // dst <- dst * sum_old / sum_new * exp_tmp
          if (n > 0) {
            accum_t sum_cor = sum_old / sum_new;
            vec::map<accum_t>(
              [sum_cor, exp_tmp](Vec x)
              { return x * Vec(sum_cor) * Vec(exp_tmp); },
              dst_block + row * headSize, dst_block + row * headSize, headSize);
          }
        }
        // Calculate Softmax(q @ k.T) @ v
        cpublas::gemm(
            TransposeType::NoTranspose,
            TransposeType::NoTranspose,
            headSize,
            qBlockSize,
            kvBlockSize,
            static_cast<accum_t>(1),
            v_data + i * vStrideB + j * vStrideH +
                n * vStrideN,
            vStrideN,
            conditional_data_ptr(qk_block, qk_reduced_block),
            kvBlockSize,
            n == 0 ? static_cast<accum_t>(0) : static_cast<accum_t>(1),
            dst_block,
            headSize);
      }
      // reorder MHA output with strides
      for (int64_t row = 0; row < qBlockSize; ++row) {
        vec::map<scalar_t>(
          [](Vec x) { return x; },
          out_data + i * oStrideB + j * oStrideH + m * oStrideM + row * oStrideM,
          dst_data + ompIdx * qSplitSize * headSize + row * headSize,
          headSize);
      }
      // Store logsumexp for backward
<<<<<<< HEAD
      accum_t* lse_ptr = lse_data + i * lStrideB + j * lStrideH + m * lStrideM;
      for (const auto row : c10::irange(qBlockSize)) {
        lse_ptr[row * lStrideM] = qk_max_data[ompIdx * qSplitSize + row]
            + std::log(qk_sum_data[ompIdx * qSplitSize + row]);
=======
      if (is_training) {
        float* lse_ptr = lse_data + i * lStrideB + j * lStrideH + m * lStrideM;
        for (const auto row : c10::irange(qBlockSize)) {
          lse_ptr[row * lStrideM] = qk_max_data[ompIdx * qSplitSize + row]
              + std::log(qk_sum_data[ompIdx * qSplitSize + row]);
        }
>>>>>>> 48366a33
      }
      // Move to the next query
      data_index_step(i, batchSize, j, num_head, k, qSlice);
    }
  });

}

template <typename scalar_t, int64_t qSplitSize, int64_t kvSplitSize>
void cpu_flash_attention_backward(
    const at::Tensor& grad_q,
    const at::Tensor& grad_k,
    const at::Tensor& grad_v,
    const at::Tensor& grad_out,
    const at::Tensor& query,
    const at::Tensor& key,
    const at::Tensor& value,
    const at::Tensor& out,
    const at::Tensor& logsumexp,
    const Tensor& cumulative_sequence_length_q,
    const Tensor& cumulative_sequence_length_k,
    const int64_t max_seqlen_batch_q,
    const int64_t max_seqlen_batch_k,
    double dropout_p,
    bool is_causal,
    const at::Tensor& philox_seed,
    const at::Tensor& philox_offset,
    c10::optional<double> scale) {

  constexpr bool is_reduced_type = is_reduced_floating_point_v<scalar_t>;
  using accum_t = at::opmath_type<scalar_t>;
  using Vec = vec::Vectorized<accum_t>;
  accum_t scaling_factor =
      sdp::calculate_scale(query, scale).as_float_unchecked();

  // Sizes
  // Query (Batch x Q_seq_len  x Num_heads x Dim_per_head)
  // Key   (Batch x KV_seq_len x Num_heads x Dim_per_head)
  // Value (Batch x KV_seq_len x Num_heads x Dim_per_head)
  int64_t batchSize = query.size(0);
  int64_t qSize = query.size(1);
  int64_t kvSize = value.size(1);
  int64_t num_head = query.size(2);
  int64_t headSize = query.size(3);

  // Strides
  int64_t qStrideB = query.stride(0);
  int64_t qStrideM = query.stride(1);
  int64_t qStrideH = query.stride(2);
  int64_t kStrideB = key.stride(0);
  int64_t kStrideN = key.stride(1);
  int64_t kStrideH = key.stride(2);
  int64_t vStrideB = value.stride(0);
  int64_t vStrideN = value.stride(1);
  int64_t vStrideH = value.stride(2);
  int64_t oStrideB = out.stride(0);
  int64_t oStrideM = out.stride(1);
  int64_t oStrideH = out.stride(2);
  int64_t lStrideB = logsumexp.stride(0);
  int64_t lStrideM = logsumexp.stride(1);
  int64_t lStrideH = logsumexp.stride(2);

  int64_t grad_qStrideB = grad_q.stride(0);
  int64_t grad_qStrideM = grad_q.stride(1);
  int64_t grad_qStrideH = grad_q.stride(2);
  int64_t grad_kStrideB = grad_k.stride(0);
  int64_t grad_kStrideN = grad_k.stride(1);
  int64_t grad_kStrideH = grad_k.stride(2);
  int64_t grad_vStrideB = grad_v.stride(0);
  int64_t grad_vStrideN = grad_v.stride(1);
  int64_t grad_vStrideH = grad_v.stride(2);
  int64_t grad_oStrideB = grad_out.stride(0);
  int64_t grad_oStrideM = grad_out.stride(1);
  int64_t grad_oStrideH = grad_out.stride(2);

  int64_t num_thread = at::get_num_threads();

  const auto dtype = query.scalar_type();
  const auto accumulate_dtype = toOpMathType(dtype);

  at::Tensor attn = at::empty({num_thread, qSplitSize, kvSplitSize}, query.options().dtype(accumulate_dtype));
  at::Tensor attn_reduced = at::empty({num_thread, qSplitSize, is_reduced_type ? kvSplitSize : 0}, query.options());
  at::Tensor grad_attn = at::empty({num_thread, qSplitSize, kvSplitSize}, query.options().dtype(accumulate_dtype));
  at::Tensor grad_attn_reduced = at::empty({num_thread, qSplitSize, is_reduced_type ? kvSplitSize : 0}, query.options());

  scalar_t* grad_q_data = grad_q.data_ptr<scalar_t>();
  scalar_t* grad_k_data = grad_k.data_ptr<scalar_t>();
  scalar_t* grad_v_data = grad_v.data_ptr<scalar_t>();
  scalar_t* grad_out_data = grad_out.data_ptr<scalar_t>();
  scalar_t* q_data = query.data_ptr<scalar_t>();
  scalar_t* k_data = key.data_ptr<scalar_t>();
  scalar_t* v_data = value.data_ptr<scalar_t>();
  scalar_t* out_data = out.data_ptr<scalar_t>();
  accum_t* lse_data = logsumexp.data_ptr<accum_t>();
  accum_t* attn_data = attn.data_ptr<accum_t>();
  scalar_t* attn_reduced_data = is_reduced_type ? attn_reduced.data_ptr<scalar_t>() : nullptr;
  accum_t* grad_attn_data = grad_attn.data_ptr<accum_t>();
  scalar_t* grad_attn_reduced_data = is_reduced_type ? grad_attn_reduced.data_ptr<scalar_t>() : nullptr;

  at::parallel_for(0, batchSize * num_head, 1, [&](int64_t begin, int64_t end) {
    int64_t i = 0, j = 0;
    data_index_init(begin, i, batchSize, j, num_head);
    int ompIdx = at::get_thread_num();
    accum_t dsum[qSplitSize];
    accum_t* attn_block = attn_data + ompIdx * qSplitSize * kvSplitSize;
    scalar_t* attn_reduced_block = is_reduced_type ? attn_reduced_data + ompIdx * qSplitSize * kvSplitSize : nullptr;
    accum_t* grad_attn_block = grad_attn_data + ompIdx * qSplitSize * kvSplitSize;
    scalar_t* grad_attn_reduced_block = is_reduced_type ? grad_attn_reduced_data + ompIdx * qSplitSize * kvSplitSize : nullptr;
    for (const auto x : c10::irange(begin, end)) {
      (void)x; // Suppress unused variable
      // rowsum of grad_out * out
      for (int64_t m = 0; m < qSize; m += qSplitSize) {
        int64_t qBlockSize = std::min(qSplitSize, qSize - m);
        // dsum <- rowsum(grad_out * out)
        for (const auto row : c10::irange(qBlockSize)) {
          dsum[row] = vec::map2_reduce_all<scalar_t>(
            [](Vec x, Vec y) { return x * y; },
            [](Vec x, Vec y) { return x + y; },
            grad_out_data + i * grad_oStrideB + j * grad_oStrideH + (m + row) * grad_oStrideM,
            out_data + i * oStrideB + j * oStrideH + (m + row) * oStrideM,
            headSize);
        }
        int64_t num_keys = is_causal ? std::min(m + qBlockSize, kvSize) : kvSize;
        for (int64_t n = 0; n < num_keys; n += kvSplitSize) {
          int64_t kvBlockSize = std::min(kvSplitSize, kvSize - n);
          // attn <- scale * q @ k.T
          cpublas::gemm(
            TransposeType::Transpose,
            TransposeType::NoTranspose,
            kvBlockSize,
            qBlockSize,
            headSize,
            scaling_factor,
            k_data + i * kStrideB + j * kStrideH +
                n * kStrideN,
            kStrideN,
            q_data + i * qStrideB + j * qStrideH +
                m * qStrideM,
            qStrideM,
            static_cast<accum_t>(0),
            attn_block,
            kvBlockSize);
          // restore self attention after softmax from logsumexp
          // attn <- exp(attn - normalizer)
          for (const auto row : c10::irange(qBlockSize)) {
            accum_t normalizer = lse_data[i * lStrideB + j * lStrideH + (m + row) * lStrideM];
            vec::map<accum_t>(
              [normalizer](Vec x) { return (x - Vec(normalizer)).exp(); },
              attn_block + row * kvBlockSize,
              attn_block + row * kvBlockSize,
              kvBlockSize);
          }
          // Apply causal mask, filled unused with 0
          if (is_causal && num_keys - n <= kvSplitSize) {
            for (const auto row : c10::irange(qBlockSize)) {
              int64_t last_col = m + row - n;
              accum_t* row_ptr = attn_block + row * kvBlockSize;
              fill_stub(row_ptr + last_col + 1, static_cast<accum_t>(0), kvBlockSize - last_col - 1);
            }
          }
          if (is_reduced_type) {
            for (const auto row : c10::irange(qBlockSize)) {
              convert<accum_t, scalar_t>(
                attn_block + row * kvBlockSize,
                attn_reduced_block + row * kvBlockSize,
                kvBlockSize);
            }
          }
          // grad_v <- grad_v + attn.T @ grad_out
          cpublas::gemm(
            TransposeType::NoTranspose,
            TransposeType::Transpose,
            headSize,
            kvBlockSize,
            qBlockSize,
            static_cast<accum_t>(1),
            grad_out_data + i * grad_oStrideB + j * grad_oStrideH +
                m * grad_oStrideM,
            grad_oStrideM,
            conditional_data_ptr(attn_block, attn_reduced_block),
            kvBlockSize,
            static_cast<accum_t>(1),
            grad_v_data + i * grad_vStrideB + j * grad_vStrideH +
                n * grad_vStrideN,
            grad_vStrideN);
          // grad_attn <- grad_out @ v.T
          cpublas::gemm(
            TransposeType::Transpose,
            TransposeType::NoTranspose,
            kvBlockSize,
            qBlockSize,
            headSize,
            static_cast<accum_t>(1),
            v_data + i * vStrideB + j * vStrideH +
                n * vStrideN,
            vStrideN,
            grad_out_data + i * grad_oStrideB + j * grad_oStrideH +
                m * grad_oStrideM,
            grad_oStrideM,
            static_cast<accum_t>(0),
            grad_attn_block,
            kvBlockSize);
          // grad_attn <- attn * (grad_attn - dsum)
          for (const auto row : c10::irange(qBlockSize)) {
            accum_t d = dsum[row];
            vec::map2<accum_t>(
              [d](Vec attn, Vec grad_attn) { return attn * (grad_attn - Vec(d)); },
              grad_attn_block + row * kvBlockSize,
              attn_block + row * kvBlockSize,
              grad_attn_block + row * kvBlockSize,
              kvBlockSize);
          }
          if (is_reduced_type) {
            for (const auto row : c10::irange(qBlockSize)) {
              convert<accum_t, scalar_t>(
                grad_attn_block + row * kvBlockSize,
                grad_attn_reduced_block + row * kvBlockSize,
                kvBlockSize);
            }
          }
          // grad_q <- grad_q + scale * grad_attn @ k
          cpublas::gemm(
            TransposeType::NoTranspose,
            TransposeType::NoTranspose,
            headSize,
            qBlockSize,
            kvBlockSize,
            scaling_factor,
            k_data + i * kStrideB + j * kStrideH +
                n * kStrideN,
            kStrideN,
            conditional_data_ptr(grad_attn_block, grad_attn_reduced_block),
            kvBlockSize,
            static_cast<accum_t>(1),
            grad_q_data + i * grad_qStrideB + j * grad_qStrideH +
                m * grad_qStrideM,
            grad_qStrideM);
          // grad_k <- grad_k + scale * grad_attn.T @ q
          cpublas::gemm(
            TransposeType::NoTranspose,
            TransposeType::Transpose,
            headSize,
            kvBlockSize,
            qBlockSize,
            scaling_factor,
            q_data + i * qStrideB + j * qStrideH +
                m * qStrideM,
            qStrideM,
            conditional_data_ptr(grad_attn_block, grad_attn_reduced_block),
            kvBlockSize,
            static_cast<accum_t>(1),
            grad_k_data + i * grad_kStrideB + j * grad_kStrideH +
                n * grad_kStrideN,
            grad_kStrideN);
        }
      }
      // Move to the next query
      data_index_step(i, batchSize, j, num_head);
    }
  });
}

void flash_attention_kernel_impl(
    const Tensor& output,
    const Tensor& logsumexp,
    const Tensor& cum_seq_q,
    const Tensor& cum_seq_k,
    int64_t& max_q,
    int64_t& max_k,
    const Tensor& philox_seed,
    const Tensor& philox_offset,
    const Tensor& debug_attn_mask,
    const at::Tensor& query,
    const at::Tensor& key,
    const at::Tensor& value,
    double dropout_p,
    bool is_causal,
    bool return_debug_mask,
    c10::optional<double> scale) {
  AT_DISPATCH_FLOATING_TYPES_AND(kBFloat16, query.scalar_type(), "flash_attention", [&] {
    cpu_flash_attention<scalar_t, 128, 256>(
        output, logsumexp, cum_seq_q, cum_seq_k,
        max_q, max_k, philox_seed, philox_offset, debug_attn_mask,
        query, key, value, dropout_p, is_causal, return_debug_mask, scale);
  });
}

void flash_attention_backward_kernel_impl(
    const at::Tensor& grad_q,
    const at::Tensor& grad_k,
    const at::Tensor& grad_v,
    const at::Tensor& grad_out,
    const at::Tensor& query,
    const at::Tensor& key,
    const at::Tensor& value,
    const at::Tensor& out,
    const at::Tensor& logsumexp,
    const Tensor& cum_seq_q,
    const Tensor& cum_seq_k,
    const int64_t max_q,
    const int64_t max_k,
    double dropout_p,
    bool is_causal,
    const at::Tensor& philox_seed,
    const at::Tensor& philox_offset,
    c10::optional<double> scale) {
  // make sure grad_out has no zero strides (broadcasted dimensions)
  // since we are going to call gemm next
  // zero stride in leading dimension would lead to slow impl for gemm
  auto grad_out_contig = grad_out.contiguous();

  AT_DISPATCH_FLOATING_TYPES_AND(kBFloat16, query.scalar_type(), "flash_attention_backward", [&] {
    cpu_flash_attention_backward<scalar_t, 128, 256>(
        grad_q, grad_k, grad_v, grad_out_contig,
        query, key, value, out, logsumexp,
        cum_seq_q, cum_seq_k, max_q, max_k, dropout_p,
        is_causal, philox_seed, philox_offset, scale);
  });
}

} // anonymous namespace

REGISTER_DISPATCH(flash_attention_kernel, &flash_attention_kernel_impl);
REGISTER_DISPATCH(flash_attention_backward_kernel, &flash_attention_backward_kernel_impl);

} // at::native<|MERGE_RESOLUTION|>--- conflicted
+++ resolved
@@ -68,12 +68,6 @@
     bool return_debug_mask,
     c10::optional<double> scale) {
 
-<<<<<<< HEAD
-  constexpr bool is_reduced_type = is_reduced_floating_point_v<scalar_t>;
-  using accum_t = at::opmath_type<scalar_t>;
-  using Vec = vec::Vectorized<accum_t>;
-  accum_t scaling_factor =
-=======
   bool is_training =
       (q.requires_grad() || k.requires_grad() ||
       v.requires_grad());
@@ -88,8 +82,10 @@
   at::Tensor key = k.transpose(1, 2);
   at::Tensor value = v.transpose(1, 2);
 
-  float scaling_factor =
->>>>>>> 48366a33
+  constexpr bool is_reduced_type = is_reduced_floating_point_v<scalar_t>;
+  using accum_t = at::opmath_type<scalar_t>;
+  using Vec = vec::Vectorized<accum_t>;
+  accum_t scaling_factor =
       sdp::calculate_scale(query, scale).as_float_unchecked();
 
   // Sizes
@@ -133,21 +129,12 @@
   scalar_t* k_data = key.data_ptr<scalar_t>();
   scalar_t* v_data = value.data_ptr<scalar_t>();
   scalar_t* out_data = output.data_ptr<scalar_t>();
-<<<<<<< HEAD
-  accum_t* lse_data = logsumexp.data_ptr<accum_t>();
+  accum_t* lse_data = is_training ? logsumexp.data_ptr<accum_t>() : nullptr;
   accum_t* qk_data = qk.data_ptr<accum_t>();
   scalar_t* qk_reduced_data = is_reduced_type ? qk_reduced.data_ptr<scalar_t>() : nullptr;
   accum_t* qk_max_data = qk_max.data_ptr<accum_t>();
   accum_t* qk_sum_data = qk_sum.data_ptr<accum_t>();
   accum_t* dst_data = dst.data_ptr<accum_t>();
-=======
-  float* lse_data = is_training ? logsumexp.data_ptr<float>() : nullptr;
-  float* qk_data = qk.data_ptr<float>();
-  scalar_t* qk_norm_data = qk_norm.data_ptr<scalar_t>();
-  float* qk_max_data = qk_max.data_ptr<float>();
-  float* qk_sum_data = qk_sum.data_ptr<float>();
-  float* dst_data = dst.data_ptr<float>();
->>>>>>> 48366a33
 
   at::parallel_for(0, batchSize * num_head * qSlice, 1, [&](int64_t begin, int64_t end) {
     int64_t i = 0, j = 0, k = 0;
@@ -265,19 +252,12 @@
           headSize);
       }
       // Store logsumexp for backward
-<<<<<<< HEAD
-      accum_t* lse_ptr = lse_data + i * lStrideB + j * lStrideH + m * lStrideM;
-      for (const auto row : c10::irange(qBlockSize)) {
-        lse_ptr[row * lStrideM] = qk_max_data[ompIdx * qSplitSize + row]
-            + std::log(qk_sum_data[ompIdx * qSplitSize + row]);
-=======
       if (is_training) {
-        float* lse_ptr = lse_data + i * lStrideB + j * lStrideH + m * lStrideM;
+        accum_t* lse_ptr = lse_data + i * lStrideB + j * lStrideH + m * lStrideM;
         for (const auto row : c10::irange(qBlockSize)) {
           lse_ptr[row * lStrideM] = qk_max_data[ompIdx * qSplitSize + row]
               + std::log(qk_sum_data[ompIdx * qSplitSize + row]);
         }
->>>>>>> 48366a33
       }
       // Move to the next query
       data_index_step(i, batchSize, j, num_head, k, qSlice);
