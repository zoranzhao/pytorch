--- conflicted
+++ resolved
@@ -581,8 +581,7 @@
     }
   }
 
-  bool use_correction = correction.has_value();
-  const auto correction_value = use_correction ? correction.value() : false;
+  const auto correction_value = correction.has_value() ? correction.value() : 1;
   int64_t correction_n = 1;
 
   MPSGraphCache* cache_ = MPSGraphCache::getInstance();
@@ -702,14 +701,14 @@
     return output_t;
   }
 
-  double bessel_correction = ((double) correction_n) / ((double) (correction_n-1));
+  double bessel_correction = static_cast<double>(correction_n) / static_cast<double>(correction_n - correction_value);
 
   auto stream = at::mps::getCurrentMPSStream();
 
   @autoreleasepool {
     string op_key = (stdVarType == STANDARD_DEVIATION) ? "std_mps" : "var_mps";
     NSString* ns_key = [[axes valueForKey:@"description"] componentsJoinedByString:@","];
-    string bessel_corrected = (use_correction && correction_value) ? "unbiased " : "biased ";
+    string bessel_corrected = "correction_value=" + to_string(correction_value);
     string use_dim_info = (use_dim) ? "use_dim=1:" + to_string(dim_value.size()) : "use_dim=0";
     string keepdim_info = (keepdim) ? "keepdim=1" : "keepdim=0";
     string key = op_key + use_dim_info + ":" + keepdim_info + ":" + string([ns_key UTF8String]) + ":" + getTensorsStringKey(input_t) + ":" + bessel_corrected;
@@ -730,16 +729,9 @@
                                                                   name:nil];
           MPSGraphTensor *outputTensor;
 
-<<<<<<< HEAD
-          if (use_correction && correction_value)
-          {
-              MPSGraphTensor *besselTensor= [mpsGraph constantWithScalar:bessel_correction
-                                                    dataType:MPSDataTypeFloat32];
-=======
           if (correction_value) {
               MPSGraphTensor *besselTensor= [mpsGraph constantWithScalar: bessel_correction
                                                                 dataType: MPSDataTypeFloat32];
->>>>>>> f1d8fef4
               MPSGraphTensor *correctedTensor = [mpsGraph multiplicationWithPrimaryTensor: outputVarTensor
                                                                           secondaryTensor: besselTensor
                                                                                      name: nil];
