--- conflicted
+++ resolved
@@ -123,16 +123,7 @@
   void deregisterSchema_(const OperatorHandle& op, const OperatorName& op_name);
   void deregisterBackendFallbackKernel_(TensorTypeId dispatchKey);
 
-<<<<<<< HEAD
-  static const KernelFunction& dispatch_(const DispatchTable& dispatchTable, const ska::flat_hash_map<TensorTypeId, KernelFunction>& backendFallbackKernels, c10::optional<TensorTypeId> dispatch_key);
-
-  template<class Return, class... Args>
-  Return doCallUnboxed(const OperatorHandle& op, const DispatchTable& dispatchTable, const LeftRight<ska::flat_hash_map<TensorTypeId, KernelFunction>>& backendFallbackKernels_, Args... args) const;
-  template<class Return, class... Args>
-  Return doCallUnboxedOnly(const OperatorHandle& op, const DispatchTable& dispatchTable, const LeftRight<ska::flat_hash_map<TensorTypeId, KernelFunction>>& backendFallbackKernels_, Args... args) const;
-=======
   const KernelFunction& dispatch_(const DispatchTable& dispatchTable, c10::optional<TensorTypeId> dispatch_key) const;
->>>>>>> 2ed584c6
 
   std::list<OperatorDef> operators_;
   LeftRight<ska::flat_hash_map<OperatorName, OperatorHandle>> operatorLookupTable_;
@@ -176,77 +167,27 @@
 template<class Return, class... Args>
 inline Return Dispatcher::callUnboxed(const OperatorHandle& op, Args... args) const {
   detail::unused_arg_(args...);  // workaround for a false-positive warning about unused parameters in gcc 5
-<<<<<<< HEAD
-
-  // note: this doesn't need the mutex because write operations on the list keep iterators intact.
-  return op.operatorIterator_->op.readDispatchTable([&] (const DispatchTable& dispatchTable) -> Return {
-    // TODO This should be a nested lambda instead of a separate function call, but that triggers an internal
-    // compiler error on GCC5. Change this once we don't need gcc 5 anymore.
-    return doCallUnboxed<Return, Args...>(op, dispatchTable, backendFallbackKernels_, std::forward<Args>(args)...);
-  });
-}
-
-template<class Return, class... Args>
-inline Return Dispatcher::doCallUnboxed(const OperatorHandle& op, const DispatchTable& dispatchTable, const LeftRight<ska::flat_hash_map<TensorTypeId, KernelFunction>>& backendFallbackKernels_, Args... args) const {
-  detail::unused_arg_(args...);  // workaround for a false-positive warning about unused parameters in gcc 5
-  return backendFallbackKernels_.read([&] (const ska::flat_hash_map<TensorTypeId, KernelFunction>& backendFallbackKernels) -> Return {
-    c10::optional<TensorTypeId> dispatchKey = dispatchTable.dispatchKeyExtractor().getDispatchKeyUnboxed(args...);
-    const KernelFunction& kernel = dispatch_(dispatchTable, backendFallbackKernels, dispatchKey);
-    return kernel.template callUnboxed<Return, Args...>(op, std::forward<Args>(args)...);
-  });
-=======
   const auto& dispatchTable = op.operatorIterator_->op.dispatch_table();
   c10::optional<TensorTypeId> dispatchKey = dispatchTable.dispatchKeyExtractor().getDispatchKeyUnboxed(args...);
   const KernelFunction& kernel = dispatch_(dispatchTable, dispatchKey);
-  return kernel.template callUnboxed<Return, Args...>(std::forward<Args>(args)...);
->>>>>>> 2ed584c6
+  return kernel.template callUnboxed<Return, Args...>(op, std::forward<Args>(args)...);
 }
 
 template<class Return, class... Args>
 inline Return Dispatcher::callUnboxedOnly(const OperatorHandle& op, Args... args) const {
   detail::unused_arg_(args...);  // workaround for a false-positive warning about unused parameters in gcc 5
-<<<<<<< HEAD
-
-  // note: this doesn't need the mutex because write operations on the list keep iterators intact.
-  return op.operatorIterator_->op.readDispatchTable([&] (const DispatchTable& dispatchTable) -> Return {
-    // TODO This should be a nested lambda instead of a separate function call, but that triggers an internal
-    // compiler error on GCC5. Change this once we don't need gcc 5 anymore.
-    return doCallUnboxedOnly<Return, Args...>(op, dispatchTable, backendFallbackKernels_, std::forward<Args>(args)...);
-  });
-}
-
-template<class Return, class... Args>
-inline Return Dispatcher::doCallUnboxedOnly(const OperatorHandle& op, const DispatchTable& dispatchTable, const LeftRight<ska::flat_hash_map<TensorTypeId, KernelFunction>>& backendFallbackKernels_, Args... args) const {
-  detail::unused_arg_(args...);  // workaround for a false-positive warning about unused parameters in gcc 5
-  return backendFallbackKernels_.read([&] (const ska::flat_hash_map<TensorTypeId, KernelFunction>& backendFallbackKernels) -> Return {
-    c10::optional<TensorTypeId> dispatchKey = dispatchTable.dispatchKeyExtractor().getDispatchKeyUnboxed<Args...>(args...);
-    const KernelFunction& kernel = dispatch_(dispatchTable, backendFallbackKernels, dispatchKey);
-    return kernel.template callUnboxedOnly<Return, Args...>(op, std::forward<Args>(args)...);
-  });
-=======
   const auto& dispatchTable = op.operatorIterator_->op.dispatch_table();
   c10::optional<TensorTypeId> dispatchKey = dispatchTable.dispatchKeyExtractor().getDispatchKeyUnboxed<Args...>(args...);
   const KernelFunction& kernel = dispatch_(dispatchTable, dispatchKey);
-  return kernel.template callUnboxedOnly<Return, Args...>(std::forward<Args>(args)...);
->>>>>>> 2ed584c6
+  return kernel.template callUnboxedOnly<Return, Args...>(op, std::forward<Args>(args)...);
 }
 
 inline void Dispatcher::callBoxed(const OperatorHandle& op, Stack* stack) const {
   // note: this doesn't need the mutex because write operations on the list keep iterators intact.
-<<<<<<< HEAD
-  return op.operatorIterator_->op.readDispatchTable([&] (const DispatchTable& dispatchTable) {
-    return backendFallbackKernels_.read([&] (const ska::flat_hash_map<TensorTypeId, KernelFunction>& backendFallbackKernels) {
-      c10::optional<TensorTypeId> dispatchKey = dispatchTable.dispatchKeyExtractor().getDispatchKeyBoxed(stack);
-      const KernelFunction& kernel = dispatch_(dispatchTable, backendFallbackKernels, dispatchKey);
-      kernel.callBoxed(op, stack);
-    });
-  });
-=======
   const auto& dispatchTable = op.operatorIterator_->op.dispatch_table();
   c10::optional<TensorTypeId> dispatchKey = dispatchTable.dispatchKeyExtractor().getDispatchKeyBoxed(stack);
   const KernelFunction& kernel = dispatch_(dispatchTable, dispatchKey);
-  kernel.callBoxed(stack);
->>>>>>> 2ed584c6
+  kernel.callBoxed(op, stack);
 }
 
 inline const KernelFunction& Dispatcher::dispatch_(const DispatchTable& dispatchTable, c10::optional<TensorTypeId> dispatchKey) const {
