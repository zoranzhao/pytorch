--- conflicted
+++ resolved
@@ -10,42 +10,13 @@
   See NOTE: [Tensor vs. TensorBase]
 #endif
 
-<<<<<<< HEAD
-#ifdef TORCH_ASSERT_ONLY_METHOD_OPERATORS
+#if defined(AT_PER_OPERATOR_HEADERS) && defined(TORCH_ASSERT_ONLY_METHOD_OPERATORS)
 #error This change adds a dependency on all pytorch operators, meaning the     \
   file will need to be re-compiled every time an operator is changed or added. \
   Consider including a specific operator from <ATen/ops/{my_operator}.h> and   \
   see NOTE [TORCH_ASSERT_ONLY_METHOD_OPERATORS].
 #endif
 
-// NOTE: [TORCH_ASSERT_ONLY_METHOD_OPERATORS]
-//
-// In ATen, certain generated headers files include the definitions of
-// every single operator in PyTorch. Unfortunately this means every
-// time an operator signature is updated or changed in
-// native_functions.yaml, you (and every other PyTorch developer) need
-// to recompile every source file that includes any of these headers.
-//
-// To break up these header dependencies, and improve incremental
-// build times for all PyTorch developers. These headers are split
-// into per-operator headers in the `ATen/ops` folder. This limits
-// incremental builds to only changes to methods of `Tensor`, or files
-// that use the specific operator being changed. With `at::sum` as an
-// example, you should include
-//
-//   <ATen/core/sum.h>         // instead of ATen/Functions.h
-//   <ATen/core/sum_native.h>  // instead of ATen/NativeFunctions.h
-//   <ATen/core/sum_ops.h>     // instead of ATen/Operators.h
-//
-// However, even if you're careful to use this in your own code.
-// `Functions.h` might be included indirectly through another header
-// without you realising. To avoid this, you can add
-//
-// #define TORCH_ASSERT_ONLY_METHOD_OPERATORS
-//
-// to the top of your source file. This way any time the non-specific
-// headers are included, the compiler will error out.
-=======
 #include <ATen/Context.h>
 #include <ATen/DeviceGuard.h>
 #include <ATen/TensorUtils.h>
@@ -60,7 +31,34 @@
 #include <c10/util/Optional.h>
 
 ${static_dispatch_extra_headers}
->>>>>>> be17585f
+
+// NOTE: [TORCH_ASSERT_ONLY_METHOD_OPERATORS]
+//
+// In ATen, certain generated headers files include the definitions of
+// every single operator in PyTorch. Unfortunately this means every
+// time an operator signature is updated or changed in
+// native_functions.yaml, you (and every other PyTorch developer) need
+// to recompile every source file that includes any of these headers.
+//
+// To break up these header dependencies, and improve incremental
+// build times for all PyTorch developers. These headers are split
+// into per-operator headers in the `ATen/ops` folder. This limits
+// incremental builds to only changes to methods of `Tensor`, or files
+// that use the specific operator being changed. With `at::sum` as an
+// example, you should include
+//
+//   <ATen/core/sum.h>         // instead of ATen/Functions.h
+//   <ATen/core/sum_native.h>  // instead of ATen/NativeFunctions.h
+//   <ATen/core/sum_ops.h>     // instead of ATen/Operators.h
+//
+// However, even if you're careful to use this in your own code.
+// `Functions.h` might be included indirectly through another header
+// without you realising. To avoid this, you can add
+//
+// #define TORCH_ASSERT_ONLY_METHOD_OPERATORS
+//
+// to the top of your source file. This way any time the non-specific
+// headers are included, the compiler will error out.
 
 ${Functions_includes}
 
