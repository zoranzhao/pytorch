# Owner(s): ["oncall: pt2"]

# Copyright (c) Facebook, Inc. and its affiliates.
# All rights reserved.
#
# This source code is licensed under the BSD-style license found in the
# LICENSE file in the root directory of this source tree.

from typing import Union, Callable, List, Any, Optional, Dict
from unittest.mock import patch
from torch.testing._internal.common_utils import (
    TestCase,
    run_tests,
    IS_ARM64,
    IS_MACOS,
    IS_X86,
    compare_equal_outs_and_grads,
    outs_and_grads,
    skipIfRocm,
)
import torch
import torch.nn as nn
import torch.utils._pytree as pytree
import unittest
import warnings
import itertools
from functools import partial
from torch.nn.utils.rnn import PackedSequence
from torch.testing._internal.common_device_type import instantiate_device_type_tests, toleranceOverride, tol
from torch.testing._internal.common_methods_invocations import op_db
from torch.testing._internal.common_modules import module_db, modules
from torch.testing._internal.control_flow_opinfo_db import control_flow_opinfo_db
from torch.testing._internal.optests import _test_aot_autograd_forwards_backwards_helper, aot_autograd_check
from functorch import (
    grad, vjp, vmap, jacrev,
    make_fx
)
from torch._functorch.aot_autograd import aot_module_simplified, aot_export_module, aot_export_joint_simple
from functorch.compile import (
    nnc_jit, compiled_function, compiled_module,
    min_cut_rematerialization_partition, aot_function, aot_module,
    nop, default_partition, default_decompositions,
    memory_efficient_fusion, get_aot_compilation_context
)
from torch._decomp import decomposition_table

from torch.testing._internal.common_device_type import ops
from common_utils import (
    decorate,
    xfail,
    skip,
    skipOps,
    decorateForModules,
)
from torch._subclasses.fake_tensor import DynamicOutputShapeException, FakeTensorMode
from torch.fx.experimental.proxy_tensor import is_sym_node
from torch.fx.experimental.symbolic_shapes import ShapeEnv, GuardOnDataDependentSymNode

USE_TORCHVISION = False
try:
    import torchvision
    USE_TORCHVISION = True
except ImportError:
    warnings.warn("Couldn't import torchvision. Some of our tests use it, try "
                  "to install it with commands from pytorch.org, post-fixed with "
                  "`--no-deps` to avoid overwriting the pytorch installation",
                  UserWarning)

USE_NETWORKX = False
try:
    import networkx  # noqa: F401
    USE_NETWORKX = True
except ImportError:
    warnings.warn("Some tests use networkx but it was not installed",
                  UserWarning)

# NB: numpy is a testing dependency!

class AOTTestCase(TestCase):
    def setUp(self):
        super().setUp()

class TestPythonKey(AOTTestCase):
    def test_make_fx(self, device):
        def f(x):
            return torch.sin(x)
        inp = torch.randn(3)
        fx_f = make_fx(f)(inp)

        new_inp = torch.randn(3)
        self.assertEqual(fx_f(new_inp), f(new_inp))

    def test_make_fx_grad(self, device):
        def f(x):
            return torch.sin(x).sum()
        inp = torch.randn(3)
        f = grad(f)
        fx_f = make_fx(f)(inp)

        new_inp = torch.randn(3)
        self.assertEqual(fx_f(new_inp), f(new_inp))

    def test_scalar_device(self, device):
        def f(a, b):
            return a + b
        inps = [torch.randn(3, device=device), torch.tensor(5)]
        fx_f = make_fx(f)(*inps)
        self.assertEqual(fx_f(*inps), f(*inps))

    def test_make_fx_vmap(self, device):
        def f(x):
            return torch.sin(x)
        inp = torch.randn(5, 3)
        f = vmap(f)
        fx_f = make_fx(f)(inp)
        new_inp = torch.randn(5, 3)
        self.assertEqual(fx_f(new_inp), f(new_inp))

    def test_make_fx_jacrev(self, device):
        def f(x):
            return x.sin().sum()
        inp = torch.randn(3)
        f = jacrev(jacrev(f))
        fx_f = make_fx(f)(inp)
        new_inp = torch.randn(3)
        self.assertEqual(fx_f(new_inp), f(new_inp))

    def test_make_fx_vjp(self, device):
        def f(x):
            return torch.sin(x).sum()

        primals = torch.randn(3)
        _, vjp_fn = vjp(f, primals)
        cotangent = torch.randn(())
        fx_f = make_fx(vjp_fn)(cotangent, True, True)
        new_cotangent = torch.randn(())
        self.assertEqual(fx_f(new_cotangent, True, True), vjp_fn(new_cotangent))

    def test_make_fx_functionalize(self, device):
        from functorch.experimental import functionalize

        def fn(a):
            a = a * 2
            a.relu_()
            return a

        a = torch.randn(3, device=device)
        symbolic_gm = torch.fx.symbolic_trace(fn)
        includes_method_relu_ = any(
            str(n.target) == "relu_" for n in symbolic_gm.graph.nodes
        )
        self.assertTrue(includes_method_relu_)
        # Also verifies fix for https://github.com/pytorch/pytorch/issues/84570
        gm = make_fx(functionalize(symbolic_gm))(a)
        includes_aten_relu = any(
            n.target == torch.ops.aten.relu.default for n in gm.graph.nodes
        )
        self.assertTrue(includes_aten_relu)

    def test_make_fx_no_decompose(self, device):
        # FIXME
        return self.skipTest("error: maximum recursion reached")

        def f(x):
            return torch.tanh(x).sum()

        fx_f = make_fx(grad(f))(torch.randn(5))
        ops = {i.target for i in fx_f.graph.nodes}

        self.assertEqual(torch.ops.aten.tanh_backward in ops, True)

        fx_f = make_fx(grad(f), decomposition_table)(torch.randn(5))
        ops = {i.target for i in fx_f.graph.nodes}
        self.assertEqual(torch.ops.aten.tanh_backward in ops, False)

    def test_nnc_jit(self, device):
        def f(x):
            return torch.sin(x)

        jit_f = nnc_jit(f)

        inp = torch.randn(3)
        self.assertEqual(jit_f(inp), f(inp))

    def test_nnc_scalar(self, device):
        def f(x):
            return torch.sin(x)

        jit_f = nnc_jit(f)

        inp = torch.randn(())
        self.assertEqual(jit_f(inp), f(inp))

    def test_nnc_pytrees(self, device):
        def f(x):
            return [torch.sin(x[0])]

        jit_f = nnc_jit(f)

        inp = [torch.randn(3)]
        self.assertEqual(jit_f(inp), f(inp))

    def test_external_calls(self, device):
        def f(a, b):
            return torch.mv(a, b)
        jit_f = nnc_jit(f)
        inp = [torch.randn(3, 3), torch.randn(3)]
        self.assertEqual(jit_f(*inp), f(*inp))

    def test_nnc_passthrough(self, device):
        def f(x, y):
            return x + y, y
        inp = (torch.randn(3), torch.randn(3))
        jit_f = nnc_jit(f)
        self.assertEqual(jit_f(*inp), f(*inp))

        def f(x):
            x['a'] = x['a'] * 2
            return x
        inp = ({'a': torch.randn(3), 'b': torch.randn(3)},)
        jit_f = nnc_jit(f)
        self.assertEqual(jit_f(*inp), f(*inp))

    @unittest.skipIf(not USE_TORCHVISION, "test requires torchvision")
    def test_resnet18_backward_trace(self, device):
        mod = torchvision.models.resnet18()

        def f(x):
            out = mod(x)
            out.sum().backward()
            return [a.grad for a in mod.parameters()]

        inp = torch.randn(3, 3, 250, 250, requires_grad=True)
        grads = f(inp)

        mod.zero_grad()
        mod(inp).sum().backward()
        grads2 = [a.grad for a in mod.parameters()]
        self.assertEqual(grads, grads2)

def get_base(t):
    return t._base if t._is_view() else t

def is_in_base(t, maybe_tensors):
    t_base = get_base(t)
    for maybe_tensor in maybe_tensors:
        if isinstance(maybe_tensor, torch.Tensor):
            if t_base is get_base(maybe_tensor):
                return True
    return False

class TestAOTAutograd(AOTTestCase):
    # test_mutation will:
    # - Ensure that inputs are non-leaves, so our graphs can mutate them
    # - try to mutate outputs of the graph (to ensure that autograd meta is set properly on outputs)
    @patch("functorch.compile.config.debug_assert", True)
    def verify_aot_autograd(
        self,
        f,
        inp_: Union[Callable, List[Any]],
        *,
        test_mutation: bool = False,
        decompositions: Optional[Dict] = None,
        dynamic: bool = False,
    ):
        for keep_input_mutations in [True, False]:
            # Some tests pass in a callable for inp, to generate the inputs
            # (useful if we want to generate complicated aliasing inputs)
            if isinstance(inp_, Callable):
                inp_callable = inp_
                # The callable should return a tuple of f_inputs, f_graph_inputs
                # (The idea is that we might want to compile a function with the graph inputs,
                # but test autograd backprop all the way through the actual inputs)
                inp_copy, graph_inps_copy = inp_callable()
                inp, graph_inps = inp_callable()
            else:
                inp_copy = []
                inp = []
                # Our input clones need to mimic when inputs are duplicates of one another
                dupes_map = {}
                for i, x in enumerate(inp_):
                    if x in dupes_map:
                        x_dupe_idx = dupes_map[x]
                        inp_copy.append(inp_copy[x_dupe_idx])
                        inp.append(inp[x_dupe_idx])
                    else:
                        dupes_map[x] = i
                        if not isinstance(x, torch.Tensor):
                            x_copy = x
                            x_copy2 = x
                        else:
                            x_copy = x.clone().detach().requires_grad_(x.requires_grad)
                            x_copy2 = x.clone().detach().requires_grad_(x.requires_grad)
                            if x.requires_grad and not x.is_leaf:
                                x_copy = x_copy.clone()
                                x_copy2 = x_copy2.clone()
                        inp_copy.append(x_copy)
                        inp.append(x_copy2)

                if test_mutation:
                    # For graphs where we mutate inputs, need our test to make sure inputs aren't leaves
                    graph_inps = [x.add(1) for x in inp]
                    graph_inps_copy = [x.add(1) for x in inp_copy]
                else:
                    graph_inps = inp
                    graph_inps_copy = inp_copy
            fw_graph_cell = [None]
            if isinstance(f, nn.Module):
                compiled_f = aot_module(
                    f,
                    fw_compiler=partial(extract_graph, graph_cell=fw_graph_cell),
                    bw_compiler=nop,
                    decompositions=decompositions,
                    keep_inference_input_mutations=keep_input_mutations,
                    dynamic=dynamic
                )
            else:
                compiled_f = aot_function(
                    f,
                    fw_compiler=partial(extract_graph, graph_cell=fw_graph_cell),
                    bw_compiler=nop,
                    decompositions=decompositions,
                    keep_inference_input_mutations=keep_input_mutations,
                    dynamic=dynamic
                )
            ref_out, ref_grad = outs_and_grads(f, graph_inps, inp)
            test_out, test_grad = outs_and_grads(compiled_f, graph_inps_copy, inp_copy)
            self.assertEqual(ref_grad, test_grad)

            if isinstance(ref_out, torch.Tensor):
                self.assertTrue(isinstance(test_out, torch.Tensor))
                ref_out, test_out = [ref_out], [test_out]
            for ref_o, test_o in zip(ref_out, test_out):
                if isinstance(ref_o, torch.Tensor):
                    self.assertEqual(ref_o.requires_grad, test_o.requires_grad)
                    self.assertEqual(ref_o.is_leaf, test_o.is_leaf)
                    ref_is_view_of_non_interm = is_in_base(ref_o, graph_inps) or is_in_base(ref_o, ref_out)
                    test_is_view_of_non_interm = is_in_base(test_o, graph_inps_copy) or is_in_base(test_o, test_out)
                    self.assertEqual(ref_is_view_of_non_interm, test_is_view_of_non_interm)
                    self.assertEqual(ref_o, test_o)
                    if test_mutation:
                        # This tests that autograd meta is set properly on the output we can
                        # mutate it.
                        ref_o.mul_(2)
                        test_o.mul_(2)
                        self.assertEqual(ref_o, test_o)
            for ref_i, test_i in zip(inp, inp_copy):
                if isinstance(ref_i, torch.Tensor):
                    self.assertEqual(ref_i.requires_grad, test_i.requires_grad)
                self.assertEqual(ref_i, test_i)
        return fw_graph_cell[0]

    def test_non_tensor_and_none_inputs(self):
        # int, None, Tensor
        def f(a, b, c):
            return a * c
        inp = [2, None, torch.ones(3, 3, dtype=torch.float32, requires_grad=True)]
        self.verify_aot_autograd(f, inp)
        inp = [2, None, torch.ones(3, 3, dtype=torch.float32, requires_grad=False)]
        self.verify_aot_autograd(f, inp)

    def test_single_output(self):
        def f(a, b):
            return a + b
        inp = [torch.randn(3, 3, requires_grad=True), torch.randn(3, 3)]
        self.verify_aot_autograd(f, inp)
        inp = [torch.randn(3, 3, requires_grad=False), torch.randn(3, 3)]
        self.verify_aot_autograd(f, inp)

    def test_multi_output(self):
        def f(a, b):
            return a + b, a - b
        inp = [torch.randn(3, 3, requires_grad=True), torch.randn(3, 3)]
        self.verify_aot_autograd(f, inp)
        inp = [torch.randn(3, 3, requires_grad=False), torch.randn(3, 3)]
        self.verify_aot_autograd(f, inp)

    def test_multi_output_list(self):
        def f(a, b):
            return [a + b, a - b]
        inp = [torch.randn(3, 3, requires_grad=True), torch.randn(3, 3)]
        self.verify_aot_autograd(f, inp)
        inp = [torch.randn(3, 3, requires_grad=False), torch.randn(3, 3)]
        self.verify_aot_autograd(f, inp)

    # Test for bug occurring at the intersection of fake tensors & functionalization.
    def test_squeeze_mutation(self):
        def f(a):
            b = a.clone().squeeze(-1)
            b.add_(1.)
            return a + b

        inp = [torch.randn(3, 1, requires_grad=True)]
        self.verify_aot_autograd(f, inp, dynamic=True)
        inp = [torch.randn(3, 1, requires_grad=False)]
        self.verify_aot_autograd(f, inp, dynamic=True)

    def test_complex_linear(self):
        # https://github.com/pytorch/pytorch/issues/93424
        inp = [torch.randn(1, 10, 10, dtype=torch.complex64)]

        class F(torch.nn.Module):
            def __init__(self):
                super().__init__()
                self.linear = nn.Linear(10, 10, dtype=torch.complex64)

            def forward(self, x):
                return self.linear(x).sum().abs()

        self.verify_aot_autograd(F(), inp)

    def test_embedding_bag_view_dynamic(self):
        # Backwards pass tries to wrap a sparse tensor in a FunctionalTensorWrapper;
        # test that this works even though the sparse tensor has no storage.

        class F(torch.nn.Module):
            def __init__(self):
                super().__init__()
                self.emb = torch.nn.EmbeddingBag(100, 8, sparse=True)

            def forward(self, x, y):
                return self.emb(x, y).view(-1)

        x = torch.arange(3)
        y = torch.arange(3)
        self.verify_aot_autograd(F(), [x, y], dynamic=False)
        self.verify_aot_autograd(F(), [x, y], dynamic=True)



    def test_input_mutation_simple(self):
        def f(a):
            a.mul_(2)
            return a * 3
        inp = [torch.ones(3, 3, requires_grad=True)]
        fw_graph = self.verify_aot_autograd(f, inp, test_mutation=True)
        inp = [torch.ones(3, 3, requires_grad=False)]
        self.verify_aot_autograd(f, inp, test_mutation=True)
        # Things to note:
        # - the extra clone is because we need to pass the pre-mutated input to grad(),
        #   but autograd operates above functionalization so we need to manually clone.
        #   Hopefully backends can optimize this easily.
        # - The extra return arg is because the compiled forward returns (mutated inputs + outputs)
        self.assertExpectedInline(fw_graph.code.strip(), """\
def forward(self, primals_1):
    clone = torch.ops.aten.clone.default(primals_1);  primals_1 = None
    mul = torch.ops.aten.mul.Tensor(clone, 2);  clone = None
    mul_1 = torch.ops.aten.mul.Tensor(mul, 3)
    return [mul, mul_1]""")

    def test_input_mutation_simple_with_none_and_nontensor(self):
        # Tensor, None, int
        def f(a, b, c):
            return a * c
        f_compiled = aot_function(f, nop)
        for req_grad in [True, False]:
            inp = [torch.ones(3, 3, requires_grad=req_grad), None, 3]
            out_ref = f(*inp)
            out_test = f_compiled(*inp)
            self.assertEqual(out_ref, out_test)

    # https://github.com/pytorch/pytorch/issues/93363
    def test_mutates_input_noncontiguous(self):
        def f(a):
            a.add_(1)
            return ()

        f_compiled = aot_function(f, nop)
        ref = torch.ones(4, requires_grad=True) + 0
        ref_view = ref[0::2]

        test = torch.ones(4, requires_grad=True) + 0
        test_view = test[0::2]

        out_ref = f(ref_view)
        out_test = f_compiled(test_view)
        print(ref)
        print(test)
        self.assertEqual(ref, test)

    def test_outputs_are_aliased(self):
        # Tensor, None, int
        def f(a):
            b = a.mul(2)
            c = b.view(-1)
            return b, c
        f_compiled = aot_function(f, nop)
        for req_grad in [True, False]:
            inp = torch.ones(3, requires_grad=req_grad)
            out_ref = f(inp)
            out_test = f_compiled(inp)
            self.assertEqual(out_ref[0], out_test[0])
            self.assertEqual(out_ref[1], out_test[1])
            # Try mutating one of the outputs, which is aliased.
            out_ref[0].mul_(3)
            out_test[0].mul_(3)
            # Assert that the aliasing relationship was preserved
            self.assertEqual(out_ref[0], out_test[0])
            self.assertEqual(out_ref[1], out_test[1])

    def test_input_mutation_is_output(self):
        def f(a):
            a.mul_(2)
            return a
        inp = [torch.ones(3, 3, requires_grad=True)]
        fw_graph = self.verify_aot_autograd(f, inp, test_mutation=True)
        inp = [torch.ones(3, 3, requires_grad=False)]
        self.verify_aot_autograd(f, inp, test_mutation=True)
        self.assertExpectedInline(fw_graph.code.strip(), """\
def forward(self, primals_1):
    clone = torch.ops.aten.clone.default(primals_1);  primals_1 = None
    mul = torch.ops.aten.mul.Tensor(clone, 2);  clone = None
    return [mul, mul]""")

    def test_input_mutation_multiple(self):
        def f(a, b, c):
            a.mul_(2)
            c.mul_(2)
            return a + b + c

        def create_inp(req_grad):
            return [
                torch.ones(3, 3, requires_grad=req_grad),
                torch.ones(3, 3, requires_grad=req_grad),
                torch.ones(3, 3, requires_grad=req_grad),
            ]

        self.verify_aot_autograd(f, create_inp(False), test_mutation=True)

        fw_graph = self.verify_aot_autograd(f, create_inp(True), test_mutation=True)
        self.assertExpectedInline(fw_graph.code.strip(), """\
def forward(self, primals_1, primals_2, primals_3):
    clone = torch.ops.aten.clone.default(primals_1);  primals_1 = None
    clone_1 = torch.ops.aten.clone.default(primals_3);  primals_3 = None
    mul = torch.ops.aten.mul.Tensor(clone, 2);  clone = None
    mul_1 = torch.ops.aten.mul.Tensor(clone_1, 2);  clone_1 = None
    add = torch.ops.aten.add.Tensor(mul, primals_2);  primals_2 = None
    add_1 = torch.ops.aten.add.Tensor(add, mul_1);  add = None
    return [mul, mul_1, add_1]""")

    def test_input_mutation_metadata(self):
        def f(a, b):
            a.transpose_(1, 0)
            return a + b

        def create_inp(req_grad):
            return [
                torch.ones(3, 3, requires_grad=req_grad),
                torch.ones(3, 3, requires_grad=req_grad),
            ]

        self.verify_aot_autograd(f, create_inp(True), test_mutation=True)
        self.verify_aot_autograd(f, create_inp(False), test_mutation=True)

    def test_input_output_aliase_custom_autograd_function(self):

        class Foo(torch.autograd.Function):
            @staticmethod
            def forward(ctx, x):
                return x

            @staticmethod
            def backward(ctx, gx):
                return gx * 0.5

        def f(x):
            return Foo.apply(x)

        inp = [torch.ones(2, 2, requires_grad=True)]
        self.verify_aot_autograd(f, inp, test_mutation=False)

    def test_input_mutation_requires_grad_detach(self):
        # Here, "a" requires grad, and gets mutated, so we append a copy_() to the end of the graph.
        # Its mutation doesn't take part in autograd though, because we mutated a detach'd view.
        # Need to make sure that this copy_() doesn't error, and doesn't participate in autograd either.
        def f(a):
            a.detach().mul_(2)
            return a + 3
        inp = [torch.ones(4, requires_grad=True)]
        self.verify_aot_autograd(f, inp, test_mutation=False)
        inp = [torch.ones(4, requires_grad=True)]
        # test_mutation=True will first do some compute on inp, so it is no longer an autograd leaf
        # by the time it becomes a graph input. Good to test both cases.
        self.verify_aot_autograd(f, inp, test_mutation=True)

    def test_input_mutation_requires_grad_no_grad(self):
        def f(a):
            with torch.no_grad():
                a.mul_(2)
            return a + 3
        inp = [torch.ones(4, requires_grad=True)]
        fw_graph = self.verify_aot_autograd(f, inp, test_mutation=False)

    def test_input_mutation_requires_grad_no_grad_detach_mixed(self):
        # Perform a mix of mutations on a:
        # 1 normal, 1 in no_grad, 1 on a detach'd tensor.
        # Only the first should participate in gradient computation.
        def f(a):
            a.detach().mul_(2)
            a.mul_(3)
            with torch.no_grad():
                a.mul_(4)
            return a + 5
        inp = [torch.ones(4, requires_grad=True)]
        fw_graph = self.verify_aot_autograd(f, inp, test_mutation=True)

    def test_input_mutation_metadata2(self):
        def f(a):
            a.transpose_(1, 0)
            a.mul_(2)
            return a + 1
        inp = [torch.ones(3, 3, requires_grad=True)]
        self.verify_aot_autograd(f, inp, test_mutation=True)
        inp = [torch.ones(3, 3, requires_grad=False)]
        self.verify_aot_autograd(f, inp, test_mutation=True)

    def test_input_mutation_resize_smaller(self):
        def f(a, b):
            a.resize_(2, 2)
            return a + b
        # tenors that require gradients cannot be resized, so only test requires_grad=False case
        inp = [
            torch.ones(3, 3),
            torch.ones(2, 2, requires_grad=True),
        ]
        self.verify_aot_autograd(f, inp, test_mutation=True)

        inp = [
            torch.ones(3, 3),
            torch.ones(2, 2),
        ]
        self.verify_aot_autograd(f, inp, test_mutation=True)

    def test_input_mutation_batchnorm(self):
        def f(inpt, weight, bias, running_mean, running_var):
            # This is additionally a good test, because the input tensors that we mutate
            # are *also* saved for backwards.
            # This tests that what we save for the backward is actually cloned inputs,
            # and not the original inputs that got mutated.
            return torch._native_batch_norm_legit(inpt, weight, bias, running_mean, running_var, True, 0.5, 1e-5)

        def create_inp(req_grad):
            return [
                torch.ones(2, 5, 5, 5, requires_grad=req_grad),
                torch.ones(5, requires_grad=req_grad),
                torch.ones(5, requires_grad=req_grad),
                torch.ones(5),
                torch.ones(5),
            ]

        from torch._decomp import get_decompositions
        # This simulates what inductor does (running the fw + bw decompositions)
        decompositions = get_decompositions([
            torch.ops.aten._native_batch_norm_legit_functional,
            torch.ops.aten.native_batch_norm_backward,
        ])
        self.verify_aot_autograd(f, create_inp(True), test_mutation=True, decompositions=decompositions)
        self.verify_aot_autograd(f, create_inp(False), test_mutation=True, decompositions=decompositions)

    def test_batchnorm_inference(self):
        inp = [
            torch.ones(2, 5, 5, 5, requires_grad=True),
            torch.ones(5, requires_grad=True),
            torch.ones(5, requires_grad=True),
            torch.ones(5),
            torch.ones(5),
        ]

        m = torch.nn.BatchNorm2d(4, 4)
        m.eval()
        fw_graph_cell = [None]
        inp = torch.ones(4, 4, 4, 4)
        fw_graph_cell = [None]
        compiled_m = aot_module(
            m,
            fw_compiler=partial(extract_graph, graph_cell=fw_graph_cell),
            bw_compiler=nop,
            keep_inference_input_mutations=True,
        )
        inp = torch.ones(4, 4, 4, 4)
        with torch.no_grad():
            out = compiled_m(inp)
        # expectation: there are no copy_() calls in the decomposed batch norm when running under training=False (eval mode)
        code = fw_graph_cell[0].code.strip()
        self.assertTrue("copy_" not in str(code))

    def test_input_output_view_simple(self):
        def f(a):
            return a.view(-1)
        inp = [torch.ones(2, 2, requires_grad=False).add(1)]
        self.verify_aot_autograd(f, inp, test_mutation=True)
        inp = [torch.ones(2, 2, requires_grad=True).add(1)]
        fw_graph = self.verify_aot_autograd(f, inp, test_mutation=True)
        # Outputs that alias inputs are pulled out of the graph entirely, so we don't compile anything here
        self.assertExpectedInline(fw_graph.code.strip(), """\
def forward(self, primals_1):
    view = torch.ops.aten.view.default(primals_1, [-1]);  primals_1 = None
    return [view]""")

    def test_input_output_view_mutate_multiple(self):
        def f(a, b, c):
            a.mul_(2)
            c.mul_(3)
            return b.view(2, 2), c.view(2, 2)

        def create_inp(req_grad):
            return [
                torch.ones(2, 2, requires_grad=req_grad).add(1),
                torch.ones(2, 2, requires_grad=req_grad).add(1),
                torch.ones(2, 2, requires_grad=req_grad).add(1),
            ]

        self.verify_aot_autograd(f, create_inp(False), test_mutation=True)
        fw_graph = self.verify_aot_autograd(f, create_inp(True), test_mutation=True)
        # The original function returned two outputs, both of which aliased inputs.
        # We expect two outputs in the functional graph, a_updated and c_updated.
        # The actual aliased outputs themselves aren't in the compiled forward graph;
        # Instead, they're generated outside of  the graph.
        self.assertExpectedInline(fw_graph.code.strip(), """\
def forward(self, primals_1, primals_2, primals_3):
    clone = torch.ops.aten.clone.default(primals_1);  primals_1 = None
    clone_1 = torch.ops.aten.clone.default(primals_3);  primals_3 = None
    mul = torch.ops.aten.mul.Tensor(clone, 2);  clone = None
    mul_1 = torch.ops.aten.mul.Tensor(clone_1, 3);  clone_1 = None
    view = torch.ops.aten.view.default(primals_2, [2, 2]);  primals_2 = None
    view_2 = torch.ops.aten.view.default(mul_1, [2, 2])
    return [mul, mul_1, view, view_2]""")

    def test_input_output_view_metadata_mutate_multiple(self):
        def f(a, b, c):
            b.mul_(3)
            c.t_()
            return a.view(2, 2), b.view(2, 2), c.view(2, 2)

        def create_inp(req_grad):
            return [
                torch.ones(2, 2, requires_grad=req_grad).add(1),
                torch.ones(2, 2, requires_grad=req_grad).add(1),
                torch.ones(2, 2, requires_grad=req_grad).add(1),
            ]

        self.verify_aot_autograd(f, create_inp(False), test_mutation=True)
        fw_graph = self.verify_aot_autograd(f, create_inp(True), test_mutation=True)
        # Important thing to check here: of the three inputs:
        # Only the b.mul_(3) should show up in the graph (we functionalize it and return it).
        # Everything else that does not show up in the graph includes:
        # - The metadata mutation on c (we do it outside the graph)
        # - All 3 original fw outputs, which are aliases of inputs (we regenerate them outside of the graph)
        self.assertExpectedInline(fw_graph.code.strip(), """\
def forward(self, primals_1, primals_2, primals_3):
    clone = torch.ops.aten.clone.default(primals_2);  primals_2 = None
    view = torch.ops.aten.view.default(primals_3, [2, 2]);  primals_3 = None
    mul = torch.ops.aten.mul.Tensor(clone, 3);  clone = None
    t = torch.ops.aten.t.default(view);  view = None
    view_1 = torch.ops.aten.view.default(primals_1, [2, 2]);  primals_1 = None
    view_3 = torch.ops.aten.view.default(t, [2, 2])
    view_4 = torch.ops.aten.view.default(mul, [2, 2])
    return [mul, t, view_1, view_4, view_3]""")

    def test_input_mutation_and_output_view(self):
        def f(a):
            a.add_(1)
            return a.view(-1)
        inp = [torch.ones(2, 2, requires_grad=False).add(1)]
        self.verify_aot_autograd(f, inp, test_mutation=True)
        inp = [torch.ones(2, 2, requires_grad=True).add(1)]
        fw_graph = self.verify_aot_autograd(f, inp, test_mutation=True)
        # Here, total # of outputs is 1 because:
        # - num_mutated_inps = 1 (a_updated)
        # - num_fw_outputs = 0 (the output is an alias of the input, so we move it outside the compiled fw)
        self.assertExpectedInline(fw_graph.code.strip(), """\
def forward(self, primals_1):
    clone = torch.ops.aten.clone.default(primals_1);  primals_1 = None
    add = torch.ops.aten.add.Tensor(clone, 1);  clone = None
    view_1 = torch.ops.aten.view.default(add, [-1])
    return [add, view_1]""")


    def test_input_mutation_output_view_multiple(self):
        def f(a, b, c, d):
            b.transpose_(1, 0)
            c.add_(1)
            return d + 1, b.diagonal(), a + c

        def create_inp(req_grad):
            return [
                torch.arange(4, requires_grad=req_grad, dtype=torch.float32).view(2, 2).add(1),
                torch.arange(4, requires_grad=req_grad, dtype=torch.float32).view(2, 2).add(1),
                torch.ones(2, 2, requires_grad=req_grad).add(1),
                torch.ones(2, 2, requires_grad=req_grad).add(1),
            ]

        self.verify_aot_autograd(f, create_inp(False), test_mutation=True)
        fw_graph = self.verify_aot_autograd(f, create_inp(True), test_mutation=True)
        self.assertExpectedInline(fw_graph.code.strip(), """\
def forward(self, primals_1, primals_2, primals_3, primals_4):
    view = torch.ops.aten.view.default(primals_2, [2, 2]);  primals_2 = None
    clone = torch.ops.aten.clone.default(primals_3);  primals_3 = None
    transpose = torch.ops.aten.transpose.int(view, 1, 0);  view = None
    add = torch.ops.aten.add.Tensor(clone, 1);  clone = None
    add_1 = torch.ops.aten.add.Tensor(primals_4, 1);  primals_4 = None
    diagonal = torch.ops.aten.diagonal.default(transpose)
    add_2 = torch.ops.aten.add.Tensor(primals_1, add);  primals_1 = None
    return [transpose, add, add_1, diagonal, add_2]""")

    def test_output_aliases_intermediate_single(self):
        def f(a):
            out = torch.mul(a, 3)
            return out.view(-1)
        inp = [torch.ones(3, 3, requires_grad=False)]
        self.verify_aot_autograd(f, inp, test_mutation=True)
        inp = [torch.ones(3, 3, requires_grad=True)]
        fw_graph = self.verify_aot_autograd(f, inp, test_mutation=True)
        # In AOTAutograd, we are obligated to make the compiled forward directly return `out`,
        # and reconstruct `out.view(-1)` as a fresh output.
        self.assertExpectedInline(fw_graph.code.strip(), """\
def forward(self, primals_1):
    mul = torch.ops.aten.mul.Tensor(primals_1, 3);  primals_1 = None
    view = torch.ops.aten.view.default(mul, [-1]);  mul = None
    return [view]""")

    def test_output_aliases_intermediate_mutation_linear(self):
        def f(x):
            return (x + 1).view(-1)

        inp = [torch.ones(3, 3, requires_grad=True)]
        # use inductor's decomps (which will e.g. turn _unsafe_view() into view())
        from torch._inductor.decomposition import decompositions
        f_compiled = aot_function(f, nop, decompositions=decompositions)

        out_ref = f(*inp)
        out_test = f_compiled(*inp)

        out_ref.mul_(2)
        out_test.mul_(2)
        self.assertEqual(out_ref, out_test)

    def test_output_aliases_intermediate_no_grad(self):
        def f(a, b):
            out = torch.mul(a, 3)
            # First output is an alias of an intermediate that doesn't require grad
            return out.view(-1), b.add(1)
        inp = [torch.ones(3, 3), torch.ones(3, 3, requires_grad=False)]
        self.verify_aot_autograd(f, inp, test_mutation=True)
        inp = [torch.ones(3, 3), torch.ones(3, 3, requires_grad=True)]
        fw_graph = self.verify_aot_autograd(f, inp, test_mutation=True)
        # important bit: we don't bother generating an intermediate base as an output in the graph,
        # because the intermediate base itself didn't require gradients.
        # (the only problematic case is when both the base and the aliasesed output require gradients).
        self.assertExpectedInline(fw_graph.code.strip(), """\
def forward(self, primals_1, primals_2):
    mul = torch.ops.aten.mul.Tensor(primals_1, 3);  primals_1 = None
    view = torch.ops.aten.view.default(mul, [-1]);  mul = None
    add = torch.ops.aten.add.Tensor(primals_2, 1);  primals_2 = None
    return [view, add]""")

    def test_output_aliases_intermediate_returned_multiple_times(self):
        def f(a):
            out = torch.mul(a, 3)
            out_view = out.view(-1)
            return out, out_view, out
        inp = [torch.ones(3, 3, requires_grad=False)]
        self.verify_aot_autograd(f, inp, test_mutation=True)
        inp = [torch.ones(3, 3, requires_grad=True)]
        fw_graph = self.verify_aot_autograd(f, inp, test_mutation=True)

    def test_output_aliases_intermediate_multiple(self):
        def f(a):
            out = torch.mul(a, 3)
            # AOTAutograd should manually generate these two output views in the epilogue.
            return out.view(-1), out.view(-1)
        inp = [torch.ones(3, 3, requires_grad=False)]
        self.verify_aot_autograd(f, inp, test_mutation=True)
        inp = [torch.ones(3, 3, requires_grad=True)]
        fw_graph = self.verify_aot_autograd(f, inp, test_mutation=True)
        self.assertExpectedInline(fw_graph.code.strip(), """\
def forward(self, primals_1):
    mul = torch.ops.aten.mul.Tensor(primals_1, 3);  primals_1 = None
    view = torch.ops.aten.view.default(mul, [-1])
    view_1 = torch.ops.aten.view.default(mul, [-1])
    return [view, view_1, mul]""")

    def test_output_aliases_intermediate_and_returned(self):
        def f(a):
            out = torch.mul(a, 3)
            # AOTAutograd should manually generate the first output (a view of an intermediate)
            # but not the second (which is itself the intermediate for the first)
            return out.view(-1), out
        inp = [torch.ones(3, 3, requires_grad=False)]
        self.verify_aot_autograd(f, inp, test_mutation=True)
        inp = [torch.ones(3, 3, requires_grad=True)]
        fw_graph = self.verify_aot_autograd(f, inp, test_mutation=True)
        self.assertExpectedInline(fw_graph.code.strip(), """\
def forward(self, primals_1):
    mul = torch.ops.aten.mul.Tensor(primals_1, 3);  primals_1 = None
    view = torch.ops.aten.view.default(mul, [-1])
    return [view, mul]""")

    def test_output_aliases_intermediate_and_returned_flipped(self):
        def f(a):
            out = torch.mul(a, 3)
            # AOTAutograd should manually generate the first output (a view of an intermediate)
            # but not the second (which is itself the intermediate for the first)
            return out, out.view(-1)
        inp = [torch.ones(3, 3, requires_grad=False)]
        self.verify_aot_autograd(f, inp, test_mutation=True)
        inp = [torch.ones(3, 3, requires_grad=True)]
        fw_graph = self.verify_aot_autograd(f, inp, test_mutation=True)
        self.assertExpectedInline(fw_graph.code.strip(), """\
def forward(self, primals_1):
    mul = torch.ops.aten.mul.Tensor(primals_1, 3);  primals_1 = None
    view = torch.ops.aten.view.default(mul, [-1])
    return [mul, view]""")

    def test_output_aliases_intermediate_and_returned_different_grad(self):
        def f(a):
            out = torch.mul(a, 3)
            # AOTAutograd should manually generate the first output (a view of an intermediate)
            # but not the second (which is itself the intermediate for the first)
            return out.view(-1), out, out[0].detach()
        inp = [torch.ones(3, 3, requires_grad=False)]
        self.verify_aot_autograd(f, inp, test_mutation=True)
        inp = [torch.ones(3, 3, requires_grad=True)]
        fw_graph = self.verify_aot_autograd(f, inp, test_mutation=True)
        self.assertExpectedInline(fw_graph.code.strip(), """\
def forward(self, primals_1):
    mul = torch.ops.aten.mul.Tensor(primals_1, 3);  primals_1 = None
    view = torch.ops.aten.view.default(mul, [-1])
    select = torch.ops.aten.select.int(mul, 0, 0)
    detach = torch.ops.aten.detach.default(select);  select = None
    return [view, mul, detach]""")

    def test_output_aliases_intermediate_inplace_view(self):
        def f(a):
            out = torch.mul(a, 3)
            out.t_()
            return out
        inp = [torch.ones(2, 4, requires_grad=True)]

        # TODO: fix this test.
        # See https://github.com/pytorch/pytorch/issues/90507
        # self.verify_aot_autograd(f, inp, test_mutation=True)

    def test_output_aliases_intermediate_inplace_view_with_detach(self):
        def f(a):
            out = torch.mul(a, 3)
            out.t_()
            out.detach_()
            # Thanks to the detach_() AOT Autograd doesn't need to do anything.
            # `out` will show up as having OutputType.non_alias,
            # and ._is_view() == False
            return out
        inp = [torch.ones(2, 4, requires_grad=False)]
        self.verify_aot_autograd(f, inp, test_mutation=True)
        inp = [torch.ones(2, 4, requires_grad=True)]
        fw_graph = self.verify_aot_autograd(f, inp, test_mutation=True)
        self.assertExpectedInline(fw_graph.code.strip(), """\
def forward(self, primals_1):
    mul = torch.ops.aten.mul.Tensor(primals_1, 3);  primals_1 = None
    t = torch.ops.aten.t.default(mul);  mul = None
    return [t]""")


    def test_output_aliases_intermediate_inplace_view_and_view(self):
        def f(a):
            out = torch.mul(a, 3)
            out_view = out.unsqueeze(0)
            out.t_()
            out_view2 = out.unsqueeze(0)
            return out_view, out, out_view2
        inp = [torch.ones(2, 4, requires_grad=True)]

        # TODO: fix this test.
        # See <github issue link>
        # self.verify_aot_autograd(f, inp, test_mutation=True)

    def test_output_aliases_intermediate_multiple_mixed(self):
        def f(a):
            out1 = torch.mul(a, 3)
            out2 = torch.mul(a, 4)
            # AOTAutograd should manually generate these two output views in the epilogue.
            return out1.view(-1), out2.transpose(1, 0), out1.transpose(1, 0)
        inp = [torch.ones(3, 3, requires_grad=False)]
        self.verify_aot_autograd(f, inp, test_mutation=True)
        inp = [torch.ones(3, 3, requires_grad=True)]
        fw_graph = self.verify_aot_autograd(f, inp, test_mutation=True)
        self.assertExpectedInline(fw_graph.code.strip(), """\
def forward(self, primals_1):
    mul = torch.ops.aten.mul.Tensor(primals_1, 3)
    mul_1 = torch.ops.aten.mul.Tensor(primals_1, 4);  primals_1 = None
    view = torch.ops.aten.view.default(mul, [-1])
    transpose = torch.ops.aten.transpose.int(mul_1, 1, 0);  mul_1 = None
    transpose_1 = torch.ops.aten.transpose.int(mul, 1, 0)
    return [view, transpose, transpose_1, mul]""")

    def test_output_all_alias_types(self):
        # There are 3 types of aliasing that require us to return metadata in the compiled fw:
        # (1) outputs that are views of inputs
        # (2) outputs that are views of intermediates
        # (3) inputs that get metadata mutations
        # test all 3 of them here
        def f(a):
            a.transpose_(1, 0)
            tmp = a.mul(2)
            return tmp.squeeze(), tmp.transpose(1, 0), a.unsqueeze(0)

        def inp_callable(req_grad):
            x = torch.ones(1, 2, 4, requires_grad=req_grad).clone()
            return [(x,), (x,)]

        self.verify_aot_autograd(f, partial(inp_callable, req_grad=False), test_mutation=True)
        fw_graph = self.verify_aot_autograd(f, partial(inp_callable, req_grad=True), test_mutation=True)
        # TODO: make this test run with dynamic shapes so it is more meaningful
        # metadata output order: (a_updated_meta, out1_meta, out2_meta, out3_meta)
        self.assertExpectedInline(fw_graph.code.strip(), """\
def forward(self, primals_1):
    view = torch.ops.aten.view.default(primals_1, [1, 2, 4]);  primals_1 = None
    transpose = torch.ops.aten.transpose.int(view, 1, 0);  view = None
    mul = torch.ops.aten.mul.Tensor(transpose, 2)
    squeeze = torch.ops.aten.squeeze.default(mul)
    transpose_1 = torch.ops.aten.transpose.int(mul, 1, 0)
    unsqueeze = torch.ops.aten.unsqueeze.default(transpose, 0)
    return [transpose, squeeze, transpose_1, unsqueeze, mul]""")

    def test_input_data_and_metadata_mutation(self):
        def f(a):
            a.t_()
            a[0].mul_(2)
            return a.view(a.shape)
        inp = [torch.ones(3, 3, requires_grad=False)]
        self.verify_aot_autograd(f, inp, test_mutation=True)
        inp = [torch.ones(3, 3, requires_grad=True)]
        fw_graph = self.verify_aot_autograd(f, inp, test_mutation=True)
        self.assertExpectedInline(fw_graph.code.strip(), """\
def forward(self, primals_1):
    clone = torch.ops.aten.clone.default(primals_1);  primals_1 = None
    t = torch.ops.aten.t.default(clone)
    select = torch.ops.aten.select.int(t, 0, 0);  t = None
    mul = torch.ops.aten.mul.Tensor(select, 2);  select = None
    t_1 = torch.ops.aten.t.default(clone);  clone = None
    select_scatter = torch.ops.aten.select_scatter.default(t_1, mul, 0, 0);  t_1 = mul = None
    t_2 = torch.ops.aten.t.default(select_scatter);  select_scatter = None
    t_4 = torch.ops.aten.t.default(t_2)
    t_6 = torch.ops.aten.t.default(t_2);  t_2 = None
    view_1 = torch.ops.aten.view.default(t_6, [3, 3]);  t_6 = None
    return [t_4, view_1]""")

    def test_view_and_inplace_view(self):
        def f(a, b):
            a.t_()
            return b.view(b.shape), a.view(a.shape)

        def create_inp(req_grad):
            return [
                torch.ones(3, 3, requires_grad=req_grad),
                torch.ones(3, 3, requires_grad=req_grad)
            ]

        self.verify_aot_autograd(f, create_inp(False), test_mutation=True)
        fw_graph = self.verify_aot_autograd(f, create_inp(True), test_mutation=True)
        self.assertExpectedInline(fw_graph.code.strip(), """\
def forward(self, primals_1, primals_2):
    view = torch.ops.aten.view.default(primals_1, [3, 3]);  primals_1 = None
    t = torch.ops.aten.t.default(view);  view = None
    view_1 = torch.ops.aten.view.default(primals_2, [3, 3]);  primals_2 = None
    view_2 = torch.ops.aten.view.default(t, [3, 3])
    return [t, view_1, view_2]""")

    def test_view_detach(self):
        def f(a):
            tmp = a.detach()
            a.mul_(2)
            return a, tmp
        inp = [torch.ones(3, 3, requires_grad=True)]
        self.verify_aot_autograd(f, inp, test_mutation=True)
        inp = [torch.ones(3, 3, requires_grad=False)]
        self.verify_aot_autograd(f, inp, test_mutation=True)

    def test_input_inplace_requires_grad_true(self):
        def f(a, b):
            a.requires_grad_(True)
            return a.mul(3), b.mul(4)
        inp = [
            # First inp doesnt require grad, but we switch it on
            torch.ones(3, 3, requires_grad=False),
            torch.ones(3, 3, requires_grad=True),
        ]

        fw_graph = self.verify_aot_autograd(f, inp, test_mutation=True)
        self.assertExpectedInline(fw_graph.code.strip(), """\
def forward(self, primals_1, primals_2):
    mul = torch.ops.aten.mul.Tensor(primals_1, 3);  primals_1 = None
    mul_1 = torch.ops.aten.mul.Tensor(primals_2, 4);  primals_2 = None
    return [mul, mul_1]""")

    # This is a torture test:
    # a and b get turned into a synthetic base in the compiled graph
    # One gets a data mutation, the other gets a metadata mutation.
    # We need to make sure that the metadata mutation gets propagated
    # back to the original input.
    def test_input_data_and_metadata_mutation_aliases_other_input(self):
        # a and b are aliased
        def f(a, b):
            a.mul_(2)
            b.t_()
            return a.mul(b)

        def inp_callable(req_grad):
            base = torch.ones(2, 2, requires_grad=req_grad)
            # Note: in our test, the add() is important because we need the graph inputs to be non-leaves so we can mutate them.
            x = base.add(1)
            inp1 = x[0]
            inp2 = x[1]
            return [base], [inp1, inp2]

        self.verify_aot_autograd(f, partial(inp_callable, req_grad=False), test_mutation=True)
        self.verify_aot_autograd(f, partial(inp_callable, req_grad=True), test_mutation=True)

    @unittest.skipIf(not torch.cuda.is_available(), "CUDA is unavailable")
    def test_mem_leak_from_save_for_bw(self):
        # See a full diagnosis at this issue: https://github.com/pytorch/pytorch/issues/94990
        # Note [Detaching saved tensors in AOTAutograd]
        # This program creates a ref-cycle. Long term, we should fix this ref cycle
        # (since it can arise, naturally albeit rarely, from uses of autograd.Function).
        # But AOTAutograd makes it more likely to show up from tracing user programs,
        # so we deal with it by manually detaching the tensors that we save for backward.
        # This is completely wrong and would give wrong results if we were to do double backward.
        # Fortunately today, double backward is explicitly banned in AOTAutograd.
        def f(a, b):
            add = a + a
            split = torch.functional.split(add, [4, 4], dim=1)
            getitem_2 = split[1]
            unsqueeze = getitem_2.unsqueeze(-1)
            mul = unsqueeze * b
            return (getitem_2, mul)

        f_compiled = aot_function(f, nop)
        inps = [
            torch.ones(8, 8, device='cuda', requires_grad=True),
            torch.ones(1, 4, 1, device='cuda', requires_grad=True),
        ]
        mem_before = torch.cuda.memory_allocated()
        f_compiled(*inps)
        mem_after = torch.cuda.memory_allocated()
        self.assertTrue(mem_after == mem_before)

    def test_output_aliases_multiple_inputs_get_correct_one(self):
        # a and b are aliased, but have different shapes
        # The first output should view off the the first input, the 2nd output should view off the 2nd input
        def f(a, b):
            return a.view(a.shape), b.view(b.shape)

        def inp_callable(req_grad):
            base = torch.ones(2, 2, requires_grad=req_grad)
            # Note: in our test, the add() is important because we need the graph inputs to be non-leaves so we can mutate them.
            x = base.mul(2)
            inp1 = x.view(-1)
            inp2 = x[0]
            return [base], [inp1, inp2]

        self.verify_aot_autograd(f, partial(inp_callable, req_grad=False), test_mutation=True)
        self.verify_aot_autograd(f, partial(inp_callable, req_grad=True), test_mutation=True)

    def test_input_mutation_aliases_other_input(self):
        def f(a, b):
            a.add_(1)
            return a + b

        def inp_callable(req_grad):
            base = torch.ones(2, 2, requires_grad=req_grad)
            # Note: in our test, the add() is important because we need the graph inputs to be non-leaves so we can mutate them.
            x = base.add(1)
            inp1 = x[0]
            inp2 = x[1]
            return [base], [inp1, inp2]

        self.verify_aot_autograd(f, partial(inp_callable, req_grad=False), test_mutation=True)
        fw_graph = self.verify_aot_autograd(f, partial(inp_callable, req_grad=True), test_mutation=True)
        # Important parts of the graph:
        # - the compiled graph takes in a base, and we generate a and b (the views) off of the base
        # - clone() is still in the graph, because we need to call grad() on the original (non-mutated) inputs
        # - We re-generate the views *after* the clone, to preserve view relationships.
        self.assertExpectedInline(fw_graph.code.strip(), """\
def forward(self, primals_1):
    clone = torch.ops.aten.clone.default(primals_1);  primals_1 = None
    as_strided = torch.ops.aten.as_strided.default(clone, [2], [1], 0)
    add = torch.ops.aten.add.Tensor(as_strided, 1);  as_strided = None
    as_strided_scatter = torch.ops.aten.as_strided_scatter.default(clone, add, [2], [1], 0);  clone = add = None
    as_strided_2 = torch.ops.aten.as_strided.default(as_strided_scatter, [2], [1], 0)
    as_strided_5 = torch.ops.aten.as_strided.default(as_strided_scatter, [2], [1], 2)
    add_1 = torch.ops.aten.add.Tensor(as_strided_2, as_strided_5);  as_strided_2 = as_strided_5 = None
    return [as_strided_scatter, add_1]""")  # noqa: B950

    def test_input_mutation_aliases_other_input2(self):
        def f(a, b):
            a.add_(1)
            return a + b

        def inp_callable(req_grad):
            base = torch.ones(2, 2, requires_grad=req_grad)
            x = base.add(1)
            inp1 = x[0]
            # Here, one of the aliased inputs is the base itself
            inp2 = x
            return [base], [inp1, inp2]

        self.verify_aot_autograd(f, partial(inp_callable, req_grad=False), test_mutation=True)
        fw_graph = self.verify_aot_autograd(f, partial(inp_callable, req_grad=True), test_mutation=True)
        self.assertExpectedInline(fw_graph.code.strip(), """\
def forward(self, primals_1):
    clone = torch.ops.aten.clone.default(primals_1);  primals_1 = None
    as_strided = torch.ops.aten.as_strided.default(clone, [2], [1], 0)
    add = torch.ops.aten.add.Tensor(as_strided, 1);  as_strided = None
    as_strided_scatter = torch.ops.aten.as_strided_scatter.default(clone, add, [2], [1], 0);  clone = add = None
    as_strided_2 = torch.ops.aten.as_strided.default(as_strided_scatter, [2], [1], 0)
    as_strided_5 = torch.ops.aten.as_strided.default(as_strided_scatter, [2, 2], [2, 1], 0)
    add_1 = torch.ops.aten.add.Tensor(as_strided_2, as_strided_5);  as_strided_2 = as_strided_5 = None
    return [as_strided_scatter, add_1]""")  # noqa: B950

    def test_input_mutation_aliases_and_output_alias(self):
        def f(a, b):
            # Here, we need to take care:that because and b are aliased
            # since a and b are aliased, we generate a view off of "updated b"
            a.add_(1)
            return b.view(b.shape)

        def inp_callable(req_grad):
            base = torch.ones(2, 2, requires_grad=req_grad)
            x = base.add(1)
            return [base], [x.view(-1), x.view(-1)]

        self.verify_aot_autograd(f, partial(inp_callable, req_grad=False), test_mutation=True)
        fw_graph = self.verify_aot_autograd(f, partial(inp_callable, req_grad=True), test_mutation=True)
        self.assertExpectedInline(fw_graph.code.strip(), """\
def forward(self, primals_1):
    clone = torch.ops.aten.clone.default(primals_1);  primals_1 = None
    as_strided = torch.ops.aten.as_strided.default(clone, [4], [1], 0)
    add = torch.ops.aten.add.Tensor(as_strided, 1);  as_strided = None
    as_strided_scatter = torch.ops.aten.as_strided_scatter.default(clone, add, [4], [1], 0);  clone = add = None
    as_strided_8 = torch.ops.aten.as_strided.default(as_strided_scatter, [4], [1], 0)
    view_1 = torch.ops.aten.view.default(as_strided_8, [4]);  as_strided_8 = None
    return [as_strided_scatter, view_1]""")  # noqa: B950

    def test_input_aliased_with_mutation_output_alias(self):
        def f(a, b, c):
            # a and c alias
            c.mul_(2)
            # The main thing we're testing here is that
            # (1) We need to reconstruct c.view(-1) from the 3rd input to the forward
            # (2) But we need to be careful to do this *before* converting aliased inputs into synthetic bases.
            #     The original fw takes in 3 args, but the compiled fw takes in only 2 args.
            return b.add(1), c.view(-1)

        def inp_callable(req_grad):
            base1 = torch.ones(2, 2, requires_grad=req_grad)
            base2 = torch.ones(2, 2, requires_grad=req_grad)
            x = base1.add(1)
            y = base2.add(1)
            return [base1, base2], [x.view(-1), y, x.view(-1)]

        self.verify_aot_autograd(f, partial(inp_callable, req_grad=False), test_mutation=True)
        fw_graph = self.verify_aot_autograd(f, partial(inp_callable, req_grad=True), test_mutation=True)
        self.assertExpectedInline(fw_graph.code.strip(), """\
def forward(self, primals_1, primals_2):
    clone = torch.ops.aten.clone.default(primals_1);  primals_1 = None
    as_strided_1 = torch.ops.aten.as_strided.default(clone, [4], [1], 0)
    mul = torch.ops.aten.mul.Tensor(as_strided_1, 2);  as_strided_1 = None
    as_strided_scatter = torch.ops.aten.as_strided_scatter.default(clone, mul, [4], [1], 0);  clone = mul = None
    add = torch.ops.aten.add.Tensor(primals_2, 1);  primals_2 = None
    as_strided_7 = torch.ops.aten.as_strided.default(as_strided_scatter, [4], [1], 0)
    view_1 = torch.ops.aten.view.default(as_strided_7, [-1]);  as_strided_7 = None
    return [as_strided_scatter, add, view_1]""")  # noqa: B950

    def test_input_metadata_mutation_aliases(self):
        def f(a, b):
            # a and b alias, and we do a metadata mutation on a
            # Since we're not mutating data, then b isn't affected at all.
            # We expect aot autograd to not bother with constructing a synthetic base.
            a.t_()
            return a + b

        def inp_callable(req_grad):
            base = torch.ones(2, 2, requires_grad=req_grad)
            x = base.add(1)
            return [base], [x.view(-1), x.view(-1)]

        self.verify_aot_autograd(f, partial(inp_callable, req_grad=False), test_mutation=True)
        fw_graph = self.verify_aot_autograd(f, partial(inp_callable, req_grad=True), test_mutation=True)
        # Expectation: fwd() takes in 2 args, and we don't construct a synthetic base.
        self.assertExpectedInline(fw_graph.code.strip(), """\
def forward(self, primals_1, primals_2):
    view = torch.ops.aten.view.default(primals_1, [4]);  primals_1 = None
    t = torch.ops.aten.t.default(view);  view = None
    add = torch.ops.aten.add.Tensor(t, primals_2);  primals_2 = None
    return [t, add]""")

    def test_input_mutation_aliases_and_none_require_gradients(self):
        def f(a, b, c):
            # a and b alias, but neither require gradients (so they don't have a _base)
            # aot autograd should construct the synthetic base from `torch.Tensor(a.storage())`
            a.mul_(2)
            return b + 1, c + 1

        def inp_callable(req_grad):
            base = torch.ones(2, 2)
            c_arg = torch.ones(2, 2, requires_grad=req_grad)
            x = base.add(1)
            return [base, c_arg], [x.view(-1), x.view(-1), c_arg]

        self.verify_aot_autograd(f, partial(inp_callable, req_grad=False), test_mutation=True)
        fw_graph = self.verify_aot_autograd(f, partial(inp_callable, req_grad=True), test_mutation=True)
        self.assertExpectedInline(fw_graph.code.strip(), """\
def forward(self, primals_1, primals_2):
    as_strided = torch.ops.aten.as_strided.default(primals_1, [4], [1], 0)
    mul = torch.ops.aten.mul.Tensor(as_strided, 2);  as_strided = None
    as_strided_scatter = torch.ops.aten.as_strided_scatter.default(primals_1, mul, [4], [1], 0);  primals_1 = mul = None
    as_strided_3 = torch.ops.aten.as_strided.default(as_strided_scatter, [4], [1], 0)
    add = torch.ops.aten.add.Tensor(as_strided_3, 1);  as_strided_3 = None
    add_1 = torch.ops.aten.add.Tensor(primals_2, 1);  primals_2 = None
    return [as_strided_scatter, add, add_1]""")  # noqa: B950

    def test_input_mutation_aliases_bases_out_of_order(self):
        # This tests our calling convention: if b and d are aliased, then the outer calling convention
        # that we send to the compiled forward becomes:
        # (b_d_base, a, c)
        # Importantly, even though a and c alias in our test, neither inputs are mutated,
        # So we don't need to do the base construction / deconstruction
        def f(a, b, c, d):
            b.add_(1)
            d.t_()
            return a + c + d, b.view(-1)

        def inp_callable(req_grad):
            base1 = torch.ones(2, 2, requires_grad=req_grad)
            base2 = torch.ones(2, 2, requires_grad=req_grad)
            x1 = base1.add(1)
            x2 = base2.add(1)
            # a and c alias, b and d alias
            return [base1, base2], [x1.view(-1), x2.view(-1), x1.view(-1), x2.view(-1)]

        self.verify_aot_autograd(f, partial(inp_callable, req_grad=False), test_mutation=True)
        fw_graph = self.verify_aot_autograd(f, partial(inp_callable, req_grad=True), test_mutation=True)
        # 3 graph inputs: (b_d_base, a, c)
        # 2 returns: (b_updated, a+c+d)
        # (there are 2 original fw outs, but one is a view of b so it's not part of the graph)
        # (there are also 2 input mutations, but one is a metadata-only mutation so the compiled forward doesn't return it)
        self.assertExpectedInline(fw_graph.code.strip(), """\
def forward(self, primals_1, primals_2, primals_3):
    clone = torch.ops.aten.clone.default(primals_1);  primals_1 = None
    as_strided = torch.ops.aten.as_strided.default(clone, [4], [1], 0)
    add = torch.ops.aten.add.Tensor(as_strided, 1);  as_strided = None
    as_strided_scatter = torch.ops.aten.as_strided_scatter.default(clone, add, [4], [1], 0);  clone = add = None
    add_1 = torch.ops.aten.add.Tensor(primals_2, primals_3);  primals_2 = primals_3 = None
    as_strided_5 = torch.ops.aten.as_strided.default(as_strided_scatter, [4], [1], 0)
    t_1 = torch.ops.aten.t.default(as_strided_5);  as_strided_5 = None
    add_2 = torch.ops.aten.add.Tensor(add_1, t_1);  add_1 = None
    as_strided_14 = torch.ops.aten.as_strided.default(as_strided_scatter, [4], [1], 0)
    view_1 = torch.ops.aten.view.default(as_strided_14, [-1]);  as_strided_14 = None
    return [as_strided_scatter, add_2, view_1, t_1]""")  # noqa: B950

    @unittest.skipIf(not torch.cuda.is_available(), "CUDA is unavailable")
    def test_synthetic_base_base_attribute_is_none(self):
        def f(a, b):
            a.add_(1)
            return a + b

        def inp_callable():
            base = torch.ones(4, 4, device='cuda')
            # detach() so that none of the inputs have a ._base attribute.
            a = base[0].detach()
            b = base[1].detach()
            base2 = torch.ones(2, 2, requires_grad=True)
            return [base], [a, b]

        self.verify_aot_autograd(f, inp_callable, test_mutation=True)


    def test_input_mutation_alias_everything(self):
        # Mondo test that tests a combination of:
        # input is mutated, that aliases another input (so we make a synthetic base)
        # an output is an alias of another output
        # an output is an alias of an intermediate
        # a and c are aliased
        def f(a, b, c):
            c.mul_(2)  # mutates c
            b.t_()  # metadata mutate b
            tmp = a + c
            out1 = tmp.view(-1)
            out2 = b.t()
            out3 = out1.unsqueeze(0)
            # out1 and out3 are aliases of an intermediate, and alias each other!
            # out2 aliases an input, so we don't return it
            return out1, out2, out3

        def inp_callable(req_grad):
            base1 = torch.ones(2, 2, requires_grad=req_grad)
            base2 = torch.ones(2, 2, requires_grad=req_grad)
            # Note: in our test, the add() is important because we need the graph inputs to be non-leaves so we can mutate them.
            base1_ = base1.add(1)
            base2_ = base2.add(1)
            a = base1_.view(-1)
            b = base2_
            c = base1_.view(-1)
            return [base1, base2], [a, b, c]

        self.verify_aot_autograd(f, partial(inp_callable, req_grad=False), test_mutation=True)
        fw_graph = self.verify_aot_autograd(f, partial(inp_callable, req_grad=True), test_mutation=True)
        # Expected:
        # - 2 inputs in the forward: synthetic_base_a_c, b
        # - 1 output in the forward: "tmp"
        #   out2 is an alias of an input, and will be generated off of b outside of the compiled fn
        #   out1 and out3 are aliases of tmp, that we generate outside of the compiled function
        self.assertExpectedInline(fw_graph.code.strip(), """\
def forward(self, primals_1, primals_2):
    clone = torch.ops.aten.clone.default(primals_1);  primals_1 = None
    view = torch.ops.aten.view.default(primals_2, [2, 2]);  primals_2 = None
    as_strided_1 = torch.ops.aten.as_strided.default(clone, [4], [1], 0)
    mul = torch.ops.aten.mul.Tensor(as_strided_1, 2);  as_strided_1 = None
    as_strided_scatter = torch.ops.aten.as_strided_scatter.default(clone, mul, [4], [1], 0);  clone = mul = None
    as_strided_2 = torch.ops.aten.as_strided.default(as_strided_scatter, [4], [1], 0)
    t = torch.ops.aten.t.default(view);  view = None
    as_strided_5 = torch.ops.aten.as_strided.default(as_strided_scatter, [4], [1], 0)
    add = torch.ops.aten.add.Tensor(as_strided_5, as_strided_2);  as_strided_5 = as_strided_2 = None
    view_1 = torch.ops.aten.view.default(add, [-1])
    t_1 = torch.ops.aten.t.default(t)
    unsqueeze = torch.ops.aten.unsqueeze.default(view_1, 0)
    return [as_strided_scatter, t, view_1, t_1, unsqueeze, add]""")  # noqa: B950

    def test_dynamic_shape_output_not_in_bw_graph(self):
        def f(x):
            return [x + 1, x.shape[0]]
        inp = torch.ones(5, requires_grad=True)
        bw_graph_cell = [None]
        compiled_f = aot_function(
            f,
            fw_compiler=nop,
            bw_compiler=partial(extract_graph, graph_cell=bw_graph_cell),
            decompositions={},
            keep_inference_input_mutations=False,
            dynamic=True,
        )
        out = compiled_f(inp)
        out[0].sum().backward()
        # The important bit: the forward fn returns 2 outputs,
        # but one of them is a symint so we should only see
        # 1 grad_output as an input to the backward graph.
        # (Otherwise, autograd will plumb a None as the value of the grad_output,
        # which causes inductor to complain).
        self.assertExpectedInline(bw_graph_cell[0].code.strip(), """\
def forward(self, tangents_1):
    return [tangents_1]""")

    def test_no_grad_input_output(self):
        def f(a, b):
            return a.cos(), b.cos(), a * b

        inp_thunks = [lambda: torch.randn(5, requires_grad=True), lambda: torch.randn(5, requires_grad=False)]
        for inps in itertools.product(inp_thunks, repeat=2):
            inps = [i() for i in inps]
            self.verify_aot_autograd(f, inps)

    def test_some_output_requires_grad_input_doesnt(self):
        def f(a, b):
            a_view = a.view(-1)
            a_view.requires_grad_(True)
            return a_view
        inp = [torch.randn(3, 3), torch.randn(3, 3, requires_grad=True)]
        self.verify_aot_autograd(f, inp)

    def test_some_outputs_dont_require_grad_view(self):
        def f(a, b):
            return a.detach(), b
        inp = [torch.randn(3, 3, requires_grad=True), torch.randn(3, 3, requires_grad=True)]
        self.verify_aot_autograd(f, inp)

    def test_some_outputs_dont_require_grad_non_view(self):
        def f(a, b):
            return a.add(1).detach(), b
        inp = [torch.randn(3, 3, requires_grad=True), torch.randn(3, 3, requires_grad=True)]
        self.verify_aot_autograd(f, inp)

    def test_inner_grad(self):
        def foo(x):
            y = torch.exp(x)
            z = torch.autograd.grad(y, x)
            return z
        inps = [torch.randn((), requires_grad=True)]
        self.verify_aot_autograd(foo, inps)

    def test_grad_context(self):
        def foo(x):
            return x * 2
        inps = [torch.randn((), requires_grad=True)]
        graph_size = None

        def get_graph_size(fx_g, _):
            nonlocal graph_size
            graph_size = len(fx_g.graph.nodes)
            return fx_g

        f = aot_function(foo, nop, get_graph_size)
        with torch.set_grad_enabled(False):
            f(*inps)
        self.assertIsNone(graph_size)

        f = aot_function(foo, nop, get_graph_size)
        with torch.set_grad_enabled(True):
            out = f(*inps)
            self.assertIsNone(graph_size)
            out.sum().backward()
            self.assertTrue(graph_size > 2)

    def test_output_dict(self):
        def f(x):
            return {'a': x, 'b': x}
        inp = [torch.randn(3, 3, requires_grad=True)]
        self.verify_aot_autograd(f, inp)

        def f(x, y):
            return {'a': x, 'b': y + x}
        inp = [torch.randn(3, requires_grad=True), torch.randn(3)]
        self.verify_aot_autograd(f, inp)

        def f(x):
            new_d = {}
            for k in x:
                new_d[k] = x[k] * 2
            return new_d

        a = torch.randn(3, requires_grad=True)
        b = torch.randn(3, requires_grad=True)

        def inp_callable():
            inps = [{'a': a, 'b': b}]
            return inps, inps

        self.verify_aot_autograd(f, inp_callable)

    def test_module(self):
        mod = nn.Sequential(nn.Linear(32, 32), nn.ReLU())
        compiled_mod = compiled_module(mod, nop, nop)
        inp = torch.randn(32, 32)
        ref_out = mod(inp)
        ref_out.sum().backward()
        ref_grads = sorted([(name, p.grad) for name, p in mod.named_parameters()])
        out = compiled_mod(inp)
        out.sum().backward()
        grads = sorted([(name, p.grad) for name, p in mod.named_parameters()])
        self.assertEqual((out, grads), (ref_out, ref_grads))

    def test_batchnorm(self):
        mod = compiled_module(nn.BatchNorm2d(4), nop, nop)
        x = torch.ones(1, 4, 2, 2)
        mod(x).sum().backward()

    def test_list_codegen(self):
        def list_nop(f, _):
            def g(inps):
                return f(*inps)
            g._boxed_call = True
            return g

        def f(a, b, c):
            return a.sin() * b.cos() * c.sin()
        f = aot_function(f, list_nop)
        inp = [torch.randn(5, requires_grad=True) for _ in range(3)]
        f(*inp).sum().backward()

    @patch('torch._functorch.aot_autograd.AOT_COUNTER', new_callable=itertools.count)
    def test_compilation_context(self, counter):
        def f(x):
            return x.sin().sin()
        count = []

        def compiler(fx_g, _):
            context = get_aot_compilation_context()
            count.append((context[0], len(fx_g.graph.nodes)))
            return fx_g

        f = aot_function(f, compiler)
        out = f(torch.randn(5, requires_grad=True))
        f = aot_function(f, compiler)
        f(torch.randn(5))
        out.sum().backward()
        self.assertExpectedInline(str(count), """[(['0_forward'], 4), (['1_inference'], 4), (['0_backward'], 8)]""")

    def test_dupe_arg(self):
        def f(x, y):
            return x + y

        x = torch.randn(3, 3, requires_grad=True)
        self.verify_aot_autograd(f, [x, x])

    def test_dupe_arg_torture(self):
        def f(x, y):
            x.t_()
            y.t_()
            return x + y

        x = torch.randn(3, 3, requires_grad=True).clone()
        self.verify_aot_autograd(f, [x, x])

    # See https://github.com/pytorch/pytorch/issues/100224
    def test_dupe_arg_returned_as_output(self):
        def f(a, b, a_):
            a[0].add_(1)
            return a_
        f_compiled = aot_function(f, nop)
        a = torch.ones(2)
        b = torch.ones(2)
        out_ref = f(a, b, a)

        a2 = torch.ones(2)
        b2 = torch.ones(2)
        out_test = f_compiled(a2, b2, a2)

        self.assertEqual(out_ref, out_test)
        self.assertEqual(a, a2)

    @patch('torch._functorch.aot_autograd.AOT_COUNTER', new_callable=itertools.count)
    @patch("torch._functorch.config.debug_assert", True)
    def test_invalid_dupe_left_bias(self, counter):
        # This test checks that, just because only the first
        # argument did a metadata mutation, we still correctly
        # switch to strategy 2 (deduplicate)
        # See: https://github.com/pytorch/pytorch/pull/89896#discussion_r1036224447
        class F(torch.nn.Module):
            def forward(self, x, y):
                x.t_()
                return (x + y,)

        x = torch.randn(3, 3, requires_grad=True).clone()
        y = torch.randn(3, 3, requires_grad=True)
        self.verify_aot_autograd(F(), [x, x])

        fxx = aot_module_simplified(F(), (x, x), nop)
        self.assertExpectedRaisesInline(
            AssertionError, lambda: fxx(x, y),
            """At compilation time, graph 2 was compiled under the assumption that input 1 would be a duplicate of input 0, but at runtime this was not the case.  This indicates a guard bug in AOTAutograd or Dynamo, please file a bug to PyTorch."""  # noqa: B950
        )


    @patch('torch._functorch.aot_autograd.AOT_COUNTER', new_callable=itertools.count)
    @patch("torch._functorch.config.debug_assert", True)
    def test_invalid_dupe(self, counter):
        self._test_invalid_dupe(counter, fake=False)

    # See Note: Dynamo recompilation guarding invalid grad for why this test exists
    @patch('torch._functorch.aot_autograd.AOT_COUNTER', new_callable=itertools.count)
    @patch("torch._functorch.config.debug_assert", True)
    def test_invalid_dupe_fake(self, counter):
        self._test_invalid_dupe(counter, fake=True)


    def _test_invalid_dupe(self, counter, fake):
        class F(torch.nn.Module):
            def forward(self, x, y):
                x.t_()
                y.t_()
                return (x + y,)

        x = torch.randn(3, 3, requires_grad=True).clone()
        y = torch.randn(3, 3, requires_grad=True).clone()

        if fake:
            shape_env = ShapeEnv()
            fake_mode = FakeTensorMode(shape_env=shape_env)

            fake_x = fake_mode.from_tensor(x)
            fake_y = fake_mode.from_tensor(y)

        if fake:
            fxy = aot_module_simplified(F(), (fake_x, fake_y), nop)
        else:
            fxy = aot_module_simplified(F(), (x, y), nop)

        fxy(x, y)
        fxy(x, x)  # is ok!

        if fake:
            fxx = aot_module_simplified(F(), (fake_x, fake_x), nop)
        else:
            fxx = aot_module_simplified(F(), (x, x), nop)

        fxx(x, x)
        # Note This should not raise! Once we have guards in place here,
        # we will have this working correctly, as it should recompile.
        self.assertExpectedRaisesInline(
            AssertionError, lambda: fxx(x, y),
            """At compilation time, graph 1 was compiled under the assumption that input 1 would be a duplicate of input 0, but at runtime this was not the case.  This indicates a guard bug in AOTAutograd or Dynamo, please file a bug to PyTorch."""  # noqa: B950
        )


    @patch('torch._functorch.aot_autograd.AOT_COUNTER', new_callable=itertools.count)
    @patch("torch._functorch.config.debug_assert", True)
    def test_invalid_requires_grad(self, counter):
        self._test_invalid_requires_grad(counter, fake=False)

    # See Note: Dynamo recompilation guarding invalid grad for why this test exists
    @patch('torch._functorch.aot_autograd.AOT_COUNTER', new_callable=itertools.count)
    @patch("torch._functorch.config.debug_assert", True)
    def test_invalid_requires_grad_fake(self, counter):
        self._test_invalid_requires_grad(counter, fake=True)

    def _test_invalid_requires_grad(self, counter, fake):
        class F(torch.nn.Module):
            def forward(self, x, y):
                return (x + y,)

        x = torch.randn(3, 3, requires_grad=True)
        y = torch.randn(3, 3, requires_grad=True)
        z = torch.randn(3, 3, requires_grad=False)

        if fake:
            shape_env = ShapeEnv()
            fake_mode = FakeTensorMode(shape_env=shape_env)

            fake_x = fake_mode.from_tensor(x)
            fake_y = fake_mode.from_tensor(y)
            fake_z = fake_mode.from_tensor(z)

        if fake:
            fxy = aot_module_simplified(F(), (fake_x, fake_y), nop)
        else:
            fxy = aot_module_simplified(F(), (x, y), nop)

        compare_equal_outs_and_grads(self, F(), fxy, (x, y))
        compare_equal_outs_and_grads(self, F(), fxy, (x, z))

        if fake:
            fxz = aot_module_simplified(F(), (fake_x, fake_z), nop)
        else:
            fxz = aot_module_simplified(F(), (x, z), nop)

        compare_equal_outs_and_grads(self, F(), fxz, (x, z))

        self.assertExpectedRaisesInline(
            AssertionError, lambda: fxz(x, y),
            """At compilation time, graph 1 was compiled under the assumption that input 1 would not require grad, but at runtime this was not the case.  This indicates a guard bug in AOTAutograd or Dynamo, please file a bug to PyTorch."""  # noqa: B950
        )

    def test_resize_input(self):
        def f(x, y):
            y.resize_(4)
            y.zero_()
            self.assertEqual(x.shape, (4,))
            return y

        # NB: don't use verify_aot_autograd as the inputs get
        # mutated and I don't trust verify to do it right

        compiled_f = aot_function(f, nop)
        ref_x = torch.randn(0)
        ref_out = f(ref_x, ref_x)

        test_x = torch.randn(0)
        test_out = compiled_f(test_x, test_x)

        self.assertEqual(ref_out, test_out)

    def test_resize_input_smaller(self):
        def f(x, y):
            y.resize_(4)
            y.zero_()
            self.assertEqual(x.shape, (4,))
            return y

        # NB: don't use verify_aot_autograd as the inputs get
        # mutated and I don't trust verify to do it right

        compiled_f = aot_function(f, nop)
        ref_x = torch.randn(5)
        ref_out = f(ref_x, ref_x)

        test_x = torch.randn(5)
        test_out = compiled_f(test_x, test_x)

        self.assertEqual(ref_out, test_out)


    def test_custom_autograd(self):
        class CustomFn(torch.autograd.Function):
            @staticmethod
            def forward(ctx, x):
                return x.clone()

            @staticmethod
            def backward(ctx, grad_output):
                return grad_output + 1

        def f(x):
            return CustomFn.apply(x)

        self.verify_aot_autograd(f, [torch.randn(3)])

    @unittest.skipIf(not torch.cuda.is_available(), "CUDA is unavailable")
    def test_autocast_disable_guard(self):
        with torch._C._DisableAutocast():
            x = torch.rand([4, 4]).cuda()
            y = x @ x
            self.assertEqual(y.dtype, torch.float32)

    @unittest.skipIf(not torch.cuda.is_available(), "CUDA is unavailable")
    def test_nonidempotent_amp(self):
        def f(self_s_emb, add_3):
            einsum_2 = torch.functional.einsum('ah,th->t', self_s_emb, add_3)
            log_softmax_2 = einsum_2.log_softmax(-1)
            return (log_softmax_2,)

        args = [torch.rand((1, 256), dtype=torch.float32, device='cuda'), torch.rand((30, 256), dtype=torch.float16, device='cuda')]
        with torch.cuda.amp.autocast(enabled=True):
            self.verify_aot_autograd(f, args)

        args = [e.requires_grad_(True) for e in args]
        with torch.cuda.amp.autocast(enabled=True):
            self.verify_aot_autograd(f, args)

    @unittest.skipIf(not torch.cuda.is_available(), "CUDA is unavailable")
    @unittest.skipIf(not torch.backends.cudnn.is_available(), "CUDNN is unavailable")
    @skipIfRocm  # https://github.com/pytorch/pytorch/issues/96560
    def test_batch_norm_amp(self):
        device = "cuda"
        input_dtype = torch.float16
        param_dtype = torch.float32
        weight, bias = (torch.ones(64, device=device, dtype=param_dtype, requires_grad=True) for _ in range(2))
        running_mean, running_var = (torch.ones(64, device=device, dtype=param_dtype) for _ in range(2))

        def bn(x):
            return torch.ops.aten.cudnn_batch_norm(
                x,
                weight,
                bias,
                running_mean,
                running_var,
                False,
                0.1,
                1e-05,
            )
        inp = torch.ones(torch.Size([16, 64, 112, 112]), dtype=input_dtype, device=device)

        ref = bn(inp)
        cudnn_batch_norm_decomp = torch._decomp.get_decompositions({torch.ops.aten.cudnn_batch_norm})
        aot_fn = make_fx(bn, decomposition_table=cudnn_batch_norm_decomp)(inp)
        res = aot_fn(inp)
        for a, b in zip(ref, res):
            assert torch.allclose(a, b)

    def test_output_op_depending_on_symint(self):
        """
        It won't be obvious from reading this test what it's testing for.  We should probably make it into a more
        focused unit test.

        An issue with the following program was the expand op would end up depending on a symint whose proxy was
        incorrectly associated with one of the grad tensors rather than input tensors.  It broke partitioner logic
        and the net result was aot_function failed to produce a function and threw an exception instead.
        """
        inp = torch.randn(5, requires_grad=True)

        def f(x):
            return x.expand(x.shape)

        # TODO(whc) make this work (test setup is wrong somehow)
        # joint_forward_backward = create_joint_forward_backward(f)
        # out = f(inp)
        # joint_inputs =  ([inp], [out.detach().contiguous()])
        # fx_g = make_fx(joint_forward_backward)(*joint_inputs)
        # TODO: assert outputs of fwd graph trace to correct symint

        # e2e test that fails without symint clone fix
        af = aot_function(f, nop, partition_fn=partial(min_cut_rematerialization_partition, compiler="inductor"), dynamic=True)
        out = af(inp)
        self.assertEqual(out, f(inp))

    def test_inference_mode(self):
        m = torch.nn.Linear(4, 4)
        inp = torch.randn(4, 4)

        aot_mod = aot_module(m, fw_compiler=nop)

        with torch.inference_mode():
            out_ref = m(inp)
            out_test = aot_mod(inp)
        self.assertEqual(out_ref, out_test)

    def test_default_partitioner_saves_symints_not_tensors_for_bw(self):
        """
        In this test, the important thing is that primals_1 is **only** needed in the backward
        in order to grab its sizes.
        We need to assert that what we save for the backward are the tensor's sizes, and not the tensor itself.

        The way this test is set up, it will actually fail if we try to save the input tensor for backward.
        Why?
        b.masked_fill_(c, 0) has a backward that requires knowing a's sizes
        b.masked_fill_(c, 0) **also** mutates a (because b and a are aliased)
        The autograd engine yells at us if we save "a" for backward, and then try to mutate it.
        """
        inp = torch.randn(2, 2, requires_grad=True)

        def f(a):
            b = a[0]
            c = torch.ones_like(b, dtype=torch.bool)
            d = b.masked_fill_(c, 0)
            return d

        compiled_f = aot_function(f, nop, dynamic=True)
        inp_ref = torch.ones(2, 2, requires_grad=True)
        inp_test = torch.ones(2, 2, requires_grad=True)

        out_ref = f(inp_ref.clone())
        out_test = compiled_f(inp_test.clone())

        self.assertEqual(out_ref, out_test)

        out_ref.sum().backward()
        out_test.sum().backward()

        self.assertEqual(inp_ref.grad, inp_test.grad)

    def test_real_weights_in_symbolic_mode(self):
        from functorch.experimental import functionalize

        class M(torch.nn.Module):
            def __init__(self):
                super().__init__()
                self.linear = torch.nn.Linear(5, 5)

            def forward(self, x):
                x = self.linear(x)
                return x

        m = M().eval()

        inp = torch.randn(2, 5)

        gm = make_fx(m, tracing_mode="symbolic", _allow_non_fake_inputs=True)(inp)
        self.assertEqual(gm(torch.ones(2, 5)), m(torch.ones(2, 5)))

        gm_functionalized = make_fx(functionalize(gm,), tracing_mode="symbolic", _allow_non_fake_inputs=True)(inp)
        self.assertEqual(gm_functionalized(torch.ones(2, 5)), m(torch.ones(2, 5)))

        inp_count = 0
        for node in gm.graph.nodes:
            if node.op == "placeholder":
                inp_count += 1

        # No more param lifting
        self.assertEqual(inp_count, 1)

        inp_count = 0
        for node in gm_functionalized.graph.nodes:
            if node.op == "placeholder":
                inp_count += 1

        # No more param lifting
        self.assertEqual(inp_count, 1)

        with self.assertRaisesRegex(Exception, "Please convert all Tensors to FakeTensors"):
            make_fx(m, tracing_mode="symbolic", _allow_non_fake_inputs=False)(torch.randn(2, 5))

    def test_real_weights_in_symbolic_mode_with_inplace_ops(self):

        class M(torch.nn.Module):
            def __init__(self):
                super().__init__()
                self.buffer = torch.nn.Buffer(torch.ones(4, 5))

            def forward(self, x):
                y = self.buffer.add_(3)
                y.resize_([20])
                assert y.shape == self.buffer.shape
                return x.sum() + self.buffer.sum()

        m = M().eval()
        inp = torch.randn(2, 5)
        # inplace mutation on attr is not allowed
        with self.assertRaisesRegex(Exception, "Can't call metadata"):
            make_fx(m, tracing_mode="symbolic", _allow_non_fake_inputs=True)(inp)


def extract_graph(fx_g, _, graph_cell):
    graph_cell[0] = fx_g
    return fx_g


def get_ins_outs(fx_g):
    ins = []
    outs = []
    for n in fx_g.graph.nodes:
        if n.op == 'placeholder':
            ins.append(n)
        elif n.op == 'output':
            outs = tuple(n.args[0])
    return ins, outs


def get_num_ins_outs(fx_g):
    return tuple(len(i) for i in get_ins_outs(fx_g))


def get_fw_bw_graph(f, inps, partitioner=min_cut_rematerialization_partition, dynamic=False):
    fw_graph_cell = [None]
    bw_graph_cell = [None]
    aot_function(f,
                 fw_compiler=partial(extract_graph, graph_cell=fw_graph_cell),
                 bw_compiler=partial(extract_graph, graph_cell=bw_graph_cell),
                 partition_fn=partitioner,
                 decompositions=default_decompositions,
                 dynamic=dynamic)(*inps).sum().backward()
    return (fw_graph_cell[0], bw_graph_cell[0])

class TestMod(torch.nn.Module):
    def __init__(self, fn):
        super().__init__()
        self.p = torch.nn.Parameter(torch.ones(2, requires_grad=True))
        self.fn = fn

    def forward(self, *args):
        return self.fn(self.p, *args)

class TestAOTExport(AOTTestCase):

    def test_aot_export_module_joint(self):
        class ConvBatchnormRelu(torch.nn.Module):
            def __init__(self):
                super().__init__()
                self.conv = torch.nn.Conv2d(1, 3, 1, 1)
                self.bn = torch.nn.BatchNorm2d(3)

            def forward(self, x):
                x = self.conv(x)
                x = self.bn(x)
                user_out = torch.nn.functional.relu(x)
                loss = user_out.sum()
                return loss, user_out.detach()

        mod = ConvBatchnormRelu()
        mod.train()
        inp = torch.randn(1, 1, 3, 3)
        o_ref = mod(inp)
        fx_g, signature = aot_export_module(mod, [inp], trace_joint=True, output_loss_index=0)
        # Some important characteristics of the exported graph below:
        # 8 arguments: 2 params from conv, 2 params from batchnorm, 2 buffers from 1 batchnorm, 1 user input
        # 9 outputs: 3 mutated buffers (from batchnorm), 2 user outputs and 4 gradients (since there were 4 parameters)
        self.assertExpectedInline(fx_g.print_readable(print_output=False), """\
class <lambda>(torch.nn.Module):
    def forward(self, arg0_1: f32[3, 1, 1, 1], arg1_1: f32[3], arg2_1: f32[3], arg3_1: f32[3], arg4_1: f32[3], arg5_1: f32[3], arg6_1: i64[], arg7_1: f32[1, 1, 3, 3]):
        # No stacktrace found for following nodes
        convolution: f32[1, 3, 3, 3] = torch.ops.aten.convolution.default(arg7_1, arg0_1, arg1_1, [1, 1], [0, 0], [1, 1], False, [0, 0], 1);  arg1_1 = None
        add: i64[] = torch.ops.aten.add.Tensor(arg6_1, 1);  arg6_1 = None
        _native_batch_norm_legit_functional = torch.ops.aten._native_batch_norm_legit_functional.default(convolution, arg2_1, arg3_1, arg4_1, arg5_1, True, 0.1, 1e-05);  arg3_1 = arg4_1 = arg5_1 = None
        getitem: f32[1, 3, 3, 3] = _native_batch_norm_legit_functional[0]
        getitem_1: f32[3] = _native_batch_norm_legit_functional[1]
        getitem_2: f32[3] = _native_batch_norm_legit_functional[2]
        getitem_3: f32[3] = _native_batch_norm_legit_functional[3]
        getitem_4: f32[3] = _native_batch_norm_legit_functional[4];  _native_batch_norm_legit_functional = None
        relu: f32[1, 3, 3, 3] = torch.ops.aten.relu.default(getitem);  getitem = None
        detach: f32[1, 3, 3, 3] = torch.ops.aten.detach.default(relu)
        sum_1: f32[] = torch.ops.aten.sum.default(relu)
        detach_1: f32[1, 3, 3, 3] = torch.ops.aten.detach.default(relu)
        detach_2: f32[1, 3, 3, 3] = torch.ops.aten.detach.default(detach_1);  detach_1 = None
        ones_like: f32[] = torch.ops.aten.ones_like.default(sum_1, pin_memory = False, memory_format = torch.preserve_format)
        expand: f32[1, 3, 3, 3] = torch.ops.aten.expand.default(ones_like, [1, 3, 3, 3]);  ones_like = None
        threshold_backward: f32[1, 3, 3, 3] = torch.ops.aten.threshold_backward.default(expand, relu, 0);  expand = relu = None
        native_batch_norm_backward = torch.ops.aten.native_batch_norm_backward.default(threshold_backward, convolution, arg2_1, getitem_3, getitem_4, getitem_1, getitem_2, True, 1e-05, [True, True, True]);  threshold_backward = convolution = arg2_1 = getitem_1 = getitem_2 = None
        getitem_5: f32[1, 3, 3, 3] = native_batch_norm_backward[0]
        getitem_6: f32[3] = native_batch_norm_backward[1]
        getitem_7: f32[3] = native_batch_norm_backward[2];  native_batch_norm_backward = None
        convolution_backward = torch.ops.aten.convolution_backward.default(getitem_5, arg7_1, arg0_1, [3], [1, 1], [0, 0], [1, 1], False, [0, 0], 1, [False, True, True]);  getitem_5 = arg7_1 = arg0_1 = None
        getitem_8 = convolution_backward[0]
        getitem_9: f32[3, 1, 1, 1] = convolution_backward[1]
        getitem_10: f32[3] = convolution_backward[2];  convolution_backward = None
        return (getitem_3, getitem_4, add, sum_1, detach_2, getitem_9, getitem_10, getitem_6, getitem_7)
        """)  # noqa: B950


        self.assertExpectedInline(str(signature.parameters), """['conv.weight', 'conv.bias', 'bn.weight', 'bn.bias']""")
        self.assertExpectedInline(str(signature.buffers), """['bn.running_mean', 'bn.running_var', 'bn.num_batches_tracked']""")
        self.assertExpectedInline(str(signature.user_inputs), """['arg7_1']""")
        self.assertExpectedInline(str(signature.inputs_to_parameters), """{'arg0_1': 'conv.weight', 'arg1_1': 'conv.bias', 'arg2_1': 'bn.weight', 'arg3_1': 'bn.bias'}""")  # noqa: B950
        self.assertExpectedInline(str(signature.inputs_to_buffers), """{'arg4_1': 'bn.running_mean', 'arg5_1': 'bn.running_var', 'arg6_1': 'bn.num_batches_tracked'}""")  # noqa: B950
        self.assertExpectedInline(str(signature.buffers_to_mutate), """{'getitem_3': 'bn.running_mean', 'getitem_4': 'bn.running_var', 'add': 'bn.num_batches_tracked'}""")  # noqa: B950
        self.assertExpectedInline(str(signature.backward_signature.gradients_to_parameters), """{'getitem_9': 'conv.weight', 'getitem_10': 'conv.bias', 'getitem_6': 'bn.weight', 'getitem_7': 'bn.bias'}""")  # noqa: B950
        self.assertExpectedInline(str(signature.backward_signature.gradients_to_user_inputs), """{}""")
        self.assertExpectedInline(str(signature.backward_signature.loss_output), """getitem_3""")

        # Also check the inference graph
        # Main important thing here is that there are 5 total outputs: 3 total mutated buffers (from batchnorm), 2 user outputs.
        fx_g_inference, signature_inference = aot_export_module(mod, [inp], trace_joint=False)
        self.assertExpectedInline(fx_g_inference.print_readable(print_output=False), """\
class <lambda>(torch.nn.Module):
    def forward(self, arg0_1: f32[3, 1, 1, 1], arg1_1: f32[3], arg2_1: f32[3], arg3_1: f32[3], arg4_1: f32[3], arg5_1: f32[3], arg6_1: i64[], arg7_1: f32[1, 1, 3, 3]):
        # No stacktrace found for following nodes
        convolution: f32[1, 3, 3, 3] = torch.ops.aten.convolution.default(arg7_1, arg0_1, arg1_1, [1, 1], [0, 0], [1, 1], False, [0, 0], 1);  arg7_1 = arg0_1 = arg1_1 = None
        add: i64[] = torch.ops.aten.add.Tensor(arg6_1, 1);  arg6_1 = None
        _native_batch_norm_legit_functional = torch.ops.aten._native_batch_norm_legit_functional.default(convolution, arg2_1, arg3_1, arg4_1, arg5_1, True, 0.1, 1e-05);  convolution = arg2_1 = arg3_1 = arg4_1 = arg5_1 = None
        getitem: f32[1, 3, 3, 3] = _native_batch_norm_legit_functional[0]
        getitem_3: f32[3] = _native_batch_norm_legit_functional[3]
        getitem_4: f32[3] = _native_batch_norm_legit_functional[4];  _native_batch_norm_legit_functional = None
        relu: f32[1, 3, 3, 3] = torch.ops.aten.relu.default(getitem);  getitem = None
        sum_1: f32[] = torch.ops.aten.sum.default(relu)
        detach: f32[1, 3, 3, 3] = torch.ops.aten.detach.default(relu);  relu = None
        return (getitem_3, getitem_4, add, sum_1, detach)
        """)  # noqa: B950
        # Some important characteristics of the exported graph below:
        # 8 arguments: 2 params from conv, 2 params from batchnorm, 2 buffers from 1 batchnorm, 1 user input
        # 9 outputs: 2 mutated buffers (from batchnorm), 2 user outputs and 4 gradients (since there were 4 parameters)

    def test_aot_export_simplified_basic(self):
        def f(x, y):
            return x * y, y * y.detach()

        x = torch.randn(2, requires_grad=True)
        y = torch.randn(2, requires_grad=True)

        f_graph_fw = aot_export_joint_simple(f, [x, y], trace_joint=False)
        out_ref = f(x, y)
        # No calling convention changes necessary to invoke the traced graph
        out_test = f_graph_fw(x, y)
        self.assertEqual(out_ref, out_test)

        # Now test the backward
        x = torch.randn(2, requires_grad=True)
        y = torch.randn(2, requires_grad=True)
        x2 = x.clone().detach().requires_grad_(True)
        y2 = y.clone().detach().requires_grad_(True)
        x3 = x.clone().detach().requires_grad_(True)
        y3 = y.clone().detach().requires_grad_(True)
        f_graph_joint = aot_export_joint_simple(f, [x, y], trace_joint=True)
        num_fw_outputs = 2
        fw_g, bw_g = default_partition(f_graph_joint, [x, y], num_fwd_outputs=num_fw_outputs)
        out_ref2 = f(x2, y2)
        fw_outs = fw_g(x3, y3)
        out_test2, activations = fw_outs[:num_fw_outputs], fw_outs[num_fw_outputs:]
        self.assertEqual(out_ref2, out_test2)

        # Test running the traced backward graph with a mocked-up grad_output
        grad_outs = [torch.ones_like(x) for x in out_ref2]
        grads_ref = torch.autograd.grad(out_ref2, [x2, y2], grad_outputs=grad_outs)
        grads_test = bw_g(*activations, *grad_outs)
        for g_ref, g_test in zip(grads_ref, grads_test):
            self.assertEqual(g_ref, g_test)

    def test_aot_export_metadata_mutation_banned(self):
        def fn(p, x):
            x.t_()
            return (x * 2,)
        mod = TestMod(fn)
        inp = torch.randn(2)
        with self.assertRaisesRegex(
            RuntimeError, "Found an input that received a metadata mutation"
        ):
            aot_export_joint_simple(fn, [mod.p, inp], trace_joint=False)
            aot_export_joint_simple(fn, [mod.p, inp], trace_joint=True)
            aot_export_module(mod, [inp], trace_joint=False)

    def test_aot_export_forward_mutation_no_buffer_mut_banned(self):
        class M(torch.nn.Module):
            def __init__(self):
                super().__init__()
                self.buffer1 = torch.nn.Buffer(torch.ones(6, 4))

            def forward(self, x):
                x.add_(4)
                return (x.cos().sum() + self.buffer1.sum(),)

        with self.assertRaisesRegex(RuntimeError, "Found following user inputs located at \\[0\\] are mutated"):
            aot_export_module(M(), [torch.ones(6, 4)], trace_joint=False)

    def test_aot_export_forward_mutation_multiple_mut_banned(self):
        class M(torch.nn.Module):
            def __init__(self):
                super().__init__()
                self.buffer1 = torch.nn.Buffer(torch.ones(6, 4))

            def forward(self, x, y):
                y.add_(4)
                self.buffer1.add_(5)
                return (x.cos().sum() + y.sin().sum(), self.buffer1.sum(),)

        with self.assertRaisesRegex(RuntimeError, "Found following user inputs located at \\[1\\] are mutated"):
            aot_export_module(M(), [torch.ones(6, 4), torch.zeros(6, 4)], trace_joint=False)

    def test_aot_export_input_mutation_on_parameter_banned(self):
        def fn(p, x):
            p.mul_(2)
            return (p + x,)
        mod = TestMod(fn)
        inp = torch.randn(2)
        with self.assertRaisesRegex(
            RuntimeError, "Found a graph input that requires gradients, and received a mutation"
        ):
            aot_export_joint_simple(fn, [mod.p, inp], trace_joint=False)
            aot_export_joint_simple(fn, [mod.p, inp], trace_joint=True)
            aot_export_module(mod, [inp], trace_joint=False)

    def test_aot_export_synthetic_bases_banned(self):
        def fn(p, x, y):
            x.mul_(2)
            return (x + y,)
        mod = TestMod(fn)
        inp = torch.randn(2)
        inp2 = inp.view(-1)
        with self.assertRaisesRegex(
            RuntimeError, "Encountered aliased inputs that are mutated"
        ):
            aot_export_joint_simple(fn, [mod.p, inp, inp2], trace_joint=False)
            aot_export_joint_simple(fn, [mod.p, inp, inp2], trace_joint=True)
            aot_export_module(mod, [inp, inp2], trace_joint=False)

    def test_aot_export_input_dupes_banned(self):
        def fn(p, x, y):
            x.mul_(2)
            return (x + y,)
        mod = TestMod(fn)
        inp = torch.randn(2)
        with self.assertRaisesRegex(
            RuntimeError, "Encountered duplicated inputs that are mutated in the graph"
        ):
            aot_export_joint_simple(fn, [mod.p, inp, inp], trace_joint=False)
            aot_export_joint_simple(fn, [mod.p, inp, inp], trace_joint=True)
            aot_export_module(mod, [inp, inp], trace_joint=False)

    def test_aot_export_multiple_outputs_require_grad_banned(self):
        def fn(p, x):
            out = p * x
            return out, out.sum()
        mod = TestMod(fn)
        inp = torch.randn(2)
        with self.assertRaisesRegex(
            RuntimeError, "Found an output of the forward that requires gradients, that was not"
        ):
            aot_export_module(mod, [inp], trace_joint=True, output_loss_index=1)

    def test_aot_export_simplified_input_mutations_banned(self):
        def fn(x):
            x.mul_(2)
            return (x + x,)
        inp = torch.randn(2)
        with self.assertRaisesRegex(
            RuntimeError, "Found following user inputs located at \\[0\\] are mutated"
        ):
            aot_export_joint_simple(fn, [inp], trace_joint=False)
            aot_export_joint_simple(fn, [inp], trace_joint=True)

    def test_aot_export_simplified_pytrees_banned(self):
        def fn(inps):
            return (inps[0] + inps[1],)
        inp1 = torch.randn(2)
        inp2 = torch.randn(2)
        inps = [inp1, inp2]
        with self.assertRaisesRegex(
            RuntimeError, "aot_export_joint_simple requires individual inputs not to be pytrees"
        ):
            aot_export_joint_simple(fn, [inps], trace_joint=False)
            aot_export_joint_simple(fn, [inps], trace_joint=True)

    def test_aot_export_functionalized_rng_banned(self):
        def fn(p, x):
            return (p + x,)
        mod = TestMod(fn)
        inp = torch.randn(2)
        with patch("functorch.compile.config.functionalize_rng_ops", True), self.assertRaisesRegex(
            RuntimeError, "Functionalized RNG is not currently supported in the aot_export"
        ):
            aot_export_joint_simple(fn, [mod.p, inp], trace_joint=False)
            aot_export_joint_simple(fn, [mod.p, inp], trace_joint=True)
            aot_export_module(mod, [inp], trace_joint=False)


class TestPartitioning(AOTTestCase):
    @unittest.skipIf(not USE_NETWORKX, "networkx not available")
    def test_recompute_partitioning(self):
        def fn(a, b):
            return torch.sin(torch.sin(a)) + b

        # Reference calculation
        ref_a = torch.rand(10, 10, requires_grad=True)
        ref_b = torch.rand(10, 10, requires_grad=True)
        ref = fn(ref_a, ref_b)
        ref.sum().backward()

        # Compiled function calculation
        res_a = ref_a.clone().detach().requires_grad_(True)
        res_b = ref_b.clone().detach().requires_grad_(True)

        def compile_fn(x, _):
            return x

        compiled_fn = compiled_function(fn, compile_fn, compile_fn, min_cut_rematerialization_partition)
        res = compiled_fn(res_a, res_b)
        res.sum().backward()
        assert torch.allclose(ref, res, atol=1e-3, rtol=1e-3)
        assert torch.allclose(ref_a.grad, res_a.grad, atol=1e-3, rtol=1e-3)
        assert torch.allclose(ref_b.grad, res_b.grad, atol=1e-3, rtol=1e-3)

    def test_meta_tensor_inplace_op(self):
        # Following module results in inplace ops while tracing. The test checks
        # that the meta tensor information is stored for inplace ops.
        class MockModule(torch.nn.Module):
            def __init__(self):
                super().__init__()
                self.weight = torch.nn.Parameter(torch.randn(3072, 768, requires_grad=True))
                self.bias = torch.nn.Parameter(torch.randn(3072, requires_grad=True))

            def forward(self, add_4):
                linear_4 = torch.nn.functional.linear(add_4, self.weight, bias=self.bias)
                gelu = torch.nn.functional.gelu(linear_4)
                return gelu

        def check_meta_tensor(fx_g, _):
            for node in fx_g.graph.nodes:
                if node.op != 'output':
                    assert 'tensor_meta' in node.meta
            return fx_g

        inp0 = torch.randn(16, 128, 768, requires_grad=True)
        inputs = [inp0, ]
        mod = MockModule().to(device="cpu")
        aot_mod = aot_module(mod, fw_compiler=check_meta_tensor)
        aot_mod(*inputs)

    def test_default_partitioner_getitem(self):
        mod = nn.LayerNorm([10])

        def f(x, mod_weight, mod_bias):
            return torch.nn.functional.layer_norm(x, [10], mod_weight, mod_bias, eps=1e-6)

        fw_graph, bw_graph = get_fw_bw_graph(f, [torch.randn(3, 10, requires_grad=True), mod.weight, mod.bias],
                                             partitioner=default_partition)
        self.assertEqual(get_num_ins_outs(fw_graph), (3, 6))
        self.assertEqual(get_num_ins_outs(bw_graph), (6, 3))

    @unittest.skipIf(not USE_NETWORKX, "networkx not available")
    def test_min_cut_partitioner_save_shape(self):

        def f(x):
            s = x.sum(dim=1)
            return s

        inp = [torch.ones([10, 10], requires_grad=True)]
        fw_graph, bw_graph = get_fw_bw_graph(f, inp, dynamic=True)
        _, fw_output = get_ins_outs(fw_graph)
        self.assertEqual(get_num_ins_outs(fw_graph), (1, 3))
        self.assertEqual(get_num_ins_outs(bw_graph), (3, 1))
        self.assertEqual(str(fw_output[0]), "sum_1")
        # make sure we don't do the suboptimal thing of saving the bigger primals input to sum,
        # rather than saving the sizes of the primals input for use in backward expand
        self.assertEqual(str(fw_output[1]), "sym_size")
        self.assertEqual(str(fw_output[2]), "sym_size_1")

        inp = [
            torch.randn(10, requires_grad=True),
            torch.randn((3, 10), requires_grad=True),
            torch.randn((2, 10), requires_grad=True),
        ]

        def f(a, b, c):
            # tried to test what happens if we save a size tuple in the graph;
            # turns out we never will due to how we trace, but this is probably
            # still a good test case for various size manipulations
            sb = torch.ops.aten.sym_size(b)
            sc = c.size()
            x = sb[0] + sc[0]
            a_sz = (x, a.size(0))
            return torch.cat([a.expand(a_sz), b, c])
        fw_graph, bw_graph = get_fw_bw_graph(f, inp, dynamic=True)
        self.assertEqual(get_num_ins_outs(fw_graph), (3, 4))
        self.assertEqual(get_num_ins_outs(bw_graph), (4, 3))
        _, outs = get_ins_outs(fw_graph)
        self.assertTrue(all(is_sym_node(n) for n in outs[1:]))

    def test_default_partitioner_output_tensor_shape_tensor(self):

        inp = [
            torch.randn(10, requires_grad=True),
            torch.randn((3, 10), requires_grad=True),
            torch.randn((2, 10), requires_grad=True),
            torch.randn((10, 1), requires_grad=True),
        ]

        def f(a, b, c, d):
            # Try to force symints intermixed with outputs in the function's returns
            sb = b.size()
            sc = c.size()
            x = sb[0] + sc[0]
            a_sz = (x, a.size(0))
            cat = torch.cat([a.expand(a_sz), b, c])
            mm = torch.mm(cat, d)
            mm2 = torch.mm(mm, a.view(mm.size(1), a.size(0)))  # this saves 4 new ints for backward. why?
            # and what do i have to do to make it save a tensor for backward?
            return cat, sb, c, mm2

        fw_graph_cell = [None]
        bw_graph_cell = [None]
        compiled_outs = aot_function(
            f,
            fw_compiler=partial(extract_graph, graph_cell=fw_graph_cell),
            bw_compiler=partial(extract_graph, graph_cell=bw_graph_cell),
            partition_fn=default_partition,
            decompositions=default_decompositions,
            dynamic=True)(*inp)
        fw_graph = fw_graph_cell[0]
        (compiled_outs[0].sum() + compiled_outs[2].sum()).backward()
        bw_graph = bw_graph_cell[0]

        # in the fwd graph, 13 outs because:
        # - 5 original outputs (sb is a tuple, gets expanded to 2 symints)
        # - 8 saved outputs for backward: 5 tensors, 3 symints
        self.assertEqual(get_num_ins_outs(fw_graph), (4, 13))
        # in the bwd graph, 10 inputs (grad outs) because:
        # - The fwd graph had 13 outputs
        # - 1 was a view of an input, which gets regenerated outside of the graph
        #   and doesn't participate in the backward
        # - 2 user outs were symints (b.size()), which don't get tangents in the backward
        self.assertEqual(get_num_ins_outs(bw_graph), (10, 4))
        _, fw_graph_out_nodes = get_ins_outs(fw_graph)
        self.assertEqual(
            # fw outputs include b.size() which expands to 2 symints,
            #
            # TODO(whc)- are the saved-tensors/saved-symints correct here?
            # i just made the test pass based on what default partition did
            # Of the 5 original forward outputs, the 4th (c) is an input,
            # which won't show up in the compiled forward graph
            [False, True, True, False, False] + [False] * 4 + [True] * 4,
            [is_sym_node(n) for n in fw_graph_out_nodes]
        )

        real_outs = f(*inp)
        self.assertEqual(compiled_outs, real_outs)
        self.assertTrue(isinstance(real_outs[1], torch.Size))

        # TODO(whc) we should learn to return torch.Sizes
        self.assertFalse(isinstance(compiled_outs[1], torch.Size))

    @unittest.skipIf(not USE_NETWORKX, "networkx not available")
    def test_min_cut_partitioner_output_tensor_shape_tensor(self):

        inp = [
            torch.randn(10, requires_grad=True),
            torch.randn((3, 10), requires_grad=True),
            torch.randn((2, 10), requires_grad=True),
            torch.randn((10, 1), requires_grad=True),
        ]

        def f(a, b, c, d):
            # Try to force symints intermixed with outputs in the function's returns
            sb = b.size()
            sc = c.size()
            x = sb[0] + sc[0]
            a_sz = (x, a.size(0))
            cat = torch.cat([a.expand(a_sz), b, c])
            mm = torch.mm(cat, d)
            mm2 = torch.mm(mm, a.view(mm.size(1), a.size(0)))  # this saves 4 new ints for backward. why?
            # and what do i have to do to make it save a tensor for backward?
            return cat, sb, c, mm2

        fw_graph_cell = [None]
        bw_graph_cell = [None]
        compiled_outs = aot_function(
            f,
            fw_compiler=partial(extract_graph, graph_cell=fw_graph_cell),
            bw_compiler=partial(extract_graph, graph_cell=bw_graph_cell),
            partition_fn=min_cut_rematerialization_partition,
            decompositions=default_decompositions,
            dynamic=True)(*inp)
        fw_graph = fw_graph_cell[0]
        (compiled_outs[0].sum() + compiled_outs[2].sum()).backward()
        bw_graph = bw_graph_cell[0]

        self.assertEqual(get_num_ins_outs(fw_graph), (4, 12))
        self.assertEqual(get_num_ins_outs(bw_graph), (9, 4))
        _, fw_graph_out_nodes = get_ins_outs(fw_graph)
        self.assertEqual(
            # fw outputs include b.size() which expands to 2 symints,
            # then 4 tensors (transposes of matricies used for mm) are saved
            # finally 3 symints are saved
            [False, True, True, False, False] + [False] * 4 + [True] * 3,
            [is_sym_node(n) for n in fw_graph_out_nodes]
        )

        real_outs = f(*inp)
        self.assertEqual(compiled_outs, real_outs)
        self.assertTrue(isinstance(real_outs[1], torch.Size))

        # TODO(whc) we should learn to return torch.Sizes
        self.assertFalse(isinstance(compiled_outs[1], torch.Size))

    @unittest.skipIf(not USE_NETWORKX, "networkx not available")
    def test_min_cut_partitioner(self):
        def f(x):
            return x.cos().cos().cos()

        fw_graph, bw_graph = get_fw_bw_graph(f, [torch.randn(3, requires_grad=True)])
        self.assertEqual(get_num_ins_outs(fw_graph), (1, 2))
        self.assertEqual(get_num_ins_outs(bw_graph), (2, 1))

        def f(a, b, c, d):
            x = a + b + c + d
            return x.cos().cos()

        fw_graph, bw_graph = get_fw_bw_graph(f, [torch.randn(3, requires_grad=True) for _ in range(4)])
        self.assertEqual(get_num_ins_outs(fw_graph), (4, 2))
        self.assertEqual(get_num_ins_outs(bw_graph), (2, 4))

    @unittest.skipIf(not USE_NETWORKX, "networkx not available")
    def test_min_cut_partitioner_recomputable_ops(self):
        def f(x):
            return x * x * x

        recomputable_ops = []
        partition_fn = partial(min_cut_rematerialization_partition, recomputable_ops=recomputable_ops)

        fw_graph, bw_graph = get_fw_bw_graph(f, [torch.randn(3, requires_grad=True)], partition_fn)
        # Expected forward graph:
        # opcode         name       target           args                        kwargs
        # -------------  ---------  ---------------  --------------------------  --------
        # placeholder    primals_1  primals_1        ()                          {}
        # call_function  mul        aten.mul.Tensor  (primals_1, primals_1)      {}
        # call_function  mul_1      aten.mul.Tensor  (mul, primals_1)            {}
        # output         output     output           ([mul_1, primals_1, mul],)  {}
        self.assertEqual(get_num_ins_outs(fw_graph), (1, 3))
        # Expected backward graph:
        # opcode         name        target           args                     kwargs
        # -------------  ----------  ---------------  -----------------------  --------
        # placeholder    primals_1   primals_1        ()                       {}
        # placeholder    mul         mul              ()                       {}
        # placeholder    tangents_1  tangents_1       ()                       {}
        # call_function  mul_2       aten.mul.Tensor  (tangents_1, mul)        {}
        # call_function  mul_3       aten.mul.Tensor  (tangents_1, primals_1)  {}
        # call_function  mul_4       aten.mul.Tensor  (mul_3, primals_1)       {}
        # call_function  add         aten.add.Tensor  (mul_2, mul_4)           {}
        # call_function  add_1       aten.add.Tensor  (add, mul_4)             {}
        # output         output      output           ([add_1],)               {}
        self.assertEqual(get_num_ins_outs(bw_graph), (3, 1))

        recomputable_ops = [torch.ops.aten.mul]
        partition_fn = partial(min_cut_rematerialization_partition, recomputable_ops=recomputable_ops)
        fw_graph, bw_graph = get_fw_bw_graph(f, [torch.randn(3, requires_grad=True)], partition_fn)
        # Expected forward graph:
        # opcode         name       target           args                    kwargs
        # -------------  ---------  ---------------  ----------------------  --------
        # placeholder    primals_1  primals_1        ()                      {}
        # call_function  mul        aten.mul.Tensor  (primals_1, primals_1)  {}
        # call_function  mul_1      aten.mul.Tensor  (mul, primals_1)        {}
        # output         output     output           ([mul_1, primals_1],)   {}
        self.assertEqual(get_num_ins_outs(fw_graph), (1, 2))
        # Expected backward graph:
        # opcode         name        target           args                     kwargs
        # -------------  ----------  ---------------  -----------------------  --------
        # placeholder    primals_1   primals_1        ()                       {}
        # placeholder    tangents_1  tangents_1       ()                       {}
        # call_function  mul         aten.mul.Tensor  (primals_1, primals_1)   {} # RECOMPUTED
        # call_function  mul_2       aten.mul.Tensor  (tangents_1, mul)        {}
        # call_function  mul_3       aten.mul.Tensor  (tangents_1, primals_1)  {}
        # call_function  mul_4       aten.mul.Tensor  (mul_3, primals_1)       {}
        # call_function  add         aten.add.Tensor  (mul_2, mul_4)           {}
        # call_function  add_1       aten.add.Tensor  (add, mul_4)             {}
        # output         output      output           ([add_1],)               {}
        self.assertEqual(get_num_ins_outs(bw_graph), (2, 1))

    def test_contiguous(self):
        # The test simulates the condition where transpose followed by view
        # happens in the backward pass.
        # https://discuss.pytorch.org/t/error-on-transpose-and-view/434
        def f(x):
            return x.view(2, 3).t()

        inp = torch.randn(6, requires_grad=True)
        out = aot_function(f, nop)(inp)
        torch.autograd.grad(out, inp, torch.randn(3, 2))

    def test_preserve_random(self):
        def fn(x):
            return torch.nn.functional.dropout(x, 0.5) + x

        x = torch.randn(4)

        torch.manual_seed(0)
        ref = fn(x)

        torch.manual_seed(0)
        aot_fn = aot_function(fn, nop)
        res = aot_fn(x)

        assert torch.allclose(ref, res)

    @unittest.skipIf(not torch.cuda.is_available(), "CUDA is unavailable")
    @unittest.skipIf(not USE_TORCHVISION, "test requires torchvision")
    def test_autocast(self):
        mod = torchvision.models.resnet18().cuda()
        mod.train()

        x = torch.randn(16, 3, 32, 32, device="cuda")
        aot_mod = memory_efficient_fusion(mod)

        # Ensure that AOT Autograd works with AMP
        with torch.cuda.amp.autocast(True):
            res = aot_mod(x)
        res.sum().backward()


class TestAOTModuleSimplified(AOTTestCase):
    def test_aot_module_simplified(self):
        class MockModule(torch.nn.Module):
            def __init__(self):
                super().__init__()
                self.linear = torch.nn.Linear(20, 30)

            def forward(self, x, y):
                return (self.linear(x) + y, )

        mod = MockModule()
        mod.zero_grad()

        x = torch.randn(128, 20, requires_grad=True)
        y = torch.randn(128, 30, requires_grad=True)
        inputs = [x, y]
        cloned_inputs = [x.detach().clone().requires_grad_(True) for x in inputs]

        ref = mod(*inputs)
        ref[0].sum().backward()

        compiled_f = aot_module_simplified(mod, cloned_inputs, nop)
        mod.zero_grad()
        res = compiled_f(*cloned_inputs)
        res[0].sum().backward()

        assert torch.allclose(ref[0], res[0])
        assert torch.allclose(inputs[0].grad, cloned_inputs[0].grad)
        assert torch.allclose(inputs[1].grad, cloned_inputs[1].grad)

    def test_aot_module_simplified_dynamic(self):
        class MockModule(torch.nn.Module):
            def __init__(self):
                super().__init__()
                self.linear = torch.nn.Linear(20, 30)

            def forward(self, x, y):
                return (self.linear(x) + y, )

        mod = MockModule()

        shape_env = ShapeEnv()
        fake_mode = FakeTensorMode(shape_env=shape_env)

        x = torch.randn(128, 20, requires_grad=True)
        y = torch.randn(128, 30, requires_grad=True)

        inputs = [x, y]
        fake_inputs = [fake_mode.from_tensor(x) for x in inputs]
        compiled_f = aot_module_simplified(mod, fake_inputs, nop)

        ref = mod(*inputs)
        ref[0].sum().backward()

        cloned_inputs = [x.detach().clone().requires_grad_(True) for x in inputs]
        res = compiled_f(*cloned_inputs)
        res[0].sum().backward()

        self.assertExpectedInline(shape_env.format_guards(), """\
 - Eq(s1, 20)
 - Eq(s2, 30)""")

        assert torch.allclose(ref[0], res[0])
        assert torch.allclose(inputs[0].grad, cloned_inputs[0].grad)
        assert torch.allclose(inputs[1].grad, cloned_inputs[1].grad)

    def test_inference_python_dispatcher(self):
        # Extracted from unet
        class MockModule(torch.nn.Module):
            def __init__(self):
                super().__init__()
                self.upsample = torch.nn.Upsample(scale_factor=2, mode='bilinear', align_corners=True)

            def forward(self, x):
                return (self.upsample(x), )

        mod = MockModule()
        shape_env = ShapeEnv()
        fake_mode = FakeTensorMode(shape_env=shape_env)
        x = torch.randn(2, 512, 40, 59)  # NB: must not require grad
        inputs = [x]
        fake_inputs = [fake_mode.from_tensor(x) for x in inputs]
        compiled_f = aot_module_simplified(mod, fake_inputs, nop)

    def test_aot_module_simplified_preserves_stack_trace(self):
        class MockModule(torch.nn.Module):
            def __init__(self):
                super().__init__()
                self.linear = torch.nn.Linear(20, 30)

            def forward(self, x, y):
                z = self.linear(x)
                z = z + y
                z = z.relu()
                return (z, )

        tracer = torch.fx.Tracer()
        tracer.record_stack_traces = True
        graph = tracer.trace(MockModule())
        mod = torch.fx.GraphModule(tracer.root, graph)

        for node in mod.graph.nodes:
            if node.op == 'output':
                continue
            self.assertTrue(node.stack_trace is not None)
            assert 'test_aotdispatch.py' in node.stack_trace

        def assert_compiler(gm: torch.fx.GraphModule, _):
            for node in gm.graph.nodes:
                if node.op == 'output' or node.op == 'placeholder':
                    continue
                self.assertTrue(node.stack_trace is not None)
                assert 'test_aotdispatch.py' in node.stack_trace
            return gm.forward  # return a python callable

        x = torch.randn(128, 20, requires_grad=True)
        y = torch.randn(128, 30, requires_grad=True)
        inputs = [x, y]

        compiled_f = aot_module_simplified(mod, inputs, fw_compiler=assert_compiler, bw_compiler=assert_compiler)
        res = compiled_f(*inputs)
        res[0].sum().backward()

    def test_aot_module_simplified_fake_tensor_gm_raises(self):
        fake_mode = torch._subclasses.fake_tensor.FakeTensorMode()
        real_x = torch.randn(4, requires_grad=True)
        fake_x = fake_mode.from_tensor(real_x)
        real_z = torch.randn(4)
        fake_z = fake_mode.from_tensor(real_z)

        class MockModule(torch.nn.Module):
            def forward(self, x):
                # Accessing a free variable fake tensor will look like a
                # constant to make_fx, and result in the tensor being traced
                # into the graph, which is an error condition.  Make sure we
                # report adequately in this case.
                return (x + fake_z, )

        with self.assertRaisesRegex(
            AssertionError, "Unexpected fake"
        ):
            aot_module_simplified(MockModule(), (fake_x,), nop)


# entries in here don't work and need to be fixed.
# Each one of these is a bug (or needs to be investigated)
aot_autograd_failures = {
    # data-dependent control flow
    xfail('cov'),
    xfail('nn.functional.gaussian_nll_loss'),
    xfail('tensor_split'),
    xfail('corrcoef'),
    xfail('quantile'),
    xfail('nanquantile'),
    xfail('narrow'),
    xfail('index_reduce'),
    xfail('istft'),
    xfail('linalg.eig'),
    xfail('scatter_reduce', 'prod'),

    skip('as_strided_scatter'),
    skip('as_strided', 'partial_views'),  # flaky

    # Given input size: (s0xs1x2). Calculated output size: ...
    skip('max_pool2d_with_indices_backward'),

    # Worked with real but not with fake
    xfail('_segment_reduce', 'lengths'),
    skip('nn.functional.nll_loss', ''),  # UBSAN failure!

    # Misc
    xfail('to_sparse'),
    xfail('corrcoef'),
    xfail('cov'),
    xfail('chalf'),  # RuntimeError: "sum_cpu" not implemented for 'ComplexHalf'
    xfail('sparse.sampled_addmm'),
    xfail('normal', 'number_mean'),  # TypeError: randn_like(): argument 'input' (position 1) must be Tensor, not float
    xfail('sparse.mm', 'reduce'),
    skip('nn.functional.binary_cross_entropy_with_logits'),  # seems to fail sometimes?
    skip('nn.functional.margin_ranking_loss'),  # seems flaky
    skip('linalg.lu_solve'),  # flaky
    decorate('matmul', decorator=unittest.skipIf(IS_ARM64, 'flaky')),
    decorate('__rmatmul__', decorator=unittest.skipIf(IS_ARM64, 'flaky')),
    # overrides atol=1e-4, rtol=1e-5 would do as well
    decorate('svd_lowrank', decorator=toleranceOverride({torch.float32: tol(atol=1e-04, rtol=1e-05)})),
    decorate('linalg.householder_product', decorator=unittest.skipIf(IS_MACOS and IS_X86, 'flaky')),
    decorate('linalg.pinv', 'singular', decorator=toleranceOverride({torch.float32: tol(atol=1e-05, rtol=1e-05)})),
    # conv2d sometimes nondeterministic in this config?
    decorate('nn.functional.conv2d', decorator=unittest.skipIf(IS_ARM64, "flaky")),
}

symbolic_aot_autograd_failures = {
    xfail('block_diag', ''),  # Cannot call sizes() on tensor with symbolic sizes/strides
    xfail('combinations', ''),  # aten.masked_select.default
    xfail('diff', ''),  # aten.zeros_like.default - couldn't find symbolic meta function/decomposition
    xfail('frexp', ''),  # aten.frexp.Tensor - couldn't find symbolic meta function/decomposition
    xfail('gradient', ''),  # Cannot call sizes() on tensor with symbolic sizes/strides
    xfail('i0', ''),  # aten.i0.default - couldn't find symbolic meta function/decomposition
    xfail('index_fill', ''),  # Cannot call sizes() on tensor with symbolic sizes/strides
    xfail('kron', ''),  # Cannot call sizes() on tensor with symbolic sizes/strides
    xfail('kthvalue', ''),  # Cannot call sizes() on tensor with symbolic sizes/strides
    xfail('linalg.eigvals', ''),  # aten.linalg_eig.default - couldn't find symbolic meta function/decomposition
    xfail('linalg.lstsq', ''),  # aten.linalg_lstsq.default - couldn't find symbolic meta function/decomposition
    xfail('linalg.lstsq', 'grad_oriented'),  # aten.linalg_lstsq.default - couldn't find symbolic meta funct...
    xfail('linalg.lu_solve', ''),  # aten.linalg_lu_solve.default - couldn't find symbolic meta function/deco...
    xfail('linalg.multi_dot', ''),  # Cannot call sizes() on tensor with symbolic sizes/strides
    xfail('masked.prod', ''),  # Cannot call sizes() on tensor with symbolic sizes/strides
    xfail('masked_scatter', ''),  # Cannot call sizes() on tensor with symbolic sizes/strides
    xfail('masked_select', ''),  # aten.masked_select.default - couldn't find symbolic meta function/decompos...
    xfail('nn.functional.adaptive_max_pool2d', ''),  # aten.adaptive_max_pool2d.default - couldn't find symbo...
    xfail('nn.functional.adaptive_max_pool3d', ''),  # argument 'output_size' (position 2...
    skip('nn.functional.batch_norm', ''),  # '0 is not tracked with proxy for <torch.fx.experimental.proxy_te..
    xfail('nn.functional.binary_cross_entropy', ''),  # aten.fill_.Scalar - couldn't find symbolic meta funct...
    xfail('nn.functional.cross_entropy', ''),  # Cannot call sizes() on tensor with symbolic sizes/strides
    xfail('nn.functional.ctc_loss', ''),  # aten._ctc_loss.Tensor - couldn't find symbolic meta function/deco...
    xfail('nn.functional.embedding_bag', ''),  # Cannot call sizes() on tensor with symbolic sizes/strides
    xfail('nn.functional.fractional_max_pool2d', ''),  # rand() received an invalid combination of arguments - g...
    xfail('nn.functional.fractional_max_pool3d', ''),  # rand() received an invalid combination of arguments - g...
    xfail('nn.functional.group_norm', ''),  # Cannot call sizes() on tensor with symbolic sizes/strides
    xfail('nn.functional.interpolate', 'linear'),  # Cannot call sizes() on tensor with symbolic sizes/strides
    xfail('nn.functional.interpolate', 'trilinear'),  # Cannot call sizes() on tensor with symbolic sizes/st...
    xfail('nn.functional.nll_loss', ''),  # Cannot call sizes() on tensor with symbolic sizes/strides
    xfail('nn.functional.pixel_shuffle', ''),  # aten.pixel_shuffle.default - couldn't find symbolic meta fun...
    xfail('nn.functional.pixel_unshuffle', ''),  # aten.pixel_unshuffle.default - couldn't find symbolic meta...
    xfail('nn.functional.rrelu', ''),  # aten.rrelu_with_noise.default - couldn't find symbolic meta function...
    xfail('normal', 'number_mean'),  # Cannot call sizes() on tensor with symbolic sizes/strides
    xfail('prod', ''),  # Cannot call numel() on tensor with symbolic sizes/strides
    xfail('repeat_interleave', ''),  # aten.repeat_interleave.Te...
    xfail('_segment_reduce', 'lengths'),  # aten.segment_reduce.default - couldn't find symbolic meta functio...
    xfail('_segment_reduce', 'offsets'),  # aten.segment_reduce.default - couldn't find symbolic meta functio...
    xfail('sgn', ''),  # Cannot call sizes() on tensor with symbolic sizes/strides
    xfail('special.i1', ''),  # aten.i0.default - couldn't find symbolic meta function/decomposition
<<<<<<< HEAD
    xfail('special.polygamma', 'special_polygamma_n_0'),  # aten.polygamma.default - couldn't find symbolic ...
=======
    xfail('stft', ''),  # Cannot call sizes() on tensor with symbolic sizes/strides
>>>>>>> 1cc00262
    xfail('take_along_dim', ''),  # Cannot call sizes() on tensor with symbolic sizes/strides
    xfail('trace', ''),  # Cannot call sizes() on tensor with symbolic sizes/strides
    xfail('triangular_solve', ''),  # aten.triangular_solve.default - couldn't find symbolic meta function/de...
    xfail('_upsample_bilinear2d_aa'),  # RuntimeError: isIntList() INTERNAL ASSERT FAILED  Expected IntList but got GenericList
    decorate('linalg.householder_product', decorator=unittest.skipIf(IS_MACOS and IS_X86, 'flaky')),

    # many complex operators incorrect striding, metadata
    xfail('fft.fft', ''),
    xfail('fft.hfft2', ''),
    xfail('fft.hfft', ''),
    xfail('fft.hfftn', ''),
    xfail('fft.ifft', ''),
    xfail('fft.ihfft2', ''),
    xfail('fft.ihfft', ''),
    xfail('fft.ihfftn', ''),
    xfail('fft.irfft2', ''),
    xfail('fft.irfft', ''),
    xfail('fft.irfftn', ''),
    xfail('fft.rfft2', ''),
    xfail('fft.rfft', ''),
    xfail('fft.rfftn', ''),

    xfail('stft', ''),  # Cannot call sizes() on tensor with symbolic sizes/strides
}

def _test_aot_autograd_helper(self, device, dtype, op, dynamic=False):
    if not op.supports_autograd:
        self.skipTest("Op does not support autograd")

    # aot_autograd_check is able to check data specialization by
    # randomizing the inputs. Here's a list of ops that really do not
    # like random inputs for which we want to disable that.
    cant_check_data_specialization = set({
        'nn.functional.max_unpool1d',
        'nn.functional.max_unpool2d',
        'nn.functional.max_unpool3d',
    })
    try_check_data_specialization = op.name not in cant_check_data_specialization

    sample_inputs_itr = op.sample_inputs(device, dtype, requires_grad=True)
    for sample_input in sample_inputs_itr:
        t_args = [sample_input.input] + list(sample_input.args)
        t_kwargs = sample_input.kwargs
        try:
            aot_autograd_check(
                op.op, t_args, t_kwargs, dynamic,
                self.assertRaisesRegex, self.assertEqual,
                check_gradients=True,
                try_check_data_specialization=try_check_data_specialization)
        except DynamicOutputShapeException:
            self.skipTest("Dynamic output shape operation in trace")
        except GuardOnDataDependentSymNode:
            # Carveout for getitem; I don't want to xfail the entire test
            # because that will reject known to be good tests see
            # https://github.com/pytorch/pytorch/issues/94705
            if op.name == "__getitem__":
                self.skipTest("Dynamic output shape operation in trace")
            else:
                raise

def _test_aot_autograd_module_helper(self, device, dtype, training, module_info, *, dynamic=False):
    module_cls = module_info.module_cls
    module_inputs = module_info.module_inputs_func(module_info, device=device, dtype=dtype,
                                                   requires_grad=True, training=training)
    for module_input in module_inputs:
        if module_input.forward_input is None:
            continue

        args, kwargs = module_input.constructor_input.args, module_input.constructor_input.kwargs
        m = module_cls(*args, **kwargs)
        m.to(device).to(dtype)
        m.train(training)

        # Lazy modules need to see an input first to initialize params.
        args, kwargs = module_input.forward_input.args, module_input.forward_input.kwargs
        flat_args, args_spec = pytree.tree_flatten((args, kwargs))

        # PackedSequence is only used for RNNs. It might be possible to fake-ify if they're pytrees but
        # torchdynamo already doesn't support RNNs
        if any(tuple(isinstance(flat_arg, PackedSequence) for flat_arg in flat_args)):
            continue

        if issubclass(module_info.module_cls, torch.nn.modules.lazy.LazyModuleMixin):
            with torch.no_grad():
                m(*args, **kwargs)

        sentinel_val = -42
        is_tensor_spec = [sentinel_val if isinstance(arg, torch.Tensor)
                          else arg for arg in flat_args]
        args = [arg for arg in flat_args if isinstance(arg, torch.Tensor)]

        def f(params_buffers_args):
            named_params, named_buffers, args = params_buffers_args
            cur_flat_args = list(is_tensor_spec)
            args = iter(args)
            for idx, v in enumerate(cur_flat_args):
                if v == sentinel_val:
                    cur_flat_args[idx] = next(args)
            c_args, c_kwargs = pytree.tree_unflatten(cur_flat_args, args_spec)
            params_and_buffers = {**named_params, **named_buffers}
            return torch.func.functional_call(m, params_and_buffers, c_args, c_kwargs)

        named_params = dict(m.named_parameters(remove_duplicate=False))
        named_buffers = dict(m.named_buffers(remove_duplicate=False))
        num_params_buffers = len(named_params) + len(named_buffers)
        compiled_f = aot_function(f, nop, num_params_buffers=num_params_buffers, dynamic=dynamic)
        params_buffers_args = [named_params, named_buffers, args]
        _test_aot_autograd_forwards_backwards_helper(
            f, compiled_f, params_buffers_args,
            self.assertRaisesRegex, self.assertEqual, True)


class TestEagerFusionOpInfo(AOTTestCase):
    @ops(op_db + control_flow_opinfo_db, allowed_dtypes=(torch.float,))
    @skipOps('TestEagerFusionOpInfo', 'test_aot_autograd_exhaustive', aot_autograd_failures)
    def test_aot_autograd_exhaustive(self, device, dtype, op):
        _test_aot_autograd_helper(self, device, dtype, op)

    @ops(op_db + control_flow_opinfo_db, allowed_dtypes=(torch.float,))
    @patch("functorch.compile.config.debug_assert", True)
    @skipOps('TestEagerFusionOpInfo', 'test_aot_autograd_symbolic_exhaustive',
             aot_autograd_failures | symbolic_aot_autograd_failures)
    def test_aot_autograd_symbolic_exhaustive(self, device, dtype, op):
        _test_aot_autograd_helper(self, device, dtype, op, dynamic=True)


aot_autograd_module_failures = set({
    torch.nn.GaussianNLLLoss,  # RuntimeError: It appears that you're trying to get value out
                               # of a tracing tensor with aten._local_scalar_dense.default -
                               # erroring out! It's likely that this is caused by data-dependent
                               # control flow or similar.
    torch.nn.TransformerEncoder,  # DataDependentOutputException: aten.eq compares a mask input
                                  # to a causal mask tensor, to see if Boolean is_causal should be set
                                  # for TrnasformerEncoder layers, MHA and sdp custom kernels
    torch.nn.Transformer,  # DataDependentOutputException: aten.equal compares a mask input
                           # to a causal mask tensor, to see if Boolean is_causal should be set
                           # for TransformerEncoder layers, MHA and sdp custom kernels
                           # (this bubbles up to Transformer)
})

symbolic_aot_autograd_module_failures = {
    torch.nn.Transformer,  # DataDependentOutputException: aten.equal compares a mask input to a mask producing a bool
    torch.nn.TransformerEncoder,  # DataDependentOutputException: aten.equal compares a mask input to a mask producing a bool
    torch.nn.GaussianNLLLoss,  # NotImplementedError: local_scalar_dense/item NYI for torch.bool
    torch.nn.AdaptiveMaxPool2d,  # Cannot call sizes() on tensor with symbolic sizes/strides
    torch.nn.AdaptiveMaxPool3d,  # Cannot call sizes() on tensor with symbolic sizes/strides
    torch.nn.GroupNorm,  # in native_group_norm_backward cpg, _rem = divmod(C, group)
                         # TypeError: unsupported operand type(s) for divmod(): 'SymInt' and 'int'
    torch.nn.FractionalMaxPool2d,  # int() argument must be a string, a bytes-like object or a number, not 'SymFloat'
    torch.nn.FractionalMaxPool3d,  # int() argument must be a string, a bytes-like object or a number, not 'SymFloat'
}


class TestEagerFusionModuleInfo(AOTTestCase):
    @modules(module_db, allowed_dtypes=(torch.float,))
    @decorateForModules(unittest.expectedFailure, aot_autograd_module_failures)
    def test_aot_autograd_module_exhaustive(self, device, dtype, training, module_info):
        _test_aot_autograd_module_helper(self, device, dtype, training, module_info)

    @modules(module_db, allowed_dtypes=(torch.float,))
    @decorateForModules(unittest.expectedFailure,
                        aot_autograd_module_failures | symbolic_aot_autograd_module_failures)
    def test_aot_autograd_symbolic_module_exhaustive(self, device, dtype, training, module_info):
        _test_aot_autograd_module_helper(self, device, dtype, training, module_info, dynamic=True)


only_for = ("cpu")
instantiate_device_type_tests(
    TestPythonKey,
    globals(),
    only_for=only_for,
)
instantiate_device_type_tests(TestEagerFusionOpInfo, globals(), only_for=only_for)
instantiate_device_type_tests(TestEagerFusionModuleInfo, globals(), only_for=only_for)


if __name__ == '__main__':
    run_tests()<|MERGE_RESOLUTION|>--- conflicted
+++ resolved
@@ -2831,11 +2831,6 @@
     xfail('_segment_reduce', 'offsets'),  # aten.segment_reduce.default - couldn't find symbolic meta functio...
     xfail('sgn', ''),  # Cannot call sizes() on tensor with symbolic sizes/strides
     xfail('special.i1', ''),  # aten.i0.default - couldn't find symbolic meta function/decomposition
-<<<<<<< HEAD
-    xfail('special.polygamma', 'special_polygamma_n_0'),  # aten.polygamma.default - couldn't find symbolic ...
-=======
-    xfail('stft', ''),  # Cannot call sizes() on tensor with symbolic sizes/strides
->>>>>>> 1cc00262
     xfail('take_along_dim', ''),  # Cannot call sizes() on tensor with symbolic sizes/strides
     xfail('trace', ''),  # Cannot call sizes() on tensor with symbolic sizes/strides
     xfail('triangular_solve', ''),  # aten.triangular_solve.default - couldn't find symbolic meta function/de...
