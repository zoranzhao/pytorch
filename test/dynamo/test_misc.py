# Owner(s): ["module: dynamo"]
import abc
import collections
import copy
import dataclasses
import dis
import enum
import logging
import math
import operator
import os
import sys
import traceback
import typing
import unittest
import unittest.mock as mock
import warnings
import weakref
from unittest.mock import patch

import numpy as np
import torch

import torch._dynamo.test_case
import torch._dynamo.testing
import torch.onnx.operators
from torch._C import FileCheck
from torch._dynamo import allow_in_graph, bytecode_analysis, bytecode_transformation
from torch._dynamo.exc import Unsupported
from torch._dynamo.source import GetItemSource, LocalSource
from torch._dynamo.testing import (
    CompileCounter,
    expectedFailureDynamic,
    requires_numpy_pytorch_interop,
    same,
    skipIfNotPy311,
    unsupported,
)

from torch._dynamo.utils import CompileProfiler, ifdynstaticdefault
from torch.ao.quantization import MinMaxObserver
from torch.ao.quantization.fake_quantize import FakeQuantize
from torch.ao.quantization.qconfig import QConfig
from torch.ao.quantization.quantize_fx import prepare_qat_fx
from torch.autograd.profiler import _enable_dynamo_cache_lookup_profiler
from torch.fx.experimental.symbolic_shapes import ConstraintViolationError
from torch.nn import functional as F
from torch.testing._internal.common_cuda import (
    PLATFORM_SUPPORTS_FUSED_SDPA,
    SM80OrLater,
    TEST_CUDA,
    TEST_MULTIGPU,
)
from torch.testing._internal.common_utils import freeze_rng_state, IS_FBCODE
from torch.testing._internal.jit_utils import JitTestCase

mytuple = collections.namedtuple("mytuple", ["a", "b", "ab"])


class MyPickledModule(torch.nn.Module):
    def __init__(self, z):
        super().__init__()
        self.z = z

    def forward(self, x, y):
        return x * x * x + y + self.z


# These are used for test_{cond/map}_with_quantization
default_symmetric_fake_quant = FakeQuantize.with_args(
    observer=MinMaxObserver, qscheme=torch.per_tensor_symmetric, dtype=torch.quint8
)
default_weight_symmetric_fake_quant = FakeQuantize.with_args(
    observer=MinMaxObserver, qscheme=torch.per_tensor_symmetric, dtype=torch.qint8
)
uniform_qconfig_8bit = QConfig(
    activation=default_symmetric_fake_quant,
    weight=default_weight_symmetric_fake_quant.with_args,
)
qconfig_dict = {"object_type": [(torch.nn.Linear, uniform_qconfig_8bit)]}


class MiscTests(torch._dynamo.test_case.TestCase):
    def test_boolarg(self):
        def boolarg(aa, bb, flag):
            if flag:
                return aa - bb
            else:
                return bb - aa

        a = torch.randn(10, 10)
        b = torch.randn(10, 10)
        correct1 = boolarg(a, b, True)
        correct2 = boolarg(a, b, False)
        correct3 = boolarg(a, b, None)
        counter = CompileCounter()
        opt_boolarg = torch._dynamo.optimize_assert(counter)(boolarg)
        val1 = opt_boolarg(a, b, True)
        val2 = opt_boolarg(a, b, False)
        val3 = opt_boolarg(a, b, None)
        val4 = opt_boolarg(a, b, True)
        self.assertTrue(same(val1, correct1))
        self.assertTrue(same(val2, correct2))
        self.assertTrue(same(val3, correct3))
        self.assertTrue(same(val4, correct1))
        self.assertEqual(counter.frame_count, 3)

    def test_callpacked(self):
        def call_packed(args):
            a, b, c = args
            return a - b * c

        counter = CompileCounter()
        a = torch.randn(10, 10)
        b = torch.randn(10, 10)
        c = torch.randn(10, 10)
        correct = call_packed([a, b, c])
        opt_call_packed = torch._dynamo.optimize_assert(counter)(call_packed)
        val1 = opt_call_packed([a, b, c])
        val2 = opt_call_packed((a, b, c))
        val3 = opt_call_packed([a, b, c])
        val4 = opt_call_packed((a, b, c))
        self.assertTrue(same(val1, correct))
        self.assertTrue(same(val2, correct))
        self.assertTrue(same(val3, correct))
        self.assertTrue(same(val4, correct))
        self.assertEqual(counter.frame_count, 2)

    def test_raises(self):
        def fn(a, b, c, cls):
            x = a + b - c * 10
            raise cls(str(x))

        counter = CompileCounter()
        a = torch.randn(10, 10)
        b = torch.randn(10, 10)
        c = torch.randn(10, 10)
        opt_fn = torch._dynamo.optimize(counter)(fn)
        self.assertRaises(AssertionError, lambda: opt_fn(a, b, c, AssertionError))
        self.assertEqual(counter.frame_count, 1)
        self.assertEqual(counter.op_count, 3)

    def test_inplace(self):
        def inplace1(a, b):
            o = torch.empty((10, 10))
            o.copy_(a)
            o -= b
            return o

        torch._dynamo.testing.standard_test(self, inplace1, 2, expected_ops=3)

    def test_unpack4(self):
        def unpack4(a, b):
            a = a[:5, :]
            b = b[:5, :]
            x, y = a.size()
            o = torch.empty((x, y))
            o.copy_(a / b)
            return o

        torch._dynamo.testing.standard_test(
            self,
            unpack4,
            2,
            expected_ops=5,
            expected_ops_dynamic=ifdynstaticdefault(5, 7),
        )

    def test_unpack5(self):
        def unpack5(a, b):
            a = a[:5, :]
            b = b[:5, :]
            x, y = a.shape
            o = torch.empty((x, y))
            o.copy_(a / b)
            return o

        torch._dynamo.testing.standard_test(
            self,
            unpack5,
            2,
            expected_ops=5,
            expected_ops_dynamic=ifdynstaticdefault(5, 7),
        )

    def test_matmul1(self):
        def matmul_op1(a, b):
            return a @ b

        # TODO(jansel): FX doesn't support this, should add upstream support
        torch._dynamo.testing.standard_test(self, matmul_op1, 2, expected_ops=1)

    def test_int_shape_binops(self):
        def fn(x):
            # Test reversal by putting int arg first.
            y = 15 - x.shape[0]
            y = 4 + y
            y = 5 * y
            y = 2 % y
            y = 3**y
            y = 10 // y
            y = pow(2, y)
            y = 10 / y
            return x + y

        torch._dynamo.testing.standard_test(
            self, fn, 1, expected_ops=1, expected_ops_dynamic=ifdynstaticdefault(1, 11)
        )

    def test_shape_int_inplace_binops(self):
        def fn(x):
            p = x.shape[0]
            p += 2
            p -= 2
            p **= 2
            p /= 2
            p *= 2
            p //= 2
            p %= 2
            return x + p

        torch._dynamo.testing.standard_test(
            self, fn, 1, expected_ops=1, expected_ops_dynamic=ifdynstaticdefault(1, 10)
        )

    def test_int_shape_inplace_binops(self):
        def fn(x):
            p = x.shape[0]
            # Test reversal by putting constant first
            y = 2
            y += p
            y = 2
            y -= p
            y = 2
            y **= p
            y = 2
            y /= p
            y = 2
            y *= p
            y = 2
            y //= p
            y = 2
            y %= p
            return x + y

        torch._dynamo.testing.standard_test(
            self, fn, 1, expected_ops=1, expected_ops_dynamic=ifdynstaticdefault(1, 10)
        )

    def test_int_int_comparisons(self):
        def fn(x):
            if 2 != 2:
                out = 1
            elif 2 < 1:
                out = 1
            elif 1 > 2:
                out = 1
            elif 1 >= 2:
                out = 1
            elif 2 <= 1:
                out = 1
            elif 2 == 2:
                out = 2
            else:
                out = 1
            return x + out

        torch._dynamo.testing.standard_test(self, fn, 1, expected_ops=1)

    def test_shape_int_comparisons(self):
        def fn(x):
            a = x.shape[0]
            # Ensure support for constant on right side
            if a != 10:
                out = 1
            elif a < 2:
                out = 1
            elif a > 12:
                out = 1
            elif a >= 12:
                out = 1
            elif a <= 2:
                out = 1
            elif a == 10:
                out = 2
            else:
                out = 1
            return x + out

        # expect for dynamic: size, index, 6 comparison ops, add
        torch._dynamo.testing.standard_test(
            self, fn, 1, expected_ops=1, expected_ops_dynamic=ifdynstaticdefault(1, 9)
        )

    def test_int_shape_comparisons(self):
        def fn(x):
            a = x.shape[0]
            # Ensure support for constant on left side
            if 10 != a:
                out = 1
            elif 12 < a:
                out = 1
            elif 2 > a:
                out = 1
            elif 2 >= a:
                out = 1
            elif 12 <= a:
                out = 1
            elif 10 == a:
                out = 2
            else:
                out = 1
            return x + out

        # expect for dynamic: size, index, 6 comparison ops, add
        torch._dynamo.testing.standard_test(
            self, fn, 1, expected_ops=1, expected_ops_dynamic=ifdynstaticdefault(1, 9)
        )

    def test_param_shape_binops(self):
        class MyModule(torch.nn.Module):
            def __init__(self):
                super().__init__()
                self.param = torch.nn.Parameter(torch.randn(15))

            def forward(self, x):
                # Test reversal by putting param shape arg first.
                p = self.param.shape[0]
                y = p - x.shape[0]
                y = p + y
                y = p * y
                y = p % y
                y = p**y
                y = p // y
                y = pow(p, y)
                y = p / y
                return x + y

        counts = torch._dynamo.testing.CompileCounter()
        mod = MyModule()
        optimized_mod = torch._dynamo.optimize(counts, nopython=True)(mod)

        x = torch.randn(3)
        ref = mod(x)
        res = optimized_mod(x)

        self.assertTrue(same(ref, res))
        self.assertEqual(counts.frame_count, 1)

        if torch._dynamo.config.assume_static_by_default:
            self.assertExpectedInline(counts.op_count, """1""")
        else:
            self.assertExpectedInline(counts.op_count, """11""")

    def test_user_defined_binop(self):
        class MyClass:
            def __init__(self, value):
                self.value = value

            def __radd__(self, other):
                return self.value + other

        def fn(x, c):
            y = x.shape[0] + c
            return x + y

        counts = torch._dynamo.testing.CompileCounter()
        opt_fn = torch._dynamo.optimize(counts)(fn)

        x = torch.randn(3)
        c = MyClass(4)
        ref = fn(x, c)
        res = opt_fn(x, c)

        self.assertTrue(same(ref, res))
        self.assertEqual(counts.frame_count, 1)
        if torch._dynamo.config.assume_static_by_default:
            self.assertExpectedInline(counts.op_count, """1""")
        else:
            self.assertExpectedInline(counts.op_count, """4""")

    def test_compare_shapes_eq(self):
        def compare_shapes(a, b, to_list):
            x = list(a.unsqueeze(-1).shape) if to_list else a.shape
            y = list(b.unsqueeze(-1).shape) if to_list else b.shape
            if x == y:
                return a + 1
            else:
                return a + 2

        # Test both ListVariable and ShapeVariable
        torch._dynamo.testing.standard_test(
            self, lambda a, b: compare_shapes(a, b, to_list=True), 2
        )
        torch._dynamo.testing.standard_test(
            self, lambda a, b: compare_shapes(a, b, to_list=False), 2
        )

    def test_compare_shapes_tuple_eq(self):
        def compare_shapes(a, b):
            x = tuple(a.unsqueeze(-1).shape)
            y = tuple(b.unsqueeze(-1).shape)
            if x == y:
                return a + 1
            else:
                return a + 2

        torch._dynamo.testing.standard_test(self, lambda a, b: compare_shapes(a, b), 2)

    def test_compare_shapes_tuple_neq(self):
        def compare_shapes(a, b):
            x = tuple(a.unsqueeze(-1).shape)
            y = tuple(b.unsqueeze(-1).shape)
            if x != y:
                return a + 1
            else:
                return a + 2

        torch._dynamo.testing.standard_test(self, lambda a, b: compare_shapes(a, b), 2)

    def test_compare_shapes_neq(self):
        def compare_shapes(a, b, to_list):
            x = list(a.unsqueeze(-1).shape) if to_list else a.shape
            y = list(b.unsqueeze(-1).shape) if to_list else b.shape
            if x != y:
                return a + 1
            else:
                return a + 2

        # Test both ListVariable and ShapeVariable
        torch._dynamo.testing.standard_test(
            self, lambda a, b: compare_shapes(a, b, to_list=True), 2
        )
        torch._dynamo.testing.standard_test(
            self, lambda a, b: compare_shapes(a, b, to_list=False), 2
        )

    def test_compare_shapes_with_constant(self):
        def compare_shapes(a):
            x = a.shape
            if x[0] != 3:
                return a * 4
            return a * 3

        guard_failure = None

        def guard_failures(failure):
            nonlocal guard_failure
            guard_failure = failure

        opt_fn = torch._dynamo.optimize(
            "eager", nopython=True, guard_fail_fn=guard_failures
        )(compare_shapes)
        opt_fn(torch.randn([3, 4]))
        opt_fn(torch.randn([4, 3]))
        self.assertExpectedInline(
            guard_failure.reason,
            """tensor 'L['a']' size mismatch at index 0. expected 3, actual 4""",
        )

    def test_builtin_isinstance(self):
        def fn(x):
            t = torch.arange(1, 3)
            a = isinstance(x, torch.Tensor)
            b = isinstance(t, torch.Tensor)
            c = isinstance(x, int)
            d = isinstance(3, int)
            e = isinstance([1, 2, 3], list)
            f = isinstance({"foo": 1, "bar": 2}, dict)
            res = [a, b, c, d, e, f]
            # Can't run yet due to other unimplemented instructions
            # res += [isinstance(torch.nn.LazyLinear(2, 3), torch.nn.Linear)]
            return res

        torch._dynamo.testing.standard_test(self, fn, 1, expected_ops=1)

    def test_fold(self):
        def fn(a):
            return a + math.sqrt(63)

        torch._dynamo.testing.standard_test(self, fn, 1, expected_ops=1)

    def test_shape_unpack(self):
        def fn(x):
            a, b = x.size()
            return x * b

        i = torch.randn(5, 10)
        r1 = fn(i)
        opt_fn = torch._dynamo.optimize("eager")(fn)
        r2 = opt_fn(i)
        self.assertTrue(same(r1, r2))

    def test_tensor_iter(self):
        def fn(x):
            for y in x:
                y.add_(1.0)
            return y

        # expect extra size node for dynamic
        torch._dynamo.testing.standard_test(
            self,
            fn,
            1,
            expected_ops=20,
            expected_ops_dynamic=ifdynstaticdefault(20, 21),
        )

    def test_empty_list(self):
        def fn(x, ll):
            if len(ll) == 0 and not ll and ll is not None:
                return x + 1

        i = torch.randn(5, 10)
        r1 = fn(i, [])
        opt_fn = torch._dynamo.optimize("eager")(fn)
        r2 = opt_fn(i, [])
        r3 = opt_fn(i, tuple())
        self.assertTrue(same(r1, r2))
        self.assertTrue(same(r1, r3))

    def test_min_max_over_iterable(self):
        def get_test_fn(func):
            def _fn(a, b, func=func):
                # try all of list, iterator, tuple, vararg.
                lst = [a.shape[0] + 1, 8, a.shape[0]]
                x = func(lst)
                y = func(iter(lst))
                z = func(tuple(lst))
                w = func(*lst)
                return a + (x + y + z + w)

            return _fn

        torch._dynamo.testing.standard_test(
            self,
            get_test_fn(func=min),
            2,
            expected_ops=1,
            expected_ops_dynamic=ifdynstaticdefault(1, 14),
        )
        torch._dynamo.testing.standard_test(
            self,
            get_test_fn(func=max),
            2,
            expected_ops=1,
            expected_ops_dynamic=ifdynstaticdefault(1, 17),
        )

    def test_config_obj(self):
        class Cfg:
            def __init__(self):
                self.val = 0.5
                self.count = 3

        def fn(x, cfg):
            for i in range(cfg.count):
                x = x + cfg.val
            return x

        cfg1 = Cfg()
        cfg1.val = 1.0
        cfg2 = Cfg()
        v = torch.zeros(1)
        cnts = torch._dynamo.testing.CompileCounter()
        opt_fn = torch._dynamo.optimize(cnts)(fn)
        v = opt_fn(v, cfg1)  # 3
        v = opt_fn(v, cfg2)  # 4.5
        cfg2.count = 1
        v = opt_fn(v, cfg2)  # 5
        cfg2.val = 2.0
        v = opt_fn(v, cfg2)  # 7
        self.assertEqual(v[0], 7)
        self.assertEqual(cnts.op_count, 8)

    def test_config_getattr_default(self):
        class Cfg:
            def __init__(self):
                self.val = 0.5
                self.count = 10

        def fn(x, cfg):
            if getattr(cfg, "just_add_7", False):
                return x + 7
            for i in range(cfg.count):
                x = x + cfg.val
            return x

        cfg1 = Cfg()
        v = torch.zeros(1)
        cnts = torch._dynamo.testing.CompileCounter()
        opt_fn = torch._dynamo.optimize(cnts)(fn)
        self.assertEqual(opt_fn(v, cfg1)[0], 5)
        self.assertEqual(opt_fn(v, cfg1)[0], 5)
        cfg1.just_add_7 = True
        self.assertEqual(opt_fn(v, cfg1)[0], 7)
        self.assertEqual(opt_fn(v, cfg1)[0], 7)
        cfg1.just_add_7 = False
        self.assertEqual(opt_fn(v, cfg1)[0], 5)
        self.assertEqual(opt_fn(v, cfg1)[0], 5)
        self.assertEqual(cnts.frame_count, 3)

    def test_size_input(self):
        def fn(x, s):
            a, b = s
            return x + (a - b)

        v = torch.zeros(10, 20)
        cnts = torch._dynamo.testing.CompileCounter()
        opt_fn = torch._dynamo.optimize(cnts)(fn)
        self.assertEqual(opt_fn(v, v.size())[0, 0], -10)
        self.assertEqual(opt_fn(v, (10, 20))[0, 0], -10)
        self.assertEqual(opt_fn(v, [10, 20])[0, 0], -10)
        # One recompile per differing input type
        self.assertEqual(cnts.frame_count, 3)

    def test_cell_output1(self):
        out = None

        def fn(a, b):
            nonlocal out
            out = a + b * 10

        v = torch.Tensor([100])
        cnts = torch._dynamo.testing.CompileCounter()
        opt_fn = torch._dynamo.optimize(cnts)(fn)
        self.assertIsNone(opt_fn(v, v))
        self.assertEqual(out[0], 1100)
        self.assertEqual(cnts.op_count, 2)

    def test_cell_output2(self):
        out = None

        def fn(a, b):
            nonlocal out
            c = unsupported(a, b)
            out = a + b * 10 + c

        v = torch.Tensor([100])
        cnts = torch._dynamo.testing.CompileCounter()
        opt_fn = torch._dynamo.optimize(cnts)(fn)
        self.assertIsNone(opt_fn(v, v))
        self.assertEqual(out[0], 1200)
        self.assertEqual(cnts.op_count, 3)

    def test_return_nested_function(self):
        out = None

        def fn(a, b):
            nonlocal out
            c = a + b
            d = a + 1.0

            def fn2(f: int = 7, g: float = 9.0):
                nonlocal out
                out = a + b * 10
                return c * f - d * g

            return fn2

        v1 = torch.Tensor([100])
        v2 = torch.Tensor([200])
        cnts = torch._dynamo.testing.CompileCounter()
        opt_fn = torch._dynamo.optimize(cnts)(fn)
        opt_fn_ret = torch._dynamo.optimize(cnts)(opt_fn(v1, v2))
        self.assertEqual(opt_fn_ret(1.5)[0], -459)
        self.assertEqual(out[0], 2100)
        self.assertEqual(cnts.frame_count, 2)
        self.assertEqual(cnts.op_count, 7)

    def test_tensor_dict1(self):
        def fn(inputs):
            return inputs["a"] - inputs["b"] * 1.5

        v1 = torch.Tensor([100])
        v2 = torch.Tensor([200])
        cnts = torch._dynamo.testing.CompileCounter()
        opt_fn = torch._dynamo.optimize(cnts)(fn)
        self.assertEqual(opt_fn({"a": v1, "b": v2})[0], -200)
        self.assertEqual(cnts.frame_count, 1)
        self.assertEqual(cnts.op_count, 2)

    def test_tensor_dict2(self):
        def fn1(inputs):
            total = torch.zeros(1)
            for k, v in inputs.items():
                total += v
            return total

        def fn2(inputs):
            total = torch.zeros(1)
            for v in inputs.values():
                total += v
            return total

        def fn3(inputs):
            total = torch.zeros(1)
            for k in inputs.keys():
                total += inputs[k]
            return total

        v1 = torch.Tensor([100])
        v2 = torch.Tensor([200])
        cnts = torch._dynamo.testing.CompileCounter()
        opt_fn1 = torch._dynamo.optimize(cnts)(fn1)
        opt_fn2 = torch._dynamo.optimize(cnts)(fn2)
        opt_fn3 = torch._dynamo.optimize(cnts)(fn3)
        self.assertEqual(opt_fn1({"a": v1, "b": v2})[0], 300)
        self.assertEqual(opt_fn2({"a": v1, "b": v2})[0], 300)
        self.assertEqual(opt_fn3({"a": v1, "b": v2})[0], 300)
        self.assertEqual(cnts.frame_count, 3)
        self.assertEqual(cnts.op_count, 9)

    def test_dictcomp(self):
        def fn1(inputs):
            return {k: v + 1 for k, v in inputs.items()}

        v1 = torch.Tensor([100])
        v2 = torch.Tensor([200])
        cnts = torch._dynamo.testing.CompileCounter()
        opt_fn1 = torch._dynamo.optimize(cnts)(fn1)
        self.assertEqual(opt_fn1({"a": v1, "b": v2})["a"], 101)
        self.assertEqual(opt_fn1({"a": v1, "b": v2})["b"], 201)
        self.assertEqual(cnts.frame_count, 1)
        self.assertEqual(cnts.op_count, 2)

    def test_listcomp(self):
        def fn2(inputs):
            return torch.sum(torch.cat([v + 1 for k, v in inputs.items()], 0))

        v1 = torch.Tensor([100])
        v2 = torch.Tensor([200])
        cnts = torch._dynamo.testing.CompileCounter()
        opt_fn2 = torch._dynamo.optimize(cnts)(fn2)
        self.assertEqual(opt_fn2({"a": v1, "b": v2}), 302)
        self.assertEqual(cnts.frame_count, 1)
        self.assertEqual(cnts.op_count, 4)

    def test_is_floating_point(self):
        def fn(a, b):
            x = a + 1.0
            if torch.is_floating_point(b):
                x = x + b
            return x + 2.0

        return torch._dynamo.testing.standard_test(self, fn=fn, nargs=2, expected_ops=3)

    def test_is_floating_point2(self):
        def fn(a, b):
            x = a + 1.0
            if b.is_floating_point():
                x = x + b
            return x + 2.0

        return torch._dynamo.testing.standard_test(self, fn=fn, nargs=2, expected_ops=3)

    def test_is_tensor(self):
        def fn(a, b):
            x = a + 1.0
            if torch.is_tensor(b):
                x = x + b
            return x + 2.0

        return torch._dynamo.testing.standard_test(self, fn=fn, nargs=2, expected_ops=3)

    def test_is_tensor2(self):
        def fn(x):
            if torch.is_tensor(x):
                return x + 1
            else:
                return torch.ones([2, 3])

        x1 = {"input": torch.rand(2, 3)}
        x2 = torch.rand(2, 3)
        ref1 = fn(x1)
        ref2 = fn(x2)
        opt_fn = torch._dynamo.optimize("eager")(fn)
        res1 = opt_fn(x1)
        res2 = opt_fn(x2)
        self.assertEqual(ref1, res1)
        self.assertEqual(ref2, res2)

    def test_numel(self):
        def fn(a):
            return (a + a.numel() + torch.numel(a), a + a.nelement())

        return torch._dynamo.testing.standard_test(
            self,
            fn=fn,
            nargs=1,
            expected_ops=3,
            expected_ops_dynamic=ifdynstaticdefault(3, 6),
        )

    def test_pair(self):
        def fn(a):
            return (
                torch.zeros(torch.nn.modules.utils._pair(a.size()))
                + a
                + torch.ones(torch.nn.modules.utils._ntuple(3)(3)).sum()
            )

        return torch._dynamo.testing.standard_test(
            self,
            fn=fn,
            nargs=1,
            expected_ops=5,
            expected_ops_dynamic=ifdynstaticdefault(5, 8),
        )

    @patch.object(torch._dynamo.config, "capture_scalar_outputs", True)
    def test_tensor_item_capture(self):
        def fn(a, b):
            return (a + b).sum().item()

        v1 = torch.randn((10, 10))
        v2 = torch.randn((10, 10))
        correct = fn(v1, v2)
        cnts = torch._dynamo.testing.CompileCounter()
        opt_fn = torch._dynamo.optimize((cnts))(fn)
        self.assertEqual(opt_fn(v1, v2), correct)
        self.assertEqual(cnts.frame_count, 1)
        self.assertEqual(cnts.op_count, 3)

    @patch.object(torch._dynamo.config, "capture_scalar_outputs", False)
    def test_tensor_item_no_capture(self):
        def fn(a, b):
            return (a + b).sum().item()

        v1 = torch.randn((10, 10))
        v2 = torch.randn((10, 10))
        correct = fn(v1, v2)
        cnts = torch._dynamo.testing.CompileCounter()
        opt_fn = torch._dynamo.optimize((cnts))(fn)
        self.assertEqual(opt_fn(v1, v2), correct)
        self.assertEqual(cnts.frame_count, 1)
        self.assertEqual(cnts.op_count, 2)

    def test_namedtuple1(self):
        def fn(a, b):
            tmp = mytuple(a, b, a + b)
            return mytuple(tmp.a, tmp[1], tmp.ab + b)

        v1 = torch.Tensor([10])
        v2 = torch.Tensor([20])
        cnts = torch._dynamo.testing.CompileCounter()
        opt_fn = torch._dynamo.optimize(cnts)(fn)
        self.assertEqual(opt_fn(v1, v2).ab, 50)
        self.assertEqual(cnts.frame_count, 1)
        self.assertEqual(cnts.op_count, 2)

    def test_namedtuple2(self):
        def fn(packed):
            a, b, c = packed
            if hasattr(packed, "b"):
                b = packed.b + 1
            c = packed[2]
            return a + b + c

        v1 = torch.Tensor([1])
        v2 = torch.Tensor([2])
        v3 = torch.Tensor([3])
        cnts = torch._dynamo.testing.CompileCounter()
        opt_fn = torch._dynamo.optimize(cnts)(fn)
        self.assertEqual(opt_fn(mytuple(v1, v2, v3))[0], 7)
        self.assertEqual(cnts.frame_count, 1)
        self.assertEqual(cnts.op_count, 3)

    def test_namedtuple3(self):
        def fn(x, packed):
            if isinstance(packed, mytuple):
                return x + 1
            else:
                return x - 1

        x = torch.rand([2, 3])
        packed = mytuple(1, 2, 3)
        ref = fn(x, packed)
        opt_fn = torch._dynamo.optimize("eager")(fn)
        res = opt_fn(x, packed)
        self.assertTrue(same(ref, res))

    def test_range_input(self):
        def fn(a, rng):
            x = a
            for i in rng:
                x = x + i
            return x

        def fn1(a):
            return fn(a, rng=range(3))

        return torch._dynamo.testing.standard_test(
            self, fn=fn1, nargs=1, expected_ops=3
        )

    def test_range_with_shape(self):
        def fn(a):
            for i in range(1, a.shape[0]):
                a += 1
            return a

        # expect 1 more op (size call) for dynamic
        return torch._dynamo.testing.standard_test(
            self,
            fn=fn,
            nargs=1,
            expected_ops=9,
            expected_ops_dynamic=ifdynstaticdefault(9, 10),
        )

    def test_build_tuple_unpack(self):
        def fn1(a, b, c):
            return a - b / c

        def fn2(a, b, c):
            tmp1 = (a,)
            tmp2 = (b, c)
            args = (*tmp1, *tmp2)
            return fn1(*args)

        def fn3(a, *args):
            return fn1(a, *args)

        torch._dynamo.testing.standard_test(self, fn=fn2, nargs=3, expected_ops=2)
        torch._dynamo.testing.standard_test(self, fn=fn3, nargs=3, expected_ops=2)

    def test_list_mul(self):
        def fn(count):
            head_mask = count * [None] * count
            return head_mask

        cnts = torch._dynamo.testing.CompileCounter()
        opt_fn = torch._dynamo.optimize(cnts)(fn)
        self.assertEqual(opt_fn(2), [None] * 4)
        # TODO: the captured frame here is a bit goofy, because we don't
        # output anything and none of the traced operations have side
        # effects.  Probably need better heuristic for bailing on
        # dynamo if there are no outputs
        if torch._dynamo.config.assume_static_by_default:
            self.assertExpectedInline(cnts.frame_count, """0""")
            self.assertExpectedInline(cnts.op_count, """0""")
        else:
            self.assertExpectedInline(cnts.frame_count, """1""")
            self.assertExpectedInline(cnts.op_count, """2""")

    def test_list_slice_mul(self):
        def fn(count):
            a = [1, 2, 3]
            head_mask = count * a[1:] * count
            return head_mask

        cnts = torch._dynamo.testing.CompileCounter()
        opt_fn = torch._dynamo.optimize(cnts)(fn)
        self.assertEqual(opt_fn(2), [2, 3] * 4)
        if torch._dynamo.config.assume_static_by_default:
            self.assertExpectedInline(cnts.frame_count, """0""")
            self.assertExpectedInline(cnts.op_count, """0""")
        else:
            self.assertExpectedInline(cnts.frame_count, """1""")
            self.assertExpectedInline(cnts.op_count, """2""")

    def test_tuple_mul(self):
        def fn(count):
            head_mask = count * (2, 3) * count
            return head_mask

        cnts = torch._dynamo.testing.CompileCounter()
        opt_fn = torch._dynamo.optimize(cnts)(fn)
        self.assertEqual(opt_fn(2), (2, 3) * 4)
        if torch._dynamo.config.assume_static_by_default:
            self.assertExpectedInline(cnts.frame_count, """0""")
            self.assertExpectedInline(cnts.op_count, """0""")
        else:
            self.assertExpectedInline(cnts.frame_count, """1""")
            self.assertExpectedInline(cnts.op_count, """2""")

    def test_tuple_mul_with_shape(self):
        def fn(a):
            x = a.shape[0]
            y = 2 * (x, 3) * 2
            return a + y[4]

        # expect 3 ops post folding for dynamic case: size, index, add
        torch._dynamo.testing.standard_test(
            self, fn, 1, expected_ops=1, expected_ops_dynamic=ifdynstaticdefault(1, 3)
        )

    def test_tuple_iadd_with_shape(self):
        def fn(a):
            output = (a + a.shape[0], a - a.shape[0])
            # tuple += tuple
            output += (a - a.shape[0], a + a.shape[0])
            # tuple += constant tuple
            output += (2, 3)
            return output

        # expect 4 add / subs for static, 4 * 3 (size, index, math op) for dynamic
        torch._dynamo.testing.standard_test(
            self, fn, 1, expected_ops=4, expected_ops_dynamic=ifdynstaticdefault(4, 12)
        )

    def test_list_iadd_with_shape(self):
        def fn(a):
            output = [a + a.shape[0], a - a.shape[0]]
            # list += list
            output += [a - a.shape[0], a + a.shape[0]]
            # list += tuple
            output += (a + a.shape[0], a - a.shape[0])
            return output

        # expect 6 add / subs for static, 6 * 3 (size, index, math op) for dynamic

        torch._dynamo.testing.standard_test(
            self, fn, 1, expected_ops=6, expected_ops_dynamic=ifdynstaticdefault(6, 18)
        )

    def test_user_getattr1(self):
        class MyConfig(dict):
            def __getattr__(self, name):
                return self[name]

        def fn(cfg, x, y):
            return x + y + cfg.offset

        x = torch.randn(10)
        cfg = MyConfig(offset=5)
        cnts = torch._dynamo.testing.CompileCounter()
        opt_fn = torch._dynamo.optimize(cnts)(fn)
        self.assertTrue(same(opt_fn(cfg, x, x), 2 * x + 5))
        self.assertEqual(cnts.frame_count, 1)
        self.assertEqual(cnts.op_count, 2)

    def test_user_getattr2(self):
        class MyConfig:
            defined_on_class = 1

            def __init__(self):
                self.defined_on_object = 2

            def __getattr__(self, name):
                return 3

        def fn(cfg, x):
            return x + cfg.defined_on_class - cfg.defined_on_object + cfg.not_defined

        x = torch.randn(10)
        cfg = MyConfig()
        cnts = torch._dynamo.testing.CompileCounter()
        opt_fn = torch._dynamo.optimize(cnts)(fn)
        self.assertTrue(same(opt_fn(cfg, x), x + 1 - 2 + 3))
        self.assertEqual(cnts.frame_count, 1)
        self.assertEqual(cnts.op_count, 3)

    def test_user_getattribute(self):
        class MyObject:
            def __init__(self):
                self.custom_dict = {"a": torch.rand((2, 2))}
                self.my_number = 42

            def __getattribute__(self, name):
                custom_dict = super().__getattribute__("custom_dict")
                if name in custom_dict:
                    return custom_dict[name]
                return super().__getattribute__(name)

            def run(self, x):
                return self.my_number * x + self.a * x

        def fn(obj, x):
            return obj.run(x)

        obj = MyObject()
        x = torch.rand((2, 2))
        cnts = torch._dynamo.testing.CompileCounter()
        opt_fn = torch._dynamo.optimize(cnts)(fn)
        self.assertTrue(same(opt_fn(obj, x), fn(obj, x)))

    def test_nn_module_getattr(self):
        class MyMod(torch.nn.Module):
            def __init__(self):
                super().__init__()
                self.custom_dict = {"queue": [torch.rand((2, 2)) for _ in range(3)]}
                self.other_attr = torch.rand((2, 2))

            def __getattr__(self, name):
                custom_dict = self.custom_dict
                if name in custom_dict:
                    return custom_dict[name]
                return super().__getattr__(name)

            def forward(self, x):
                return x @ self.other_attr + self.queue[-1]

        x = torch.rand((2, 2))
        mod = MyMod()
        cnts = torch._dynamo.testing.CompileCounter()
        opt_mod = torch._dynamo.optimize(cnts)(mod)
        self.assertTrue(same(opt_mod(x), mod(x)))
        self.assertTrue(cnts.frame_count, 1)
        self.assertTrue(cnts.op_count, 2)

    def test_nn_module_getattribute(self):
        class MyMod(torch.nn.Module):
            def __init__(self):
                super().__init__()
                self.my_number = 42

            def __getattribute__(self, name):
                if name == "special_attr":
                    return torch.tensor([[1, 2], [3, 4]])
                return super().__getattribute__(name)

            def forward(self, x):
                return self.my_number * x + self.special_attr * x

        def fn(mod, x):
            return mod(x)

        mod = MyMod()
        x = torch.rand((2, 2))
        cnts = torch._dynamo.testing.CompileCounter()
        opt_fn = torch._dynamo.optimize(cnts)(fn)
        self.assertTrue(same(opt_fn(mod, x), fn(mod, x)))

    def test_constant_getattr(self):
        # https://github.com/pytorch/pytorch/issues/97480
        def fn():
            return getattr(None, "arg", 3)

        cnt = torch._dynamo.testing.CompileCounter()
        optimized_fn = torch._dynamo.optimize(cnt)(fn)
        res = optimized_fn()
        self.assertTrue(same(res, 3))

    def test_user_property(self):
        class MyConfig:
            @property
            def prop5(self):
                return 5

        def fn(cfg, x, y):
            return x + y + cfg.prop5

        x = torch.randn(10)
        cfg = MyConfig()
        cnts = torch._dynamo.testing.CompileCounter()
        opt_fn = torch._dynamo.optimize(cnts)(fn)
        self.assertTrue(same(opt_fn(cfg, x, x), 2 * x + 5))
        self.assertEqual(cnts.frame_count, 1)
        self.assertEqual(cnts.op_count, 2)

    def test_dataclass_fields(self):
        @dataclasses.dataclass
        class MyDataClass:
            a: torch.Tensor
            b: torch.Tensor = None
            c: torch.Tensor = None
            d: torch.Tensor = None
            e: torch.Tensor = None

        def fn(obj):
            class_fields = dataclasses.fields(obj)
            assert len(class_fields)
            assert all(field.default is None for field in class_fields[1:])
            other_fields_are_none = all(
                getattr(obj, field.name) is None for field in class_fields[1:]
            )
            assert not other_fields_are_none

            total = getattr(obj, class_fields[0].name)
            for field in class_fields[1:]:
                v = getattr(obj, field.name)
                if v is not None:
                    total += v

            return total

        obj1 = MyDataClass(torch.randn(10), torch.randn(10), torch.randn(10))
        obj2 = MyDataClass(torch.randn(10), e=torch.randn(10))
        correct1 = fn(obj1)
        correct2 = fn(obj2)

        cnts = torch._dynamo.testing.CompileCounter()
        opt_fn = torch._dynamo.optimize(cnts)(fn)
        self.assertTrue(same(opt_fn(obj1), correct1))
        self.assertEqual(cnts.frame_count, 1)
        self.assertEqual(cnts.op_count, 2)

        torch._dynamo.reset()
        cnts = torch._dynamo.testing.CompileCounter()
        opt_fn = torch._dynamo.optimize(cnts)(fn)
        self.assertTrue(same(opt_fn(obj2), correct2))
        self.assertEqual(cnts.frame_count, 1)
        self.assertEqual(cnts.op_count, 1)

    def test_tensor_build_list_unpack(self):
        def fn(x):
            # seen in fastNLP_Bert
            return torch.cat([*x], dim=-1)

        val = torch.randn([1, 1, 473, 768])
        correct = fn(val)
        cnts = torch._dynamo.testing.CompileCounter()
        opt_fn = torch._dynamo.optimize(cnts)(fn)
        self.assertTrue(same(opt_fn(val), correct))
        self.assertEqual(cnts.frame_count, 1)
        self.assertEqual(cnts.op_count, 2)

    def test_numpy_int_constant(self):
        def fn(x, a, b):
            return x + (a % b)

        args = [torch.randn(10), 4096, np.int64(8)]
        correct = fn(*args)
        cnts = torch._dynamo.testing.CompileCounter()
        opt_fn = torch._dynamo.optimize(cnts)(fn)
        self.assertTrue(same(opt_fn(*args), correct))
        self.assertTrue(same(opt_fn(*args), correct))
        self.assertEqual(cnts.frame_count, 1)
        self.assertEqual(cnts.op_count, 2)

    @requires_numpy_pytorch_interop
    def test_numpy_ndarray_graph_break(self):
        def fn(x):
            a = x.numpy()
            b = a.real
            torch._dynamo.graph_break()
            c = np.multiply(b, 2.0)
            return c

        cnts = torch._dynamo.testing.CompileCounter()
        opt_fn = torch._dynamo.optimize(cnts)(fn)
        for _ in range(10):
            x = torch.randn(3)
            ref = fn(x)
            res = opt_fn(x)
            self.assertEqual(ref, res)
        self.assertEqual(cnts.frame_count, 2)

    @requires_numpy_pytorch_interop
    def test_numpy_ndarray_graph_break_with_multiple_outputs(self):
        def fn(x, y):
            a = x.numpy()
            b = y.numpy()
            torch._dynamo.graph_break()
            return np.add(a, 1), np.add(b, 1)

        cnts = torch._dynamo.testing.CompileCounter()
        opt_fn = torch._dynamo.optimize(cnts)(fn)
        for _ in range(10):
            x = torch.randn([1, 3])
            y = torch.randn([1, 3])
            ref = fn(x, y)
            res = opt_fn(x, y)
            self.assertTrue(same(ref, res))
        self.assertEqual(cnts.frame_count, 2)

    @requires_numpy_pytorch_interop
    def test_tensor_interacts_with_numpy_ndarray(self):
        def fn(x, y):
            a = x.numpy()
            b = y.numpy()
            c = np.ones_like(a)
            d = np.ones_like(b)
            torch._dynamo.graph_break()
            return np.add(a, c), np.add(b, d)

        cnts = torch._dynamo.testing.CompileCounter()
        opt_fn = torch._dynamo.optimize(cnts)(fn)
        for _ in range(10):
            x = torch.randn([1, 3])
            y = torch.randn([1, 3])
            ref = fn(x, y)
            res = opt_fn(x, y)
            self.assertTrue(same(ref, res))
        self.assertEqual(cnts.frame_count, 2)

    def test_(self):
        def fn(x: torch.Tensor, y: int):
            z = x.detach()
            w = y + 1
            torch._dynamo.graph_break()
            return z + w

        cnts = torch._dynamo.testing.CompileCounter()
        opt_fn = torch._dynamo.optimize(cnts)(fn)
        for _ in range(10):
            x = torch.randn([1, 3])
            y = 5
            ref = fn(x, y)
            res = opt_fn(x, y)
            self.assertTrue(same(ref, res))
        self.assertEqual(cnts.frame_count, 2)

    def test_inplace_view_on_graph_input(self):
        # graph break when calling methods with inplace_view tag on graph input
        func_args_map = {
            lambda x: x.resize_(6).mul_(2): torch.ones(4),
            lambda x: x.t_().mul_(2): torch.rand(2, 3),
            lambda x: x.transpose_(0, 1).mul_(2): torch.rand(2, 3),
            lambda x: x.squeeze_().mul_(2): torch.rand(1, 2, 3),
            lambda x: x.unsqueeze_(0).mul_(2): torch.rand(2, 3),
            lambda x: x.resize_as_(torch.rand(200, 300)): torch.rand(2, 3),
            lambda x: x.swapaxes_(0, 1).mul_(2): torch.rand(2, 3),
            lambda x: x.swapdims_(0, 1).mul_(2): torch.rand(2, 3),
            lambda x: x.rename_("N", "C").mul_(2): torch.zeros(2, 3),
            lambda x: x.as_strided_((3, 2), (2, 1)).mul_(2): torch.zeros(2, 3),
            lambda x: x.detach_().mul_(2): torch.zeros(2, 3),
        }
        for func, args in func_args_map.items():
            args_clone = args.clone()
            cnts = torch._dynamo.testing.CompileCounter()
            opt_f = torch._dynamo.optimize(cnts)(func)
            self.assertTrue(same(func(args).shape, opt_f(args_clone).shape))
            self.assertEqual(cnts.frame_count, 1)
            self.assertEqual(cnts.op_count, 1)  # mul_

    def test_dict_mutation_side_effect(self):
        def fn(d):
            d["c"] = d["a"] + d.pop("b")
            return d

        args1 = {"a": torch.randn(10), "b": torch.randn(10)}
        args2 = dict(args1)
        assert fn(args1) is args1
        cnts = torch._dynamo.testing.CompileCounter()
        opt_fn = torch._dynamo.optimize(cnts)(fn)
        self.assertIs(opt_fn(args2), args2)
        self.assertTrue(same(args1, args2))
        self.assertEqual(cnts.frame_count, 1)
        self.assertEqual(cnts.op_count, 1)

    def test_module_deepcopy(self):
        m1 = torch.nn.Sequential(
            torch.nn.Linear(10, 10),
            torch.nn.ReLU(),
            torch.nn.Linear(10, 10),
            torch.nn.ReLU(),
        )
        m2 = torch.nn.Sequential(
            torch.nn.Linear(10, 10),
            torch.nn.ReLU(),
            torch.nn.Linear(10, 10),
            torch.nn.ReLU(),
        )

        def fn(m, x):
            m_copy = copy.deepcopy(m)
            return m_copy(x)

        v = torch.randn(10)
        correct1 = fn(m1, v)
        correct2 = fn(m2, v)
        cnts = torch._dynamo.testing.CompileCounter()
        opt_fn = torch._dynamo.optimize(cnts)(fn)
        for _ in range(10):
            self.assertTrue(same(opt_fn(m1, v), correct1))
        for _ in range(10):
            self.assertTrue(same(opt_fn(m2, v), correct2))
        self.assertEqual(cnts.frame_count, 1)
        self.assertEqual(cnts.op_count, 4)

    def test_type_copy(self):
        def fn(seq):
            a, b = seq
            return type(seq)([a + 1, b + 2, a + b])

        args1 = [torch.randn(10), torch.randn(10)]
        args2 = (torch.randn(10), torch.randn(10))
        correct1 = fn(args1)
        correct2 = fn(args2)
        cnts = torch._dynamo.testing.CompileCounter()
        opt_fn = torch._dynamo.optimize(cnts)(fn)
        self.assertTrue(same(opt_fn(args1), correct1))
        self.assertTrue(same(opt_fn(args2), correct2))
        self.assertIsInstance(opt_fn(args1), list)
        self.assertIsInstance(opt_fn(args2), tuple)
        self.assertEqual(cnts.frame_count, 2)
        self.assertEqual(cnts.op_count, 6)

    def test_setattr_mutation1(self):
        class MyObj:  # noqa: B903
            def __init__(self, a, b):
                self.a = a
                self.b = b

        def fn(obj):
            obj.c = obj.a * obj.b + 1
            obj.b = obj.a * obj.c + 2
            obj.a = obj.b * obj.c + 3
            obj.c = obj.a * obj.b + 4
            obj.b = obj.a * obj.c + 5
            obj.a = obj.b * obj.c + 6
            return obj

        x1 = torch.randn(10)
        x2 = torch.randn(10)
        obj1 = MyObj(x1, x2)
        obj2 = MyObj(x1, x2)
        fn(obj2)
        cnts = torch._dynamo.testing.CompileCounter()
        opt_fn = torch._dynamo.optimize(cnts)(fn)
        self.assertIs(opt_fn(obj1), obj1)
        self.assertTrue(same(obj1.a, obj2.a))
        self.assertTrue(same(obj1.b, obj2.b))
        self.assertTrue(same(obj1.c, obj2.c))
        self.assertEqual(cnts.frame_count, 1)
        self.assertEqual(cnts.op_count, 12)

    def test_setattr_mutation2(self):
        class MyObj:
            def __init__(self, x):
                self.a = x + 1
                self.b = x + 2

        def fn(x):
            x = x / 3.0
            obj = MyObj(x)
            obj.c = obj.a * obj.b + 1
            obj.b = obj.a * obj.c + 2
            obj.a = obj.b * obj.c + 3
            return obj

        x1 = torch.randn(10)
        obj2 = fn(x1)

        cnts = torch._dynamo.testing.CompileCounter()
        opt_fn = torch._dynamo.optimize(cnts)(fn)
        obj1 = opt_fn(x1)
        self.assertTrue(same(obj1.a, obj2.a))
        self.assertTrue(same(obj1.b, obj2.b))
        self.assertTrue(same(obj1.c, obj2.c))
        self.assertEqual(cnts.frame_count, 1)
        self.assertEqual(cnts.op_count, 9)

    def test_setattr_mutation3(self):
        # TODO(jansel): dead code eliminate the object creation
        class MyObj:
            def __init__(self, x):
                super().__init__()
                self.a = x + 1
                self.b = x + 2

        def fn(x):
            x = x / 3.0
            obj = MyObj(x)
            obj.c = obj.a * obj.b + 1
            obj.b = obj.a * obj.c + 2
            obj.a = obj.b * obj.c + 3
            return obj.a, obj.b, obj.c

        x1 = torch.randn(10)
        obj2 = fn(x1)

        cnts = torch._dynamo.testing.CompileCounter()
        opt_fn = torch._dynamo.optimize(cnts)(fn)
        obj1 = opt_fn(x1)
        self.assertTrue(same(obj1, obj2))
        self.assertEqual(cnts.frame_count, 1)
        self.assertEqual(cnts.op_count, 9)

    def test_user_defined_class_name(self):
        class MyClassFoo:
            pass

        def fn1(a, b, c):
            tmp = MyClassFoo()
            if tmp.__class__.__name__ == "MyClassFoo":
                return a - b / c

        torch._dynamo.testing.standard_test(self, fn=fn1, nargs=3)

    def test_user_defined_class_python_type(self):
        class MyClass1:
            pass

        class ExampleMeta(type):
            pass

        class MyClass2(metaclass=ExampleMeta):
            pass

        def fn(x, c):
            if isinstance(c, MyClass1):
                return x + 1
            elif isinstance(c, MyClass2):
                return x + 2
            else:
                return x + 3

        x = torch.rand(3)
        opt_fn = torch._dynamo.optimize("eager")(fn)
        for c in [MyClass1, MyClass2]:
            ref = fn(x, c)
            res = opt_fn(x, c)
            self.assertTrue(same(ref, res))

    def test_super_calling_with_metaclass(self):
        class ExampleMeta(type):
            pass

        class MyClass1(metaclass=ExampleMeta):
            @classmethod
            def add(cls, x):
                return x + 1

        class MyClass2(MyClass1):
            @classmethod
            def add(cls, x):
                torch._dynamo.graph_break()
                return x + super().add(x)

        def fn(x, obj):
            return x + obj.add(x)

        x = torch.rand(3)
        obj = MyClass2()
        opt_fn = torch._dynamo.optimize("eager")(fn)
        ref = fn(x, obj)
        res = opt_fn(x, obj)
        self.assertTrue(same(ref, res))

    def test_manual_seed(self):
        def fn(a, b):
            x = a + b
            torch.manual_seed(9000)
            return x + 1

        torch._dynamo.testing.standard_test(self, fn=fn, nargs=2, expected_ops=3)

    def test_usr_cls_staticmethod(self):
        class Foo:
            @staticmethod
            def bar(a, b):
                return a + b

        def fn(a, b):
            return Foo.bar(a, b) - 1

        torch._dynamo.testing.standard_test(self, fn=fn, nargs=2)

    def test_usr_cls_classmethod(self):
        class Foo:
            @classmethod
            def bar(cls, a, b):
                return a + b

        def fn(a, b):
            return Foo.bar(a, b) - 1

        torch._dynamo.testing.standard_test(self, fn=fn, nargs=2)

    def test_dunder_methods(self):
        class Foo:
            def __init__(self, val):
                super().__init__()
                self.val = val

            def __add__(self, other):
                return Foo(self.val + other.val)

            def __mul__(self, other):
                return Foo(self.val * other.val)

            def __truediv__(self, other):
                return Foo(self.val / other.val)

            def __sub__(self, other):
                return Foo(self.val - other.val)

        def fn(a, b, c):
            return Foo(a) + Foo(b) * Foo(c) / Foo(a) - Foo(b)

        torch._dynamo.testing.standard_test(self, fn=fn, nargs=3, expected_ops=4)

    def test_function_annotation(self):
        class Variable:
            pass

        def fn(x):
            x = x / 3.0

            def inner(y: typing.List[Variable]):
                return x + 1

            return inner

        x1 = torch.randn(10)
        obj2 = fn(x1)([])

        cnts = torch._dynamo.testing.CompileCounter()
        opt_fn = torch._dynamo.optimize_assert(cnts)(fn)
        opt_fn_inner = torch._dynamo.optimize_assert(cnts)(opt_fn(x1))
        obj1 = opt_fn_inner([])
        self.assertTrue(same(obj1, obj2))
        self.assertEqual(cnts.frame_count, 2)
        self.assertEqual(cnts.op_count, 2)

    def test_nested_closure(self):
        v0 = torch.randn(10)

        def fn1():
            v1 = torch.randn(10)

            def fn2(*args, **kwargs):
                assert len(args) == 1
                assert len(kwargs) == 1
                v2 = torch.randn(10) + args[0] + kwargs["b"]

                def fn3(v3=torch.randn(10)):
                    def fn4():
                        return v0 + v1 + v2 + v3 + 1

                    return fn4

                return fn3

            return fn2(1, b=2)()

        cnts = torch._dynamo.testing.CompileCounter()
        opt_fn1 = torch._dynamo.optimize_assert(cnts)(fn1)
        tmp1 = torch._dynamo.optimize_assert(cnts)(opt_fn1())
        tmp2 = torch._dynamo.optimize_assert(cnts)(opt_fn1())
        self.assertTrue(tmp1().shape, (10,))
        self.assertTrue(same(tmp1(), tmp1()))
        self.assertFalse(same(tmp1(), tmp2()))
        self.assertEqual(cnts.frame_count, 2)
        self.assertEqual(cnts.op_count, 9)

    def test_nested_closure_mutation(self):
        def fn1():
            v1 = torch.randn(10)

            def fn2():
                v2 = torch.randn(10)

                def fn3():
                    nonlocal v1, v2
                    v1 += 1
                    v2 += 2
                    return v1 + v2

                return fn3

            rv = fn2()
            rv()
            rv()
            return rv

        torch.manual_seed(9000)
        counter1 = fn1()
        result1 = [counter1(), counter1(), counter1()]

        torch.manual_seed(9000)
        cnts = torch._dynamo.testing.CompileCounter()
        opt_fn1 = torch._dynamo.optimize_assert(cnts)(fn1)
        counter2 = torch._dynamo.optimize_assert(cnts)(opt_fn1())
        result2 = [counter2(), counter2(), counter2()]
        result1.append(counter1())
        result2.append(counter2())

        self.assertTrue(same(result1, result2))
        self.assertEqual(cnts.frame_count, 2)
        self.assertEqual(cnts.op_count, 11)

    def test_write_to_closures_in_inlining(self):
        out = []
        for use_dynamo in [False, True]:

            def make_counter():
                x = torch.randn(10)

                def counter():
                    nonlocal x
                    x = x + 1
                    return x

                return counter

            torch.manual_seed(0)
            counter = make_counter()
            if not use_dynamo:
                out.append(counter() + counter())
            else:
                cnts = torch._dynamo.testing.CompileCounter()

                @torch._dynamo.optimize(cnts, nopython=True)
                def fn(counter):
                    return counter() + counter()

                out.append(fn(counter))
                self.assertEqual(cnts.frame_count, 1)
                self.assertEqual(cnts.op_count, 3)
                self.assertFalse(same(counter() + counter(), out[-1]))

        self.assertTrue(same(out[0], out[1]))

    def test_closure_out_of_scope_cell(self):
        cell1 = torch.rand(1).item()
        cell2 = torch.rand(3, 3)

        def indirect():
            return direct()

        def direct():
            def inner():
                return cell1 + 1, cell2 + 3

            return inner()

        cnts = torch._dynamo.testing.CompileCounter()
        opt_fn = torch._dynamo.optimize(cnts)(indirect)
        result1, result2 = opt_fn()
        self.assertAlmostEqual(cell1 + 1, result1)
        self.assertTrue(torch.allclose(cell2 + 3, result2))
        self.assertEqual(cnts.frame_count, 1)
        self.assertEqual(cnts.op_count, 1)

    def test_closure_out_of_scope_cell_with_mutation(self):
        cell1 = torch.rand(1).item()
        orig1 = cell1
        cell2 = torch.rand(3, 3)
        orig2 = cell2.clone()

        def indirect():
            return direct()

        def direct():
            def inner():
                nonlocal cell1, cell2
                x = cell2 + 1
                cell1 += 1
                cell2 += 10
                x = x + cell2
                return cell1, cell2, x

            return inner()

        cnts = torch._dynamo.testing.CompileCounter()
        opt_fn = torch._dynamo.optimize(cnts, nopython=True)(indirect)
        for i in range(1, 4):
            result1, result2, _ = opt_fn()
            self.assertAlmostEqual(orig1 + 1 * i, result1)
            self.assertTrue(torch.allclose(orig2 + 10 * i, result2))
            self.assertEqual(cnts.frame_count, 1)
            self.assertEqual(cnts.op_count, 3)
            cnts.clear()

    def test_closure_out_of_scope_cell_with_cond(self):
        # Test closure with out-of-scope cell variable, used in a cond
        # where the two branches read different closure variables
        from functorch.experimental.control_flow import cond

        def g(x):
            return x

        class ModuleCondDeep(torch.nn.Module):
            def forward(self, pred, x):
                return self._indirection(pred, x)

            def _indirection(self, pred, x):
                return self.indirection(pred, x)

            def indirection(self, pred, x):
                def true_fn(y):
                    return y + 2

                def false_fn(y):
                    return y - 2

                def shallow(x):
                    return x * 2

                def deep(x):
                    # y = g(x)
                    y = x
                    return cond(
                        x[0][0] > 0,
                        true_fn,
                        false_fn,
                        [y],
                    )

                return cond(pred, shallow, deep, [x])

        mod = ModuleCondDeep()
        opt_mod = torch._dynamo.optimize("eager")(mod)
        inp = torch.randn(3, 3)
        exp1 = mod(torch.tensor(False), inp)
        actual1 = opt_mod(torch.tensor(False), inp)
        exp2 = mod(torch.tensor(True), inp)
        actual2 = opt_mod(torch.tensor(True), inp)
        self.assertTrue(torch.allclose(exp1, actual1))
        self.assertTrue(torch.allclose(exp2, actual2))

    def test_top_package_import(self):
        def fn(x):
            import torch.fx

            assert not isinstance(x, torch.fx.Proxy)
            return torch.sin(x)

        x = torch.randn(4, 5)
        ref = fn(x)
        cnts = torch._dynamo.testing.CompileCounter()
        opt_fn = torch._dynamo.optimize_assert(cnts)(fn)
        res = opt_fn(x)
        self.assertTrue(same(ref, res))

    def test_typing_union_and_optional(self):
        def fn(x):
            a = torch.jit.annotate(typing.Dict[str, typing.Optional[torch.Tensor]], {})
            b = torch.jit.annotate(
                typing.Dict[str, typing.Union[torch.Tensor, None]], {}
            )
            return a, b, x + 1

        x = torch.randn(3)
        ref = fn(x)
        opt_fn = torch._dynamo.optimize("eager")(fn)
        res = opt_fn(x)
        self.assertTrue(same(ref, res))

    def test_optimize_on_module(self):
        class MockModule(torch.nn.Module):
            def __init__(self):
                super().__init__()
                self.relu = torch.nn.ReLU()

            def custom_member(self):
                # Just for checking that Dynamo returned mod object can redirect
                # to this method
                pass

            def forward(self, x):
                return self.relu(x)

        cnts1 = torch._dynamo.testing.CompileCounter()
        mod = MockModule()
        optimized_mod = torch._dynamo.optimize(cnts1, nopython=True)(mod)

        a = torch.randn(10)
        ref = mod(a)
        res = optimized_mod(a)

        optimized_mod.custom_member()

        self.assertTrue(same(ref, res))

    def test_nested_optimize_decorator(self):
        cnts2 = torch._dynamo.testing.CompileCounter()
        cnts3 = torch._dynamo.testing.CompileCounter()

        @torch._dynamo.run()
        def fn1(x):
            return torch.sin(x) * 10

        @torch._dynamo.optimize(cnts2, nopython=True)
        def fn2(x):
            return fn1(x) + 1

        @torch._dynamo.optimize(cnts3, nopython=True)
        def fn3(x):
            return torch.relu(fn2(x))

        fn3(torch.randn(4, 5))
        self.assertEqual(cnts2.frame_count, 0)
        self.assertEqual(cnts3.frame_count, 1)
        self.assertEqual(cnts3.op_count, 4)

    def test_nested_optimize_run(self):
        cnts = torch._dynamo.testing.CompileCounter()

        @torch._dynamo.optimize(cnts, nopython=True)
        def fn(x):
            return torch.relu(torch.cos(x) + torch.sin(x))

        fn(torch.randn(4))
        self.assertEqual(cnts.frame_count, 1)

        fn(torch.randn(4, 4))
        self.assertEqual(cnts.frame_count, 2)

        # Test that run works on a decorated fn
        fn = torch._dynamo.run(fn)
        fn(torch.randn(4, 4, 4))
        self.assertEqual(cnts.frame_count, 2)

    def test_nested_optimize(self):
        cnts1 = torch._dynamo.testing.CompileCounter()
        cnts2 = torch._dynamo.testing.CompileCounter()

        def fn(x):
            return torch.relu(torch.cos(x) + torch.sin(x))

        fn1 = torch._dynamo.optimize(cnts1, nopython=True)(fn)
        fn2 = torch._dynamo.optimize(cnts2, nopython=True)(fn1)

        # The first optimize in the nesting should be ignored
        fn2(torch.randn(4))
        self.assertEqual(cnts2.frame_count, 1)
        self.assertEqual(cnts1.frame_count, 0)

        # Since the fn code object is already compiled, calling fn1 should
        # directly call the compiled_fn callable.
        torch._dynamo.run()(fn1)(torch.randn(4))
        self.assertEqual(cnts1.frame_count, 0)

        # Test same behavior by reversing the calls
        torch._dynamo.reset()
        cnts1 = torch._dynamo.testing.CompileCounter()
        cnts2 = torch._dynamo.testing.CompileCounter()
        fn1 = torch._dynamo.optimize(cnts1, nopython=True)(fn)
        fn2 = torch._dynamo.optimize(cnts2, nopython=True)(fn1)
        fn1(torch.randn(4))
        self.assertEqual(cnts1.frame_count, 1)
        torch._dynamo.run()(fn2)(torch.randn(4))
        self.assertEqual(cnts2.frame_count, 0)

    def test_torch_size(self):
        cnts = torch._dynamo.testing.CompileCounter()

        def fn(x):
            output_size = torch.Size([10, 10])
            x = x.view(*output_size)
            return (x,)

        x = torch.randn(100, requires_grad=True)
        x_clone = x.clone()
        ref = fn(x)

        opt_fn = torch._dynamo.optimize(cnts, nopython=True)(fn)
        res = opt_fn(x_clone)

        self.assertTrue(same(ref, res))

    def test_size_dim(self):
        cnts = torch._dynamo.testing.CompileCounter()

        def fn(x, dim):
            return x.size(dim=dim)

        opt_fn = torch._dynamo.optimize(cnts, nopython=True)(fn)
        x = torch.empty([4, 9, 8])
        self.assertEqual(opt_fn(x, 1), 9)
        self.assertEqual(opt_fn(x, -2), 9)

    def test_stride_dim(self):
        cnts = torch._dynamo.testing.CompileCounter()

        def fn(x, dim):
            return x.stride(dim=dim)

        opt_fn = torch._dynamo.optimize(cnts, nopython=True)(fn)
        x = torch.empty([4, 9, 8])
        self.assertEqual(opt_fn(x, 0), 72)
        self.assertEqual(opt_fn(x, -2), 8)

    def test_torch_seed(self):
        cnts = torch._dynamo.testing.CompileCounter()

        def fn(x):
            attention_seed = int(torch.seed() % sys.maxsize)
            torch.manual_seed(attention_seed)
            return (x,)

        x = torch.randn(100, requires_grad=True)
        ref = fn(x)

        opt_fn = torch._dynamo.optimize(cnts, nopython=True)(fn)
        res = opt_fn(x)

        self.assertTrue(same(ref, res))

    def test_is_tensor_like(self):
        cnts = torch._dynamo.testing.CompileCounter()

        def f(x):
            if torch.overrides.is_tensor_like(x):
                return (x * 2,)
            return (torch.ones(10) + x,)

        x = torch.randn(10)
        ref0 = f(x)
        ref1 = f(4)
        opt_f = torch._dynamo.optimize(cnts, nopython=True)(f)
        res0 = opt_f(x)
        res1 = opt_f(4)
        self.assertTrue(same(ref0, res0))
        self.assertTrue(same(ref1, res1))

    def test_is_tensor_like2(self):
        class MyTensor:
            @classmethod
            def __torch_function__(cls, func, types, args=(), kwargs=None):
                if kwargs is None:
                    kwargs = {}

                if func is torch.max:
                    return torch.tensor(123)
                return func(*args, **kwargs)

        def fn(x):
            if torch.overrides.is_tensor_like(x):
                return torch.max(x)
            else:
                return torch.zeros(1)

        x = MyTensor()
        ref0 = fn(x)
        ref1 = fn(4)
        opt_fn = torch._dynamo.optimize("eager")(fn)
        res0 = opt_fn(x)
        res1 = opt_fn(4)
        self.assertTrue(same(ref0, res0))
        self.assertTrue(same(ref1, res1))

    def test_tensor_data(self):
        def fn(x, y):
            return x[y.data]

        x = torch.rand(8)
        y = torch.ones(8).to(torch.int)
        ref = fn(x, y)
        opt_fn = torch._dynamo.optimize("eager", nopython=True)(fn)
        res = opt_fn(x, y)
        self.assertTrue(same(ref, res))

    def test_tensor_layout(self):
        def fn(x):
            return torch.zeros(
                [x.size()[0], x.size()[1]],
                dtype=x.dtype,
                layout=x.layout,
                device=x.device,
            )

        x = torch.rand(2, 3)
        ref = fn(x)
        opt_fn = torch._dynamo.optimize("eager", nopython=True)(fn)
        res = opt_fn(x)
        self.assertTrue(same(ref, res))

    def test_version_ci(self):
        # temporary test to check that the ci torch version is set correctly
        self.assertTrue(hasattr(torch, "_subclasses"))

    @unittest.skipIf(not TEST_CUDA, "requires cuda")
    def test_rand(self):
        cnts = torch._dynamo.testing.CompileCounter()
        device = "cuda"

        def fn():
            return torch.randn(10, device=device)

        torch.manual_seed(10)
        ref_run1 = fn()

        torch.manual_seed(10)
        ref_run2 = fn()
        self.assertTrue(same(ref_run1, ref_run2))

        torch.manual_seed(10)
        opt_fn = torch._dynamo.optimize(cnts, nopython=True)(fn)
        res = opt_fn()

        self.assertTrue(same(res, ref_run1))

    def test_slice_input(self):
        cnts = torch._dynamo.testing.CompileCounter()

        def getitem(a, idx):
            if isinstance(idx, slice):
                return (
                    torch.zeros(1),
                    a[idx]
                    + [
                        100,
                    ],
                )
            else:
                return (torch.zeros(1), a[idx])

        layers = list(range(10))
        ref0 = getitem(layers, slice(0, 2, 1))
        ref1 = getitem(layers, 2)
        ref2 = getitem(layers, slice(3, 8, 2))
        opt_getitem = torch._dynamo.optimize(cnts, nopython=True)(getitem)
        res0 = opt_getitem(layers, slice(0, 2, 1))
        res1 = opt_getitem(layers, 2)
        res2 = opt_getitem(layers, slice(3, 8, 2))

        self.assertTrue(ref0 == res0)
        self.assertTrue(ref1 == res1)
        self.assertTrue(ref2 == res2)

    def test_grad(self):
        cnts = torch._dynamo.testing.CompileCounter()

        def fn(a, b):
            out = a * b
            out.sum().backward()
            real_out = torch.sigmoid(a.grad + b)
            return real_out

        inps = [torch.randn(4, requires_grad=True) for _ in range(2)]
        for inp in inps:
            inp.grad = None
        ref = fn(*inps)

        for inp in inps:
            inp.grad = None
        opt_fn = torch._dynamo.optimize(cnts)(fn)
        res = opt_fn(*inps)

        self.assertTrue(same(ref, res))

    @skipIfNotPy311
    def test_linetable_311_writer1(self):
        def fn():
            a = 10
            b = 20
            c = a + b
            f = "linetable_writer"
            return f"Test if {f} generates correct co_linetable: {c}"

        # Dynamo doesn't deal with column locations or end line numbers,
        # so we only check that start line numbers in the linetables match.
        keys = bytecode_transformation.get_code_keys()
        code_options = {k: getattr(fn.__code__, k) for k in keys}
        result = bytecode_transformation.clean_and_assemble_instructions(
            bytecode_transformation.cleaned_instructions(fn.__code__),
            keys,
            code_options,
        )
        l1, l2 = list(fn.__code__.co_positions()), list(result[1].co_positions())
        self.assertEqual(len(l1), len(l2))
        for p1, p2 in zip(l1, l2):
            # check that start line numbers match
            self.assertEqual(p1[0], p2[0])
        self.assertEqual(fn.__code__.co_lnotab, result[1].co_lnotab)

    @skipIfNotPy311
    def test_linetable_311_writer2(self):
        """
        test large ops (LOAD_METHOD) and EXTENDED_ARGS
        fn_str is in the form:
        def fn():
            ...
            x0 = 1
            x1 = 1
            ...
            l = [x0, x1, ...]
        """
        fn_str = f"""\
def fn():
    foo.bar(1, 2, 3)
{str(chr(10)).join(' ' * 4 + 'x' + str(i) + ' = 1' for i in range(1 << 9))}
    l = [{str(' ').join('x' + str(i) + ',' for i in range(1 << 9))}]
        """
        locals = {}
        exec(fn_str, {}, locals)
        fn = locals["fn"]
        orig_inst_str = "\n".join(list(map(str, dis.get_instructions(fn))))
        self.assertIn("EXTENDED_ARG", orig_inst_str)
        self.assertIn("LOAD_METHOD", orig_inst_str)
        keys = bytecode_transformation.get_code_keys()
        code_options = {k: getattr(fn.__code__, k) for k in keys}
        result = bytecode_transformation.clean_and_assemble_instructions(
            bytecode_transformation.cleaned_instructions(fn.__code__),
            keys,
            code_options,
        )
        new_inst_str = "\n".join(list(map(str, result[0])))
        self.assertIn("EXTENDED_ARG", new_inst_str)
        self.assertIn("LOAD_METHOD", new_inst_str)
        l1, l2 = list(fn.__code__.co_positions()), list(result[1].co_positions())
        self.assertEqual(len(l1), len(l2))
        for p1, p2 in zip(l1, l2):
            # check that start line numbers match
            self.assertEqual(p1[0], p2[0])
        self.assertEqual(fn.__code__.co_lnotab, result[1].co_lnotab)

    @unittest.skipIf(
        sys.version_info < (3, 10) or sys.version_info >= (3, 11),
        "linetable test for Python 3.10",
    )
    def test_linetable_310_writer(self):
        def fn():
            a = 10
            b = 20
            c = a + b
            f = "linetable_writer"
            return f"Test if {f} generates correct co_linetable: {c}"

        inst = dis.get_instructions(fn)
        result = bytecode_transformation.assemble(inst, fn.__code__.co_firstlineno)
        self.assertTrue(result[1] == fn.__code__.co_linetable)

    @unittest.skipIf(sys.version_info >= (3, 10), "use lnotab when python < 3.10")
    def test_lnotab_writer(self):
        def fn():
            a = 10
            b = 20
            c = a + b
            f = "lnotab_writer"
            return f"Test if {f} generates correct co_lnotab: {c}"

        inst = dis.get_instructions(fn)
        result = bytecode_transformation.assemble(inst, fn.__code__.co_firstlineno)
        self.assertTrue(result[1] == fn.__code__.co_lnotab)

    def test_profiler_cache_lookup(self):
        def fn(x):
            y = x**2
            y = y + 2
            z = y**3
            return z

        for profiler, get_events in (
            (torch.autograd.profiler.profile, lambda prof: prof.function_events),
            (torch.profiler.profiler.profile, lambda prof: prof.events()),
        ):
            x = torch.randn((2, 2), requires_grad=True)
            ref = fn(x)
            opt_fn = torch.compile(fn, backend="aot_eager")

            # warmup
            opt_fn(x)

            # whenver we enter the profiler context, hooks are automatically registered
            with profiler() as prof:
                res = opt_fn(x)
            events = list(
                filter(
                    lambda event: event.name == "TorchDynamo Cache Lookup",
                    get_events(prof),
                )
            )

            self.assertTrue(same(ref, res))
            self.assertTrue(
                len(events) == 1,
                "Expected one lookup profiler event for one opt_fn run",
            )

            with profiler() as prof:
                # just make sure the disable functionality works
                _enable_dynamo_cache_lookup_profiler(False)
                res = opt_fn(x)
            events = list(
                filter(
                    lambda event: event.name == "TorchDynamo Cache Lookup",
                    get_events(prof),
                )
            )

            self.assertTrue(same(ref, res))
            self.assertTrue(len(events) == 0, "Expected disabled profiling")

    def test_tensor_is_contiguous(self):
        def fn(x):
            input = torch.randn((1, 16, 1, 1))
            weight = torch.randn((8, 16, 3, 3))
            weight = weight.to(memory_format=x)
            output = torch.conv2d(input, weight, None, (2, 1), (1, 1), (1, 1), 1)
            return output.is_contiguous(memory_format=x)

        opt_fn = torch._dynamo.optimize("eager")(fn)
        for x in [torch.contiguous_format, torch.channels_last]:
            self.assertEqual(fn(x), opt_fn(x))

    def test_python_slice(self):
        def f1(input):
            y = 0
            for i, x in enumerate(input[2:], 1):
                y = y + x
            return y

        def f2(input):
            y = 0
            for i, x in enumerate(input.shape[2:], 1):
                y = y + x
            return y

        cnts = torch._dynamo.testing.CompileCounter()
        opt_f1 = torch._dynamo.optimize(cnts)(f1)
        opt_f2 = torch._dynamo.optimize(cnts)(f2)
        res1 = opt_f1([1, 2, 3, 5])
        res2 = opt_f2(torch.rand([2, 3, 4, 5]))

        self.assertEqual(res1, 8)
        self.assertEqual(res2, 9)

    def test_enum_as_dict_key(self):
        class MyEnum(enum.Enum):
            FOO = 10
            BAR = 20

        def fn(x):
            y = x + 2
            z = {
                MyEnum.FOO: torch.tensor(1),
                MyEnum.BAR: 10,
                "MyEnum.BAR": torch.tensor(8),
                5: torch.rand(3),
            }
            torch._dynamo.graph_break()
            a = z[MyEnum.FOO] + z["MyEnum.BAR"]
            b = y * 2
            return a, b

        cnts = torch._dynamo.testing.CompileCounter()
        opt_fn = torch._dynamo.optimize(cnts)(fn)
        for _ in range(10):
            x = torch.rand(3)
            ref = fn(x)
            res = opt_fn(x)
            self.assertTrue(same(ref, res))
        self.assertEqual(cnts.frame_count, 2)

    def test_const_dict_variable_python_type(self):
        from torch._dynamo.variables import ConstantVariable, ConstDictVariable

        d1 = {"a": ConstantVariable(10), "b": ConstantVariable(20)}
        d2 = collections.OrderedDict(
            [("x", ConstantVariable(12)), ("y", ConstantVariable(22))]
        )
        self.assertEqual(ConstDictVariable(d1, dict).python_type(), dict)
        self.assertEqual(
            ConstDictVariable(d2, collections.OrderedDict).python_type(),
            collections.OrderedDict,
        )

    def test_builtin_subclasses_as_method_on_class_type(self):
        class Foo:
            def __init__(self, name):
                self.ame_ = name

            def get_name(self):
                return "Foo " + self.name_

        class Bar(Foo):
            def __init__(self, name):
                self.name_ = name

            def get_name(self):
                return "Bar " + self.name_

        class Baz(Foo):
            def __init__(self, name):  # noqa: B903
                self.name_ = name

            def get_name(self):
                return "Baz " + self.name_

        subs_of_foo_reg = Foo.__subclasses__()

        counter = CompileCounter()

        @torch._dynamo.optimize_assert(counter)
        def fn():
            return Foo.__subclasses__()

        subs_of_foo_optim = fn()

        self.assertEqual(len(subs_of_foo_reg), 2)
        self.assertEqual(subs_of_foo_reg, subs_of_foo_optim)

    def test_builtin_subclasses_as_method_on_var(self):
        class Foo:
            def __init__(self, name):
                self.name_ = name

            def get_name(self):
                return "Foo " + self.name_

        class Bar(Foo):
            def __init__(self, name):
                self.name_ = name

            def get_name(self):
                return "Bar " + self.name_

        class Baz(Bar):
            def __init__(self, name):
                self.name_ = name

            def get_name(self):
                return "Baz " + self.name_

        subs_of_foo_reg = Foo.__subclasses__()
        sub_of_foo_subclass_var_reg = subs_of_foo_reg[0].__subclasses__()

        sub_of_foo_subclass_var_optim = list()
        counter = CompileCounter()

        @torch._dynamo.optimize_assert(counter)
        def fn():
            return Foo.__subclasses__()

        @torch._dynamo.optimize_assert(counter)
        def fn_single(subs_of_foo_optim):
            return subs_of_foo_optim[0].__subclasses__()

        subs_of_foo_optim = fn()
        sub_of_foo_subclass_var_optim = fn_single(subs_of_foo_optim)

        self.assertEqual(len(sub_of_foo_subclass_var_optim), 1)
        self.assertEqual(sub_of_foo_subclass_var_optim, sub_of_foo_subclass_var_reg)

    def test_enum_no_graphbreaks(self):
        class Foo(enum.Enum):
            FOO = 0
            BAR = 1

        def fn(x, foo):
            if foo is Foo.FOO:
                x = torch.add(x, 1.0)
            x = torch.mul(x, 1.0)
            return x

        x = torch.randn(1)
        cnts = torch._dynamo.testing.CompileCounter()
        opt_fn = torch._dynamo.optimize(cnts, nopython=True)(fn)
        opt_fn(x, Foo.FOO)
        self.assertEqual(cnts.op_count, 2)

        torch._dynamo.reset()
        cnts = torch._dynamo.testing.CompileCounter()
        opt_fn = torch._dynamo.optimize(cnts, nopython=True)(fn)
        opt_fn(x, Foo.BAR)
        self.assertEqual(cnts.op_count, 1)

    def test_repeat_interleave_graphbreaks(self):
        def fn_no_breaks(x):
            # no breaks on self_int
            x += 1
            x = torch.repeat_interleave(x, 2, 3)
            x += 1
            return x

        def fn_has_breaks(x):
            # breaks on self_Tensor
            x += 1
            x = torch.repeat_interleave(x, torch.tensor(2), 3)
            x += 1
            return x

        x = torch.randn([4, 16, 1, 64])

        cnts = torch._dynamo.testing.CompileCounter()
        opt_fn = torch._dynamo.optimize(cnts)(fn_no_breaks)
        opt_fn(x)
        self.assertEqual(cnts.frame_count, 1)

        torch._dynamo.reset()
        cnts = torch._dynamo.testing.CompileCounter()
        opt_fn = torch._dynamo.optimize(cnts)(fn_has_breaks)
        opt_fn(x)
        self.assertEqual(cnts.frame_count, 2)

    def test_id_of_nn_module(self):
        class M(torch.nn.Module):
            def forward(self, x, ref_id):
                self_id = id(self)
                if self_id == ref_id:
                    x = torch.mul(x, 1.0)
                x = torch.add(x, 1.0)
                return x

        m = M().eval()
        data = torch.randn(1)
        cnts = torch._dynamo.testing.CompileCounter()
        correct_ref_id = id(m)
        opt_m = torch._dynamo.optimize(cnts, nopython=True)(m)
        opt_m(data, correct_ref_id)
        # Extra op is the recorded equality test (although once
        # the trace is flattened this is dead!)
        if torch._dynamo.config.assume_static_by_default:
            self.assertExpectedInline(cnts.op_count, """2""")
        else:
            self.assertExpectedInline(cnts.op_count, """3""")

        torch._dynamo.reset()
        cnts = torch._dynamo.testing.CompileCounter()
        incorrect_ref_id = id(m) + 1
        opt_m = torch._dynamo.optimize(cnts, nopython=True)(m)
        opt_m(data, incorrect_ref_id)
        if torch._dynamo.config.assume_static_by_default:
            self.assertExpectedInline(cnts.op_count, """1""")
        else:
            self.assertExpectedInline(cnts.op_count, """2""")

    def test_inline_func_jump_on_tensor_condition(self):
        def f1(input):
            if input == 0:
                return input + 1
            else:
                return input + 2

        def f2(input):
            return f1(input)

        cnts = torch._dynamo.testing.CompileCounter()
        opt_f2 = torch._dynamo.optimize(cnts)(f2)
        res1 = opt_f2(torch.tensor([1.0]))
        res2 = opt_f2(torch.tensor([0.0]))

        self.assertEqual(res1, 3)
        self.assertEqual(res2, 1)

    def test_frozenset_torch_func_contains(self):
        funcs = frozenset([torch.add])

        def fn(x, func):
            if func in funcs:
                x = torch.add(x, 1.0)
            x = torch.mul(x, 1.0)
            return x

        x = torch.randn(1)
        cnts = torch._dynamo.testing.CompileCounter()
        opt_fn = torch._dynamo.optimize(cnts, nopython=True)(fn)
        opt_fn(x, torch.add)
        self.assertEqual(cnts.op_count, 2)

        torch._dynamo.reset()
        cnts = torch._dynamo.testing.CompileCounter()
        opt_fn = torch._dynamo.optimize(cnts, nopython=True)(fn)
        opt_fn(x, torch.mul)
        self.assertEqual(cnts.op_count, 1)

    def test_inline_list_mutation(self):
        def f1(x):
            x.append(torch.ones(8))
            return x

        def f2():
            x = [torch.ones(6)]
            f1(x)
            return x

        res1 = f2()
        cnts = torch._dynamo.testing.CompileCounter()
        opt_f2 = torch._dynamo.optimize(cnts)(f2)
        res2 = opt_f2()
        self.assertTrue(same(res1, res2))

    def test_inline_dict_mutation(self):
        def f1(d):
            d["c"] = d["a"] + d.pop("b")
            return d

        def f2():
            d = {"a": torch.ones(5), "b": torch.ones(5)}
            f1(d)
            return d

        res1 = f2()
        cnts = torch._dynamo.testing.CompileCounter()
        opt_f2 = torch._dynamo.optimize(cnts)(f2)
        res2 = opt_f2()
        self.assertTrue(same(res1, res2))

    def test_recursive_inline_list_mutation(self):
        def f1(x, y):
            x.append(torch.tensor([1.1]))
            y.append(torch.tensor([1.2]))
            return x, y

        def f2(x, y):
            x.append(torch.tensor([2.1]))
            y.append(torch.tensor([2.2]))
            f1(x, y)
            return x, y

        def f3(x):
            x.append(torch.tensor([3.1]))
            y = [torch.tensor([3.2])]
            f2(x, y)
            return x, y

        def f4():
            x = [torch.tensor([4.1])]
            return f3(x)

        res1 = f4()
        cnts = torch._dynamo.testing.CompileCounter()
        opt_f4 = torch._dynamo.optimize(cnts)(f4)
        res2 = opt_f4()
        self.assertTrue(same(res1, res2))

    def test_sample_input(self):
        from torch.testing._internal.common_methods_invocations import SampleInput

        def fn(sample):
            if isinstance(sample.input, torch.Tensor):
                return sample.input * 2
            return torch.zeros(())

        sample = SampleInput(torch.ones(2))
        ref = fn(sample)

        opt_fn = torch._dynamo.optimize("eager")(fn)
        res = opt_fn(sample)

        self.assertTrue(same(ref, res))

    def test_release_input_memory(self):
        x = torch.rand([4])
        x_ref = weakref.ref(x)

        cnts = torch._dynamo.testing.CompileCounter()

        @torch._dynamo.optimize(cnts)
        def foo(x):
            return x + x

        out = foo(x)
        self.assertTrue(same(out, x + x))
        del x
        self.assertIs(x_ref(), None)

    def test_release_module_memory(self):
        mod = torch.nn.Linear(10, 10)
        x = torch.rand([10, 10])
        mod_weight_ref = weakref.ref(mod.weight)
        mod_ref = weakref.ref(mod)

        # Modules that are passed into torch._dynamo optimized functions
        # will normally be held onto through the generated GraphModule,
        # which contains the modules. remove the reference in this backend
        # and test that no additional references are being held.
        class NoLeakBackend:
            def __call__(self, gm: torch.fx.GraphModule, example_inputs):
                gm.mod = None

                def foo(*args, **kwargs):
                    return (1,)

                return foo

        no_leak_backend = NoLeakBackend()

        @torch._dynamo.optimize(no_leak_backend)
        def foo(mod, x):
            return mod(x)

        foo(mod, x)
        del mod
        del x
        self.assertIsNone(mod_ref(), None)
        self.assertIsNone(mod_weight_ref(), None)

    def test_update_locals_and_stack_uses_shared_cache(self):
        def fn(x):
            perm = [0, 3, 5]
            perm = list(range(min(perm))) + perm
            perm.extend(i for i in range(x.dim()) if i not in perm)
            return perm

        x = torch.rand([2, 2, 2, 2, 2, 2])
        res1 = fn(x)
        cnts = torch._dynamo.testing.CompileCounter()
        opt_fn = torch._dynamo.optimize(cnts)(fn)
        res2 = opt_fn(x)
        self.assertTrue(same(res1, res2))

    def test_dict_reconstruct_keeps_original_order(self):
        def fn():
            modules = collections.OrderedDict([("act", torch.nn.ReLU())])
            module_dict = torch.nn.ModuleDict(modules)

            next_modules = {"fc4": torch.nn.Linear(5, 6), "act3": torch.nn.Sigmoid()}
            modules.update(next_modules.items())
            module_dict.update(next_modules)
            return modules, module_dict

        cnts = torch._dynamo.testing.CompileCounter()
        opt_fn = torch._dynamo.optimize(cnts)(fn)
        modules, module_dict = opt_fn()

        self.assertEqual(len(module_dict), len(modules))
        for k1, m2 in zip(modules, module_dict.children()):
            self.assertTrue(modules[k1] is m2)

    def test_side_effects_codegen_update_mutated(self):
        # codegen to update mutated variables with side effect
        # should after stack value's codegen
        def f1(x):
            alist = [x]
            alist.append(x + 1)
            alist[0].sum().item()  # graph break
            res = alist.pop()
            res.sum().item()  # graph break
            return res

        def f2(a, b):
            d = {"a": a + 1, "b": b + 2}
            x = d.pop("b")
            x.sum().item()  # graph break
            y = d["a"] + x
            y.sum().item()  # graph break
            d["c"] = y
            return d

        x = torch.rand([2, 3])
        a = torch.rand([5, 6])
        b = torch.rand([5, 6])
        res11 = f1(x)
        res21 = f2(a, b)
        cnts = torch._dynamo.testing.CompileCounter()
        opt_f1 = torch._dynamo.optimize(cnts)(f1)
        opt_f2 = torch._dynamo.optimize(cnts)(f2)
        res12 = opt_f1(x)
        res22 = opt_f2(a, b)
        self.assertTrue(same(res11, res12))
        self.assertTrue(same(res21, res22))

    def test_list_append_return_none(self):
        def fn(x):
            alist = []
            blist = alist.append(x + 1)
            return alist, blist

        x = torch.tensor([2.3])
        res = fn(x)
        cnts = torch._dynamo.testing.CompileCounter()
        opt_fn = torch._dynamo.optimize(cnts)(fn)
        res2 = opt_fn(x)
        self.assertEqual(res, res2)

    def test_tensor_types(self):
        def fn(dtype, tensor_type):
            x = torch.empty(4, dtype=dtype)
            assert isinstance(x, tensor_type)

        opt_fn = torch._dynamo.optimize("eager")(fn)
        opt_fn(torch.float32, torch.FloatTensor)
        opt_fn(torch.float64, torch.DoubleTensor)
        opt_fn(torch.float16, torch.HalfTensor)
        opt_fn(torch.bfloat16, torch.BFloat16Tensor)
        opt_fn(torch.uint8, torch.ByteTensor)
        opt_fn(torch.int8, torch.CharTensor)
        opt_fn(torch.int64, torch.LongTensor)
        opt_fn(torch.int, torch.IntTensor)
        opt_fn(torch.int16, torch.ShortTensor)
        opt_fn(torch.bool, torch.BoolTensor)

    def test_nan(self):
        def f(x, n):
            return x * 2 + n

        x = torch.randn(4)
        n = float("nan")

        cnts = torch._dynamo.testing.CompileCounter()
        opt_f = torch._dynamo.optimize(cnts)(f)
        opt_f(x, n)
        opt_f(x, n)
        self.assertEqual(cnts.frame_count, 1)

    @patch.object(torch._dynamo.config, "capture_scalar_outputs", True)
    def test_item(self):
        class MyMod(torch.nn.Module):
            def forward(self, x):
                z = torch.max(x)
                return z.int().item()

        x = torch.tensor([[10.6763, 11.7445, -2.2369]])
        model = MyMod()
        y = torch._dynamo.optimize("eager", nopython=True)(model)(x)

        self.assertEqual(y, 11)

    @patch.object(torch._dynamo.config, "capture_scalar_outputs", True)
    def test_item_changes(self):
        class MyMod(torch.nn.Module):
            def forward(self, x):
                z = torch.max(x)
                return z.int().item()

        x = torch.tensor([[10.6763, 11.7445, -2.2369]])
        model = MyMod()
        opt_model = torch._dynamo.optimize("eager", nopython=True)(model)
        y = opt_model(x)
        z = opt_model(torch.tensor([[y - 5, y + 10, y + 50]]))

        self.assertEqual(y, 11)
        self.assertEqual(z, 61)

    @patch.object(torch._dynamo.config, "capture_scalar_outputs", True)
    def test_item_changes_new_shape(self):
        class MyMod(torch.nn.Module):
            def forward(self, x):
                z = torch.max(x)
                return z.int().item()

        x = torch.tensor([[10.6763, 11.7445, -2.2369]])
        model = MyMod()
        opt_model = torch._dynamo.optimize("eager", nopython=True)(model)
        y = opt_model(x)
        z = opt_model(torch.tensor([[y - 5, y + 50], [y + 5, y - 50]]))

        self.assertEqual(y, 11)
        self.assertEqual(z, 61)

    @unittest.skip("https://github.com/pytorch/pytorch/issues/99726")
    def test_cross_entropy_loss_fancy_ctor1(self):
        rand_5 = torch.randn(5)
        rand_3_5 = torch.randn(3, 5)
        target = torch.empty(3, dtype=torch.long).random_(5)

        loss = torch.nn.CrossEntropyLoss(
            weight=rand_5, reduce=False, label_smoothing=0.5
        )
        opt_loss = torch._dynamo.optimize("eager", nopython=True)(loss)
        input = rand_3_5
        dynamo_output = opt_loss(input, target)

        loss = torch.nn.CrossEntropyLoss(
            weight=rand_5, reduce=False, label_smoothing=0.5
        )
        input = rand_3_5
        output = loss(input, target)

        self.assertTrue(torch.allclose(dynamo_output, output))

    def test_cross_entropy_loss_fancy_ctor2(self):
        rand_3_5 = torch.randn(3, 5)
        target = torch.empty(3, dtype=torch.long).random_(5)

        loss = torch.nn.CrossEntropyLoss(reduce=False, label_smoothing=0.5)
        opt_loss = torch._dynamo.optimize("eager", nopython=True)(loss)
        input = rand_3_5
        dynamo_output = opt_loss(input, target)

        loss = torch.nn.CrossEntropyLoss(reduce=False, label_smoothing=0.5)
        input = rand_3_5
        output = loss(input, target)

        self.assertTrue(torch.allclose(dynamo_output, output))

    def test_cross_entropy_loss_simple_ctor(self):
        output = None
        rand_3_5 = torch.randn(3, 5)
        target = torch.empty(3, dtype=torch.long).random_(5)

        loss = torch.nn.CrossEntropyLoss()
        opt_loss = torch._dynamo.optimize("eager", nopython=True)(loss)
        input = rand_3_5
        dynamo_output = opt_loss(input, target)

        loss = torch.nn.CrossEntropyLoss()
        input = rand_3_5
        output = loss(input, target)

        self.assertTrue(torch.allclose(dynamo_output, output))

    def test_nn_functional_reduction(self):
        def fn(loss, reduction):
            reduction_enum = F._Reduction.get_enum(reduction)
            if reduction_enum == 0:
                return loss
            elif reduction_enum == 1:
                return loss.mean()
            elif reduction_enum == 2:
                return loss.sum()

        x = torch.rand([3, 5])
        y = "mean"
        ref = fn(x, y)
        opt_fn = torch._dynamo.optimize("eager", nopython=True)(fn)
        res = opt_fn(x, y)
        self.assertTrue(torch.allclose(ref, res))

    def test_large_reduction_list(self):
        dtype = torch.float32
        device = "cpu"

        def check_sum_all(tensor: torch.Tensor) -> None:
            pylist = tensor.reshape(-1).tolist()
            self.assertTrue(same(tensor.sum(), torch.tensor(sum(pylist))))

        check_sum_all(torch.randn(200000, dtype=dtype, device=device))

    def test_raise_on_backend_error(self):
        def my_compiler(gm, _):
            raise RuntimeError("duck!")

        @torch._dynamo.optimize(my_compiler)
        def fn(a, b):
            return a + b / (a - b)

        self.assertRaises(
            torch._dynamo.exc.BackendCompilerFailed,
            lambda: fn(torch.randn(10), torch.randn(10)),
        )

    def test_named_parameters(self):
        n_embd = 768
        block_size = 128
        vocab_size = 65
        embd_pdrop = 0.1

        class MyModel2(torch.nn.Module):
            def __init__(self):
                super().__init__()
                self.tok_emb = torch.nn.Embedding(vocab_size, n_embd)
                self.pos_emb = torch.nn.Parameter(torch.zeros(1, block_size, n_embd))
                self.drop = torch.nn.Dropout(embd_pdrop)

            def forward(self, x):
                return x

        class MyModel(torch.nn.Module):
            def __init__(self):
                super().__init__()
                self.tok_emb = torch.nn.Embedding(vocab_size, n_embd)
                self.pos_emb = torch.nn.Parameter(torch.zeros(1, block_size, n_embd))
                self.drop = torch.nn.Dropout(embd_pdrop)
                self.submod2 = MyModel2()

            def forward(self, x):
                return x

        # Regular
        params = []
        mod = MyModel()
        actual_params = list(mod.named_parameters())

        @torch._dynamo.optimize("eager", nopython=True)
        def fn():
            return list(mod.named_parameters())

        params = fn()

        self.assertEqual(len(actual_params), len(params))
        for idx in range(len(params)):
            k_a, v_a = actual_params[idx]
            k, v = params[idx]
            self.assertEqual(k_a, k)
            self.assertTrue(torch.allclose(v_a, v))

        # Prefix
        params = []
        mod = MyModel()
        actual_params = list(mod.named_parameters(prefix="foo"))

        @torch._dynamo.optimize("eager", nopython=True)
        def fn1():
            return list(mod.named_parameters(prefix="foo"))

        params = fn1()

        self.assertEqual(len(actual_params), len(params))
        for idx in range(len(params)):
            k_a, v_a = actual_params[idx]
            k, v = params[idx]
            self.assertEqual(k_a, k)
            self.assertTrue(torch.allclose(v_a, v))

    def test_module_complex_iter(self):
        n_embd = 768
        block_size = 128
        vocab_size = 65
        embd_pdrop = 0.1

        class FakeGPT(torch.nn.Module):
            def __init__(self):
                super().__init__()
                self.tok_emb = torch.nn.Embedding(vocab_size, n_embd)
                self.pos_emb = torch.nn.Parameter(torch.zeros(1, block_size, n_embd))
                self.drop = torch.nn.Dropout(embd_pdrop)
                self.ln_f = torch.nn.LayerNorm(n_embd)
                self.head = torch.nn.Linear(n_embd, vocab_size, bias=False)

                self.block_size = block_size
                self.names = []

            def forward(self, idx, targets=None):
                b, t = idx.size()
                assert (
                    t <= self.block_size
                ), "Cannot forward, model block size is exhausted."

                # forward the GPT model
                token_embeddings = self.tok_emb(
                    idx
                )  # each index maps to a (learnable) vector
                position_embeddings = self.pos_emb[
                    :, :t, :
                ]  # each position maps to a (learnable) vector
                x = self.drop(token_embeddings + position_embeddings)
                x = self.blocks(x)
                x = self.ln_f(x)
                logits = self.head(x)

                # if we are given some desired targets also calculate the loss
                loss = None
                if targets is not None:
                    loss = F.cross_entropy(
                        logits.view(-1, logits.size(-1)), targets.view(-1)
                    )

                return logits, loss

            def foo(self, memo=None, prefix="", remove_duplicate=False):
                for mn, m in self.named_modules(
                    memo=memo, prefix=prefix, remove_duplicate=remove_duplicate
                ):
                    for pn, p in self.named_parameters():
                        fpn = "%s.%s" % (mn, pn) if mn else pn
                        self.names.append(fpn)

        # Test plain recurse
        model_a = FakeGPT()
        model_a.foo()
        a_names = model_a.names

        model_b = FakeGPT()
        opt_model_b = torch._dynamo.optimize("eager", nopython=True)(model_b)
        opt_model_b.foo()

        self.assertEqual(a_names, model_b.names)

        # Test with prefix
        model_a = FakeGPT()
        model_a.foo(prefix="abc")
        a_names = model_a.names

        model_b = FakeGPT()
        opt_model_b = torch._dynamo.optimize("eager", nopython=True)(model_b)
        opt_model_b.foo(prefix="abc")

        self.assertEqual(a_names, model_b.names)

    def test_numpy_variable_isinstance(self):
        def fn(x, m):
            if isinstance(m, np.ndarray):
                return x + 1
            else:
                return x - 1

        x = torch.tensor([2.3])
        m = np.array([1, 2, 3])
        ref = fn(x, m)
        cnts = torch._dynamo.testing.CompileCounter()
        opt_fn = torch._dynamo.optimize(cnts)(fn)
        res = opt_fn(x, m)
        self.assertEqual(ref, res)

    def test_tensor_dot_grad_no_graph_break(self):
        def fn(a, b):
            y = 3 * a**3 - b**2
            y.backward(gradient=torch.tensor([1.0, 1.0]))
            b.grad.zero_()
            return a.grad, b.grad

        a = torch.tensor([2.0, 3.0], requires_grad=True)
        b = torch.tensor([6.0, 4.0], requires_grad=True)
        cnts = torch._dynamo.testing.CompileCounter()
        opt_fn = torch._dynamo.optimize(cnts)(fn)
        _, b_grad = opt_fn(a, b)
        self.assertTrue(same(b_grad, torch.tensor([0.0, 0.0])))
        self.assertEqual(cnts.frame_count, 2)

    def test_torch_nn_parameter_isinstance(self):
        def fn(x):
            a = torch.nn.Parameter(torch.rand(2, 3))
            if isinstance(a, torch.Tensor):
                return x + 1
            else:
                return x - 1

        x = torch.tensor([2.5])
        ref = fn(x)
        opt_fn = torch._dynamo.optimize("eager")(fn)
        res = opt_fn(x)
        self.assertEqual(ref, res)

    # '__torch__.torch.SymInt (of Python compilation unit at: 0x4c9c0e0)'
    # object has no attribute or method '__ne__'
    # NB: I don't think this ever can actually work, cuz TorchScript
    # can't deal with SymInt inputs
    @expectedFailureDynamic
    @torch._dynamo.config.patch(raise_on_backend_change=True)
    def test_change_backends(self):
        @torch._dynamo.optimize("eager", nopython=True)
        def fn1():
            return x + 1

        @torch._dynamo.optimize("ts")
        def fn2():
            return x + 2

        @torch._dynamo.optimize("eager", nopython=False)
        def fn3():
            return x + 1

        x = torch.tensor([3, 5])

        fn1()
        fn1()
        fn3()
        self.assertRaises(torch._dynamo.exc.ResetRequired, fn2)
        fn1()
        torch._dynamo.reset()
        fn2()
        fn2()
        self.assertRaises(torch._dynamo.exc.ResetRequired, fn1)
        self.assertRaises(torch._dynamo.exc.ResetRequired, fn3)
        fn2()

    def test_dynamo_min_operator_with_shape(self):
        @torch._dynamo.optimize("eager", nopython=True)
        def f(x, a):
            return min(x.shape[0], a)

        result = f(torch.ones(6), 3)
        self.assertEqual(result, 3)

    def test_onnx_shape_as_tensor(self):
        @torch._dynamo.optimize("eager", nopython=True)
        def f(x):
            return 1 + torch._shape_as_tensor(x)[0]

        gm, _ = torch._dynamo.export(f, torch.ones(6))

        input_one_dim = torch.ones(6)
        input_two_dims = torch.ones(7, 4)
        self.assertEqual(f(input_one_dim), 7)
        self.assertEqual(f(input_two_dims), 8)
        self.assertEqual(f(input_two_dims), 8)

        @torch._dynamo.optimize("eager", nopython=True)
        def f_onnx(x):
            return 1 + torch.onnx.operators.shape_as_tensor(x)[0]

        self.assertEqual(f_onnx(input_one_dim), 7)
        self.assertEqual(f_onnx(input_two_dims), 8)
        self.assertEqual(f_onnx(input_two_dims), 8)

    def test_cond(self):
        from functorch.experimental.control_flow import cond

        def true_fn(x):
            return x.sin()

        def false_fn(x):
            return x.cos()

        def f(pred, x):
            return cond(pred, true_fn, false_fn, [x])

        opt_fn = torch._dynamo.optimize("eager")(f)
        a = opt_fn(torch.tensor(False), torch.tensor([0.25, 0.25]))
        self.assertTrue(same(torch.cos(torch.tensor([0.25, 0.25])), a))
        b = opt_fn(torch.tensor(True), torch.tensor([0.25, 0.25]))
        self.assertTrue(same(torch.sin(torch.tensor([0.25, 0.25])), b))

    def test_nonzero_static(self):
        # invalid size
        with self.assertRaisesRegex(
            RuntimeError, "nonzero_static: 'size' must be an non-negative integer"
        ):
            torch.nonzero_static(torch.tensor([8]), size=-2)

        with self.assertRaisesRegex(
            RuntimeError, "nonzero_static: 'size' must be an non-negative integer"
        ):
            torch.nonzero_static(torch.tensor([8]), size=-2, out=torch.tensor(0))

        # nonzero_static.out: out dtype mismatch
        input_tensor = torch.tensor([8])
        static_size = 1
        out_tensor = torch.empty((static_size, input_tensor.dim()), dtype=torch.float)
        with self.assertRaisesRegex(
            RuntimeError, "nonzero_static: Expected out tensor to have scalar type Long"
        ):
            torch.nonzero_static(input_tensor, size=static_size, out=out_tensor)

        # nonzero_static.out: out resize (shrink)
        input_tensor = torch.tensor([8])
        static_size = 1
        out_tensor = torch.empty((10, 10, 10, 10), dtype=torch.long)
        self.assertTrue(
            same(
                torch.nonzero_static(input_tensor, size=static_size, out=out_tensor),
                torch.tensor([0]),
            )
        )
        self.assertTrue(
            same(
                out_tensor,
                torch.tensor([0]),
            )
        )

        # nonzero_static.out: out resize (enlarge)
        input_tensor = torch.tensor([8])
        static_size = 1
        out_tensor = torch.empty((0), dtype=torch.long)
        self.assertTrue(
            same(
                torch.nonzero_static(input_tensor, size=static_size, out=out_tensor),
                torch.tensor([0]),
            )
        )
        self.assertTrue(
            same(
                out_tensor,
                torch.tensor([0]),
            )
        )

        # 0 rank
        input_tensor = torch.tensor(6)
        static_size = 2
        self.assertTrue(
            same(
                torch.nonzero_static(input_tensor, size=static_size),
                torch.empty((static_size, input_tensor.dim()), dtype=torch.long),
            )
        )

        # 0 size
        input_tensor = torch.tensor([[[1]]])
        static_size = 0
        self.assertTrue(
            same(
                torch.nonzero_static(input_tensor, size=static_size),
                torch.empty((static_size, input_tensor.dim()), dtype=torch.long),
            )
        )

        # 1D input
        input_tensor = torch.tensor([0, 8])
        static_size = 1
        self.assertTrue(
            same(
                torch.nonzero_static(input_tensor, size=static_size),
                torch.tensor([1]),
            )
        )

        input_tensor = torch.tensor([8, 0])
        static_size = 2
        self.assertTrue(
            same(
                torch.nonzero_static(input_tensor, size=static_size),
                torch.tensor([[0], [-1]]),  # padded with default fill_value "-1"
            )
        )

        # 2D input
        input_tensor = torch.tensor([[1.2, 0], [3.4, 5.6]])
        static_size = 5
        fill_value = -100
        self.assertTrue(
            torch._dynamo.utils.same(
                torch.nonzero_static(
                    input_tensor, size=static_size, fill_value=fill_value
                ),
                torch.tensor(
                    [
                        [0, 0],
                        [1, 0],
                        [1, 1],
                        [fill_value, fill_value],
                        [fill_value, fill_value],
                    ]
                ),
            )
        )
        input_tensor = torch.tensor([[1.2, 0], [3.4, 5.6]])
        static_size = 2
        fill_value = -100
        self.assertTrue(
            torch._dynamo.utils.same(
                torch.nonzero_static(
                    input_tensor, size=static_size, fill_value=fill_value
                ),
                torch.tensor([[0, 0], [1, 0]]),
            )
        )

        # 3D input
        input_tensor = torch.tensor([[[0, 0], [0, -3]], [[0, 0], [5, 0]]])
        static_size = 4
        fill_value = -999
        self.assertTrue(
            torch._dynamo.utils.same(
                torch.nonzero_static(
                    input_tensor,
                    size=static_size,
                    fill_value=fill_value,
                ),
                torch.tensor(
                    [
                        [0, 1, 1],
                        [1, 1, 0],
                        [fill_value, fill_value, fill_value],
                        [fill_value, fill_value, fill_value],
                    ]
                ),
            )
        )

    def test_cond_with_quantization(self):
        from functorch.experimental.control_flow import cond

        class MyModule(torch.nn.Module):
            def __init__(self):
                super().__init__()
                example_inputs = (torch.randn(5, 5),)
                self.model = torch.nn.Linear(5, 5)
                self.quantized_model = prepare_qat_fx(
                    self.model, qconfig_dict, example_inputs=example_inputs
                )

            def forward(self, pred, x):
                def true_fn(x):
                    return x.sin() + self.quantized_model(x)

                def false_fn(x):
                    return x.cos() + self.model(x)

                return cond(pred, true_fn, false_fn, [x])

        module = MyModule()
        opt_m = torch._dynamo.optimize("eager", nopython=True)(module)
        x = torch.rand((5, 5))
        pred = torch.tensor(True)
        self.assertTrue(same(module(pred, x), opt_m(pred, x)))
        pred = torch.tensor(False)
        self.assertTrue(same(module(pred, x), opt_m(pred, x)))

    def test_map_with_quantization(self):
        from functorch.experimental.control_flow import map

        class MyModule(torch.nn.Module):
            def __init__(self):
                super().__init__()
                example_inputs = (torch.randn(5, 5),)
                self.model = torch.nn.Linear(5, 5)
                self.quantized_model = prepare_qat_fx(
                    self.model, qconfig_dict, example_inputs=example_inputs
                )

            def forward(self, x):
                def body(x):
                    return x.sin() + self.quantized_model(x)

                return map(body, x)

        module = MyModule()
        opt_m = torch._dynamo.optimize("eager", nopython=True)(module)
        x = torch.rand((5, 5))
        self.assertTrue(same(module(x), opt_m(x)))

    def test_cond_side_effects(self):
        from functorch.experimental.control_flow import cond

        c = 0

        def true_fn(x):
            return x - c

        def false_fn(x):
            return x + c

        def f(pred, x):
            nonlocal c
            c = 1
            return cond(pred, true_fn, false_fn, [x])

        opt_fn = torch._dynamo.optimize("eager")(f)
        c = 0
        a = opt_fn(torch.tensor(False), torch.tensor([0.25, 0.25]))
        self.assertTrue(same(torch.tensor([1.25, 1.25]), a))

    def test_map_side_effects(self):
        from functorch.experimental.control_flow import map

        class Module(torch.nn.Module):
            def __init__(self):
                super().__init__()
                self.w = torch.tensor(1)

            def forward(self, xs):
                def body(x):
                    self.w += 1
                    return x

                return map(body, xs)

        mod = Module()
        with self.assertRaisesRegex(
            Unsupported, "Can't inplace modify module params/buffers"
        ):
            opt_fn = torch._dynamo.optimize("eager", nopython=True)(mod)
            opt_fn(torch.randn(3, 2))

    def test_cond_nested(self):
        from functorch.experimental.control_flow import cond

        def true_fn_nested(x):
            return x * 10

        def false_fn_nested(x):
            return x * -1

        def true_fn(pred2, x):
            return x.sin()

        def false_fn(pred2, x):
            return x + cond(pred2, true_fn_nested, false_fn_nested, [x])

        def f(pred, pred2, x):
            return cond(pred, true_fn, false_fn, [pred2, x])

        cc = torch._dynamo.testing.CompileCounter()
        opt_fn = torch._dynamo.optimize(cc)(f)
        true_true_sin = opt_fn(
            torch.tensor(True), torch.tensor(True), torch.tensor([0.25, 0.25])
        )
        self.assertTrue(same(torch.sin(torch.tensor([0.25, 0.25])), true_true_sin))

        true_false_sin = opt_fn(
            torch.tensor(True), torch.tensor(False), torch.tensor([0.25, 0.25])
        )
        self.assertTrue(same(torch.sin(torch.tensor([0.25, 0.25])), true_false_sin))

        false_true_sum_mult = opt_fn(
            torch.tensor(False), torch.tensor(True), torch.tensor([0.25, 0.25])
        )
        self.assertTrue(
            same(torch.tensor([2.75, 2.75]), false_true_sum_mult)
        )  # * 10 then add x

        false_false_sum_neg = opt_fn(
            torch.tensor(False), torch.tensor(False), torch.tensor([0.25, 0.25])
        )
        self.assertTrue(
            same(torch.tensor([0.0, 0.0]), false_false_sum_neg)
        )  # * -1 then add x
        self.assertTrue(cc.frame_count, 2)

    def test_cond_export(self):
        from functorch.experimental.control_flow import cond

        def true_fn_nested(x):
            return x * 10

        def false_fn_nested(x):
            return x * -1

        def true_fn(pred2, x):
            return x.sin()

        def false_fn(pred2, x):
            return x + cond(pred2, true_fn_nested, false_fn_nested, [x])

        def f(pred, pred2, x):
            return cond(pred, true_fn, false_fn, [pred2, x])

        graph, guard = torch._dynamo.export(
            f, torch.tensor(False), torch.tensor(True), torch.tensor([0.25, 0.25])
        )
        true_true_sin = graph(
            torch.tensor(True), torch.tensor(True), torch.tensor([0.25, 0.25])
        )
        self.assertTrue(same(torch.sin(torch.tensor([0.25, 0.25])), true_true_sin))

        true_false_sin = graph(
            torch.tensor(True), torch.tensor(False), torch.tensor([0.25, 0.25])
        )
        self.assertTrue(same(torch.sin(torch.tensor([0.25, 0.25])), true_false_sin))

        false_true_sum_mult = graph(
            torch.tensor(False), torch.tensor(True), torch.tensor([0.25, 0.25])
        )
        self.assertTrue(
            same(torch.tensor([2.75, 2.75]), false_true_sum_mult)
        )  # * 10 then add x

        false_false_sum_neg = graph(
            torch.tensor(False), torch.tensor(False), torch.tensor([0.25, 0.25])
        )
        self.assertTrue(
            same(torch.tensor([0.0, 0.0]), false_false_sum_neg)
        )  # * -1 then add x

    def test_cond_export_single_arg(self):
        from functorch.experimental.control_flow import cond

        def true_fn(x):
            return x

        def false_fn(x):
            return x.sin()

        def f(pred, x):
            return cond(pred, true_fn, false_fn, [x])

        graph, guard = torch._dynamo.export(
            f, torch.tensor(False), torch.tensor([0.25, 0.25])
        )
        true_mirror = graph(torch.tensor(True), torch.tensor([0.25, 0.25]))
        self.assertTrue(same(torch.tensor([0.25, 0.25]), true_mirror))
        true_mirror_2 = graph(torch.tensor(True), torch.tensor([0.33, 0.33, 0.33]))
        self.assertTrue(same(torch.tensor([0.33, 0.33, 0.33]), true_mirror_2))

        false_sin = graph(torch.tensor(False), torch.tensor([0.5, 0.5]))
        self.assertTrue(same(torch.sin(torch.tensor([0.5, 0.5])), false_sin))

    def test_enum_guards(self):
        class MyEnum(enum.Enum):
            FOO = 10
            BAR = 20

        def fn(x, y):
            if y == MyEnum.FOO:
                return x + 1
            else:
                return x - 1

        x = torch.rand(3)
        y = MyEnum.BAR
        ref = fn(x, y)
        opt_fn = torch.compile(backend="eager")(fn)
        res = opt_fn(x, y)
        self.assertTrue(same(ref, res))

    def test_duplicate_graph_break_log(self):
        torch._logging.set_logs(graph_breaks=True)

        @torch._dynamo.optimize("eager")
        def f1(a, b):
            f2(a, b)

        def f2(a, b):
            c = a + b
            print("break")
            return a + b + c

        @torch._dynamo.optimize("eager")
        def g1(a, b):
            g2(a, b)

        def g2(a, b):
            c = a + b
            print("break")
            return a + b + c

        def count_graph_break_msgs(msgs):
            return sum(msg.find("Graph break") != -1 for msg in msgs)

        with self.assertLogs(logger="torch._dynamo", level=logging.DEBUG) as log:
            torch._dynamo.config.verbose = True
            f1(torch.randn(10), torch.randn(10))
            self.assertGreater(count_graph_break_msgs(log.output), 1)

        with self.assertLogs(logger="torch._dynamo", level=logging.DEBUG) as log:
            torch._dynamo.config.verbose = False
            g1(torch.randn(10), torch.randn(10))
            self.assertEqual(count_graph_break_msgs(log.output), 1)

        # reset logging state
        torch._logging.set_logs()

    def test_inplace_param_update(self):
        def fn(param, y):
            prev_grad = torch.is_grad_enabled()
            try:
                torch.set_grad_enabled(False)
                torch.set_grad_enabled(True)
                torch.set_grad_enabled(False)
                param.add_(y)
            finally:
                torch.set_grad_enabled(prev_grad)

        y = torch.randn(4)
        x = torch.nn.Parameter(torch.randn(4))
        fn(x, y)

        cnts = torch._dynamo.testing.CompileCounter()
        opt_fn = torch._dynamo.optimize(cnts, nopython=True)(fn)
        opt_fn(x, y)
        self.assertEqual(cnts.frame_count, 1)
        self.assertEqual(cnts.op_count, 3)

    @unittest.skipIf(
        not PLATFORM_SUPPORTS_FUSED_SDPA or not SM80OrLater,
        "Can't run fused SDPA on this platform",
    )
    def test_parsing_sdpa(self):
        class MyModule(torch.nn.Module):
            def forward(self, query, key, value):
                out = F.scaled_dot_product_attention(query, key, value, None, 0, True)
                out = F.scaled_dot_product_attention(
                    query, key, value, None, 0, True, scale=8
                )
                out = F.scaled_dot_product_attention(
                    query=query,
                    key=key,
                    value=value,
                    attn_mask=None,
                    dropout_p=0,
                    is_causal=True,
                )
                out = F.scaled_dot_product_attention(
                    query,
                    key=key,
                    value=value,
                    attn_mask=None,
                    dropout_p=0,
                    is_causal=True,
                )
                out = F.scaled_dot_product_attention(
                    query, key, value, None, dropout_p=0, is_causal=True
                )
                out = F.scaled_dot_product_attention(query, key, value, None, scale=8)
                return out

        device = "cuda"
        dtype = torch.float16
        seq_len_q = 1
        seq_len_k = 1
        head_dim = 8
        query = torch.ones(
            1, 8, seq_len_q, head_dim, device=device, dtype=dtype, requires_grad=True
        )
        key = torch.ones(
            1, 8, seq_len_k, head_dim, device=device, dtype=dtype, requires_grad=True
        )
        value = torch.ones(
            1, 8, seq_len_k, head_dim, device=device, dtype=dtype, requires_grad=True
        )
        module = MyModule()
        opt_mod = torch._dynamo.optimize("inductor")(module)
        opt_mod(query, key, value)

    def test_generate_tensor_from_list_of_numpy_primitive_type(self):
        # Test sth like torch.LongTensor(list(np.int64, np.int64, ...))
        def fn():
            x = np.array([1, 2, 3, 4, 5, 6], dtype=np.int64)
            y = [x[0], x[2], x[4]]
            z = torch.LongTensor(y)
            return z

        ref = fn()
        opt_fn = torch._dynamo.optimize("eager")(fn)
        res = opt_fn()
        self.assertTrue(same(ref, res))

    def test_object_classmethod(self):
        class C:
            @classmethod
            def fn(cls, x):
                return x + x

        @torch._dynamo.optimize("eager", nopython=True)
        def f():
            return C().fn(torch.ones(2, 3))

        self.assertTrue(torch.allclose(f(), torch.tensor([2.0])))

    def test_object_staticmethod(self):
        class C:
            @staticmethod
            def fn(x):
                return x + x

        @torch._dynamo.optimize("eager", nopython=True)
        def f():
            return C().fn(torch.ones(2, 3))

        self.assertTrue(torch.allclose(f(), torch.tensor([2.0])))

    def test_user_function_variable_supports_enum_argument(self):
        class Foo(enum.Enum):
            FOO = 0
            BAR = 1

        def gn(x, y=Foo.FOO):
            if y is Foo.FOO:
                return x
            else:
                return x + 1

        def fn(x):
            return gn(x)

        x = torch.randn(2, 3)
        ref = fn(x)
        opt_fn = torch._dynamo.optimize("eager", nopython=True)(fn)
        res = opt_fn(x)
        self.assertTrue(torch.allclose(ref, res))

    def test_user_function_variable_supports_type_abcmeta_argument(self):
        class Foo(metaclass=abc.ABCMeta):
            @abc.abstractclassmethod
            def read(self):  # noqa: B027
                pass

        class Bar(Foo):
            def read(self):
                return "Hello World!"

        class Baz:
            pass

        def gn(x, tys=(Bar, Baz)):
            if Bar in tys:
                return x - 1
            else:
                return x + 1

        def fn(x):
            return gn(x)

        x = torch.randn(2, 3)
        ref = fn(x)
        opt_fn = torch._dynamo.optimize("eager", nopython=True)(fn)
        res = opt_fn(x)
        self.assertTrue(torch.allclose(ref, res))

    def test_user_function_variable_supports_function_argument(self):
        # Test user defined function default arguments can be:
        # 1, user defined functions (e.g, add1)
        # 2, torch functions (e.g, torch.sin)
        # 3, python builtin functions (e.g, operator.neg)
        def add1(x):
            return x + 1

        def gn(x, f1=add1, f2=torch.sin, f3=operator.neg):
            return f3(f2(f1(x)))

        def fn(x):
            return gn(x)

        x = torch.randn(2, 3)
        ref = fn(x)
        opt_fn = torch._dynamo.optimize("eager", nopython=True)(fn)
        res = opt_fn(x)
        self.assertTrue(torch.allclose(ref, res))

    def test_typing_variable_isinstance(self):
        def fn(x, m):
            if isinstance(m, typing.Mapping):
                return x + 1
            else:
                return x - 1

        x = torch.randn(2, 3)
        m = {"x": torch.randn(3)}
        ref = fn(x, m)
        opt_fn = torch._dynamo.optimize("eager")(fn)
        res = opt_fn(x, m)
        self.assertTrue(torch.allclose(ref, res))

    def test_repro_graph_breaks_in__get_item_by_idx(self):
        class Mod(torch.nn.Module):
            def __init__(self):
                super().__init__()
                self.mod = torch.nn.Sequential(
                    torch.nn.Linear(3, 3), torch.nn.Linear(3, 3)
                )

            def forward(self, x):
                return self.mod[0](x)

        m = Mod()
        graph, _ = torch._dynamo.export(m, torch.randn(3, 3))

    def test_nn_sequential_invocation(self):
        with freeze_rng_state():

            class TestModel(torch.nn.Module):
                def __init__(self) -> None:
                    super().__init__()
                    self.linears = torch.nn.Sequential(
                        torch.nn.Linear(2, 2),
                        torch.nn.Linear(2, 2),
                        torch.nn.Linear(2, 2),
                        torch.nn.Linear(2, 2),
                    )

                def forward(self, x):
                    all_but_last = self.linears[:-1]
                    return all_but_last(x)

            m = TestModel()
            x = torch.rand((2, 2))
            real = m(x)
            graph, _ = torch._dynamo.export(m, x)
            dynamo_result = graph(x)
            self.assertTrue(same(real, dynamo_result))

    def test_nn_sequential_invocation_reposition_indices(self):
        with freeze_rng_state():

            class TestModel(torch.nn.Module):
                def __init__(self) -> None:
                    super().__init__()
                    self.linears = torch.nn.Sequential(
                        torch.nn.Linear(2, 2),
                        torch.nn.Linear(2, 2),
                        torch.nn.Linear(2, 2),
                        torch.nn.Linear(2, 2),
                    )

                def forward(self, x):
                    all_but_last = self.linears[1:3]
                    return all_but_last(x)

            m = TestModel()
            x = torch.rand((2, 2))
            real = m(x)
            graph, _ = torch._dynamo.export(m, x)
            dynamo_result = graph(x)
            self.assertTrue(same(real, dynamo_result))

    def test_error_on_nested_fx_trace(self):
        input = torch.rand(2, 3)

        def f(x):
            x + x

        real = f(input)

        optimized = torch._dynamo.optimize("eager")(f)
        self.assertTrue(same(optimized(input), real))

        with self.assertRaisesRegex(RuntimeError, "Detected that you are using FX"):
            gm = torch.fx.symbolic_trace(optimized)

    @patch.object(torch._dynamo.config, "error_on_nested_fx_trace", False)
    def test_no_error_on_nested_fx_trace(self):
        input = torch.rand(2, 3)

        def f(x):
            x + x

        real = f(input)

        optimized = torch._dynamo.optimize("eager")(f)
        self.assertTrue(same(optimized(input), real))

        # should not error
        gm = torch.fx.symbolic_trace(optimized)
        self.assertTrue(same(gm(input), real))

    def test_not_dynamic_scope(self):
        def f(y):
            x = 1

            def g():
                x = 2
                return lambda: x

            return y + g()()

        input = torch.zeros(1)
        real = f(input)
        optimized = torch._dynamo.optimize("eager")(f)
        opt = optimized(input)
        self.assertTrue(same(opt, real))

    def test_inference_mode(self):
        @torch.inference_mode()
        def func(x, y):
            return x.add(1.0) + y

        x = torch.ones(4, requires_grad=True)
        y = torch.ones(4, requires_grad=True)
        ref = func(x, y)
        opt_func = torch._dynamo.optimize("eager")(func)

        x1 = torch.ones(4, requires_grad=True)
        res = opt_func(x1, y)
        self.assertTrue(same(ref, res))
        self.assertTrue(same(x, x1))

    def test_if_cond_nn_mod1(self):
        class MockModule(torch.nn.Module):
            def __init__(self, output_relu=True):
                super().__init__()
                self.relu = torch.nn.ReLU() if output_relu else None

            def forward(self, x):
                x = torch.sin(x)
                if self.relu:
                    x = self.relu(x)
                return x

        model = MockModule()
        opt_model = torch._dynamo.optimize("eager", nopython=True)(model)

        x = torch.rand(4)
        ref = model(x)
        res = opt_model(x)
        self.assertTrue(same(ref, res))

        model = MockModule(output_relu=False)
        opt_model = torch._dynamo.optimize("eager", nopython=True)(model)

        x = torch.rand(4)
        ref = model(x)
        res = opt_model(x)
        self.assertTrue(same(ref, res))

    def test_if_cond_nn_mod2(self):
        class MockModule(torch.nn.Module):
            def __init__(self):
                super().__init__()
                self.layer = torch.nn.Sequential()

            def forward(self, x):
                if self.layer:
                    return x + 1
                else:
                    return x - 1

        model = MockModule()
        x = torch.rand(4)
        ref = model(x)
        opt_model = torch.compile(backend="eager")(model)
        res = opt_model(x)
        self.assertTrue(same(ref, res))

    def test_if_cond_nn_mod3(self):
        def fn(x):
            if torch.nn.ModuleList():
                return x + 1
            else:
                return x - 1

        x = torch.rand(4)
        ref = fn(x)
        opt_fn = torch.compile(backend="eager")(fn)
        res = opt_fn(x)
        self.assertTrue(same(ref, res))

    def test_if_cond_user_defined_object(self):
        # obj.__bool__ is not existed
        class A:  # noqa: B903
            def __init__(self, x):
                self.x = x

        # obj.__bool__ is function and returns bool type
        class B:
            def __init__(self, x):
                self.x = x

            def __bool__(self):
                return self.x > 0

        # obj.__bool__ is non-function
        class C:
            def __init__(self, x):
                self.x = x
                self.__bool__ = False

        def fn(x, obj):
            if not obj:
                return x + 1
            else:
                return x - 1

        x = torch.rand(4)
        cnts = torch._dynamo.testing.CompileCounter()
        opt_fn = torch._dynamo.optimize(cnts, nopython=True)(fn)
        obj1 = A(0.5)
        obj2 = B(0.5)
        obj3 = B(-0.5)
        obj4 = C(0.5)
        for obj in [obj1, obj2, obj3, obj4, obj3, obj2]:
            ref = fn(x, obj)
            res = opt_fn(x, obj)
            self.assertTrue(same(ref, res))
        self.assertEqual(cnts.frame_count, 4)

    def test_if_cond_user_defined_object2(self):
        # obj.__bool__ is function and returns non-bool type
        class MyObj:
            def __init__(self, x):
                self.x = x

            def __bool__(self):
                self.x = 1.2
                return self.x

        def fn(a, obj):
            if not obj:
                return a + obj.x
            else:
                return a - obj.x

        x = torch.rand(4)
        obj = MyObj(0.5)
        opt_fn = torch._dynamo.optimize("eager")(fn)
        try:
            opt_fn(x, obj)
            self.assertFalse(True)
        except TypeError as e:
            self.assertIn("__bool__ should return bool, returned float", str(e))

    def test_if_cond_user_defined_object3(self):
        # obj.__bool__ is not existed, but obj.__len__ exists
        class A:  # noqa: B903
            def __init__(self, x):
                self.x = x

            def __len__(self):
                return len(self.x)

        # obj.__bool__ takes precedence over obj.__len__
        class B:
            def __init__(self, x):
                self.x = x

            def __bool__(self):
                return False

            def __len__(self):
                return len(self.x)

        def fn(x, obj):
            if not obj:
                return x + 1
            else:
                return x - 1

        x = torch.rand(4)
        opt_fn = torch.compile(backend="eager", fullgraph=True)(fn)
        obj1 = A([1, 2, 3])
        obj2 = A([])
        obj3 = B([1, 2, 3])
        obj4 = B([])
        for obj in [obj1, obj2, obj3, obj4]:
            ref = fn(x, obj)
            res = opt_fn(x, obj)
            self.assertTrue(same(ref, res))

    def test_class_has_instancecheck_method(self):
        class A:
            pass

        class ExampleMeta(type):
            def __instancecheck__(cls, instance):
                return True

        class B(metaclass=ExampleMeta):
            pass

        def fn(x, obj):
            if isinstance(obj, B):
                return x + 1
            else:
                return x - 1

        x = torch.rand(4)
        obj = A()
        ref = fn(x, obj)
        opt_fn = torch._dynamo.optimize("eager", nopython=True)(fn)
        res = opt_fn(x, obj)
        self.assertTrue(same(ref, res))

    def test_torch_cuda_is_available(self):
        def fn(x):
            if torch.cuda.is_available():
                return x + 1
            else:
                return x - 1

        x = torch.rand(4)
        ref = fn(x)
        opt_fn = torch._dynamo.optimize("eager", nopython=True)(fn)
        res = opt_fn(x)
        self.assertTrue(same(ref, res))

    def test_variable_tracker_recursively_contains(self):
        # VariableTracker.recursively_contains should be updated correctly when mutation happens
        def fn(x):
            data = [[None] * 3] * 3
            for i in range(3):
                if i == 0:
                    data[0][i] = x
                else:
                    data[0][i] = data[0][i - 1] + 1
            return data[0][-1]

        x = torch.rand(4)
        ref = fn(x)
        opt_fn = torch._dynamo.optimize("eager", nopython=True)(fn)
        res = opt_fn(x)
        self.assertTrue(same(ref, res))

    @unittest.skipIf(not TEST_CUDA, "requires cuda")
    @unittest.skipIf(not torch.backends.cudnn.is_available(), "requires cudnn")
    def test_torch_cudnn_is_acceptable(self):
        def fn(x):
            if torch.backends.cudnn.is_acceptable(tensor=x):
                return x + 1
            return x

        x = torch.rand(4).cuda()
        ref = fn(x)
        opt_fn = torch._dynamo.optimize("eager", nopython=True)(fn)
        res = opt_fn(x)
        self.assertTrue(same(ref, res))

    @unittest.skipIf(not TEST_CUDA, "requires cuda")
    @unittest.skipIf(not torch.backends.cudnn.is_available(), "requires cudnn")
    def test_torch_cudnn_is_acceptable_bad_inputs(self):
        def fn1(x):
            if torch.backends.cudnn.is_acceptable("invalid"):
                return x + 1
            return x

        def fn2(x):
            if torch.backends.cudnn.is_acceptable(x, 3.14):
                return x + 1
            return x

        with self.assertRaisesRegex(
            AssertionError, "Expect input to cudnn.is_acceptable to be a tensor"
        ):
            x1 = torch.rand(4).cuda()
            opt_fn1 = torch._dynamo.optimize("eager", nopython=True)(fn1)
            res1 = opt_fn1(x1)

        with self.assertRaisesRegex(
            AssertionError, "Expect 1 input to cudnn.is_acceptable"
        ):
            x2 = torch.rand(4).cuda()
            opt_fn2 = torch._dynamo.optimize("eager", nopython=True)(fn2)
            res = opt_fn2(x2)

    @unittest.skipIf(not TEST_CUDA, "requires cuda")
    def test_get_device(self):
        def fn(x, y):
            x = x + 1
            y = y + 1
            return x.get_device(), y.get_device()

        x = torch.rand(4, device="cuda")
        y = torch.rand(4, device="cpu")
        ref = fn(x, y)
        opt_fn = torch._dynamo.optimize("eager", nopython=True)(fn)
        res = opt_fn(x, y)
        self.assertTrue(same(ref, res))

    def test_disable_flag(self):
        cnt = torch._dynamo.testing.CompileCounter()

        with patch.dict(os.environ, {"TORCH_COMPILE_DISABLE": "1"}):

            def fn(x, y):
                x = x + 1
                y = y + 1

            opt_fn = torch._dynamo.optimize(cnt)

        self.assertEqual(cnt.frame_count, 0)

    def test_is_compiling(self):
        def f():
            if torch._dynamo.is_compiling():
                return torch.ones(2, 2)
            else:
                return torch.zeros(2, 2)

        opt_f = torch._dynamo.optimize("eager")(f)

        self.assertEqual(f(), torch.zeros(2, 2))
        self.assertEqual(opt_f(), torch.ones(2, 2))

    def test_torch_generator_set_state(self):
        def fn():
            default_state = torch.default_generator.get_state()
            x = torch.rand([2, 3])
            torch._dynamo.graph_break()
            torch.default_generator.set_state(default_state)
            y = torch.rand([2, 3])
            return x, y

        opt_fn = torch._dynamo.optimize("eager")(fn)
        x, y = opt_fn()
        self.assertEqual(x, y)

    def test_torch_distributions_lazy_property(self):
        def fn(x):
            return torch.distributions.Categorical(probs=x).entropy()

        opt_fn = torch._dynamo.optimize("eager")(fn)
        x = torch.rand([4, 4])
        self.assertEqual(opt_fn(x), fn(x))

    def test_guard_failure_fn(self):
        def fn(x, y, k):
            x = x + 1
            y = y + 1
            return x * y * k

        x = torch.tensor([0.5, 0.5])
        y = torch.tensor([1.0, 1.0])

        guard_failure = None

        def guard_failures(failure):
            nonlocal guard_failure
            guard_failure = failure

        opt_fn = torch._dynamo.optimize(
            "eager", nopython=True, guard_fail_fn=guard_failures
        )(fn)

        x2 = torch.tensor([0.5, 0.5, 1.0])
        y2 = torch.tensor([0.5, 0.5, 0.5])

        opt_fn(x, y, 3)
        opt_fn(x2, y2, 5)

        if (
            not torch._dynamo.config.specialize_int
            and not torch._dynamo.config.assume_static_by_default
        ):
            # we didn't actually test guard_failure_fn here but whatever,
            # nice to see no guard failure on the test
            self.assertTrue(guard_failure is None)
        else:
            self.assertTrue(guard_failure is not None)

    def test_guard_failure_fn_shape_control(self):
        def fn(x, y):
            if x.shape[0] < 3:
                if y.shape[0] < 3:
                    return x * y
                else:
                    return x + y
            else:
                return -1

        x = torch.randn([2, 2])
        y = torch.randn([2, 2])

        guard_failure = None

        def guard_failures(failure):
            nonlocal guard_failure
            guard_failure = failure

        opt_fn = torch._dynamo.optimize(
            "eager", nopython=True, guard_fail_fn=guard_failures
        )(fn)

        x2 = torch.randn([5, 5])
        y2 = torch.randn([5, 5])

        opt_fn(x, y)
        opt_fn(x2, y2)

        self.assertTrue(guard_failure is not None)
        if torch._dynamo.config.assume_static_by_default:
            self.assertExpectedInline(
                guard_failure[0],
                """tensor 'L['x']' size mismatch at index 0. expected 2, actual 5""",
            )
        else:
            self.assertExpectedInline(guard_failure[0], """L['x'].size()[0] < 3""")

    def test_guard_failure_fn2(self):
        def fn(x, y):
            x = x + 1
            y = y + 1
            return x * y

        x = torch.tensor([0.5, 0.5])
        y = torch.tensor([1.0, 1.0])

        guard_failure = None

        def guard_failures(failure):
            nonlocal guard_failure
            guard_failure = failure

        opt_fn = torch._dynamo.optimize(
            "eager", nopython=True, guard_fail_fn=guard_failures
        )(fn)

        x2 = torch.tensor([0.5, 0.5, 1.0])
        y2 = torch.tensor([0.5, 0.5, 0.5])

        opt_fn(x, y)
        opt_fn(x2, y2)

        if torch._dynamo.config.assume_static_by_default:
            self.assertExpectedInline(
                guard_failure[0],
                """tensor 'L['x']' size mismatch at index 0. expected 2, actual 3""",
            )
        else:
            self.assertTrue(guard_failure is None)

    def test_guard_failure_fn_tensor_iter(self):
        def fn(x):
            for y in x:
                y.add_(1.0)
            return y

        guard_failure = None

        def guard_failures(failure):
            nonlocal guard_failure
            guard_failure = failure

        opt_fn = torch._dynamo.optimize(
            "eager", nopython=True, guard_fail_fn=guard_failures
        )(fn)

        args1 = torch.randn(10, 10)
        out = fn(args1)
        opt_out = opt_fn(args1)
        self.assertTrue(same(out, opt_out))

        args2 = torch.randn(9, 10)
        out = fn(args2)
        opt_out = opt_fn(args2)
        self.assertTrue(same(out, opt_out))

        # guard is expected for both static and dynamic shapes
        self.assertTrue(guard_failure is not None)
        self.assertExpectedInline(guard_failure[0], """len(L['x']) == 10""")

    def test_restore_graphstate(self):
        # This function does some guard accumulation,
        # and then rolls back due to control flow.
        # The idea is that if one were printing guards as they appear,
        # they would see this insert a guard that does not show up in the final set of
        # guards as we rolled back from it.
        def nested_fn(s):
            if x[0] < 10:
                return s * s
            return s

        def fn(x, y):
            x = x + 1
            y = nested_fn(y)
            y = y + 10
            return x * y

        all_guards = []

        def guard_export_print(guards):
            nonlocal all_guards
            all_guards.extend(guards)

        opt_fn = torch._dynamo.optimize("eager", guard_export_fn=guard_export_print)(fn)

        x = torch.tensor([0.5, 0.5])
        y = torch.tensor([1.0, 1.0])
        opt_fn(x, y)

        for guard in all_guards:
            # This guard was created
            self.assertTrue(guard.name != "nested_fn.__closure__[0].cell_contents")

    def test_call_parent_non_class_methods_from_child(self):
        class A:
            def add(self, x):
                return x + 10

            def mul(self, x):
                return x * 0.1

        class B(A):
            def add(self, x):
                return x + 20

            def mul(self, x):
                return x * 0.2

        class C(B):
            def add(self, x):
                y = A.add(self, x)
                z = B.mul(self, y)
                return z + 30

        x = torch.rand(4)
        fn = C().add
        ref = fn(x)
        opt_fn = torch._dynamo.optimize("eager", nopython=True)(fn)
        res = opt_fn(x)
        self.assertTrue(same(ref, res))

    def test_builder_for_class_with_metaclass(self):
        class ExampleMeta(type):
            pass

        class MyClass(metaclass=ExampleMeta):
            pass

        def fn(x, y):
            if isinstance(y, MyClass):
                return x + 1
            else:
                return x - 1

        x = torch.rand([4, 4])
        y = MyClass()
        ref = fn(x, y)
        opt_fn = torch._dynamo.optimize("eager")(fn)
        res = opt_fn(x, y)
        self.assertTrue(same(ref, res))

    def test_tuple_from_tuple_iter(self):
        def inner_fn(*args):
            acc = torch.ones(10, 10)
            for arg in args:
                acc.add_(arg)

            return acc

        @torch._dynamo.optimize("eager")
        def fn(inputs, params):
            y = tuple(inputs) + tuple(params)
            return inner_fn(*y)

        inputs = [torch.randn(10, 10) for _ in range(3)]

        fn(inputs, iter(tuple(inputs)))

    def test_torch_package_working_with_trace(self):
        # from torch._dynamo.test_case import run_tests

        inputs = [torch.randn([2, 2]), torch.randn([2, 2])]

        optimized_model = torch._dynamo.optimize(backend="eager")(
            MyPickledModule(torch.randn([2, 2]))
        )
        from torch import package

        path = "/tmp/MyPickledModule.pt"
        package_name = "MyPickledModule"
        resource_name = "MyPickledModule.pkl"

        model = MyPickledModule(torch.randn([2, 2]))

        with package.PackageExporter(path) as exp:
            exp.extern("**")
            exp.save_pickle(package_name, resource_name, model)

        imp = package.PackageImporter(path)
        loaded_model = imp.load_pickle(package_name, resource_name)

        optimized_loaded_model = torch._dynamo.optimize("eager")(loaded_model)(*inputs)

    def test_shape_and_tuple_equality(self):
        def fn(x, y, t):
            z = x * y
            if x.size() == t:
                return z.cos()
            return z.sin()

        torch._dynamo.optimize("eager", nopython=True)(fn)(
            torch.randn([4, 4]), torch.randn([4, 4]), (4, 4)
        )

    def test_int_list(self):
        # if assume_static_by_default == True: spec int list
        # otherwise: unspec int list
        def fn(x, y):
            return torch.sin(x + y[1] % 2)

        x = torch.randn(6)
        cnt = torch._dynamo.testing.CompileCounter()
        opt_fn = torch._dynamo.optimize(cnt)(fn)
        for i in range(10, 25, 3):
            y = [i, i + 1, i + 2]
            ref = fn(x, y)
            res = opt_fn(x, y)
            self.assertTrue(same(ref, res))
        if torch._dynamo.config.assume_static_by_default:
            if torch._dynamo.config.automatic_dynamic_shapes:
                self.assertExpectedInline(cnt.frame_count, """2""")
            else:
                self.assertExpectedInline(cnt.frame_count, """5""")
        else:
            self.assertExpectedInline(cnt.frame_count, """1""")

    # specifically test for tensor.attribute -> torch.something()
    def test_real_imag_tensor_attribute(self):
        def fn(x, y):
            a = x.real
            b = x.imag
            return torch.mul(torch.add(a, y), b)

        x_real = torch.rand((4, 4))
        x_imag = torch.rand((4, 4))
        x = torch.complex(x_real, x_imag)
        y = torch.rand((4, 4))

        ref = fn(x, y)
        opt_fn = torch._dynamo.optimize("eager")(fn)
        res = opt_fn(x, y)
        self.assertTrue(same(ref, res))

    def test_T_tensor_attribute(self):
        def fn(x, y):
            a = x.T
            return torch.add(a, y)

        x = torch.rand((4, 4))
        y = torch.rand((4, 4))

        ref = fn(x, y)
        opt_fn = torch._dynamo.optimize("eager")(fn)
        res = opt_fn(x, y)
        self.assertTrue(same(ref, res))

    def test_recursive_tensor_attribute(self):
        def fn(x, y):
            a = x.real.T
            b = x.imag
            return torch.mul(torch.add(a, y), b)

        x_real = torch.rand((4, 4))
        x_imag = torch.rand((4, 4))
        x = torch.complex(x_real, x_imag)
        y = torch.rand((4, 4))

        ref = fn(x, y)
        opt_fn = torch._dynamo.optimize("eager")(fn)
        res = opt_fn(x, y)
        self.assertTrue(same(ref, res))

    def test_assigning_function_to_object_attribute(self):
        # user-defined functions which are object's attributes are not converted to bound methods
        def my_add(*args):
            a, b = args
            return a + b

        class MyClass:
            def __init__(self, func):
                self.add = func

        obj = MyClass(my_add)

        def fn(x):
            return obj.add(x, 2)

        x = torch.rand(2, 3)
        ref = fn(x)
        opt_fn = torch.compile(backend="eager")(fn)
        res = opt_fn(x)
        self.assertTrue(same(ref, res))

    def test_assigning_function_to_class_attribute(self):
        # user-defined functions which are class's attributes are converted to bound methods
        def my_add(*args):
            obj, a, b = args
            return obj.x + a + b

        class MyClass:
            add = my_add

            def __init__(self, x):
                self.x = x

        obj = MyClass(0.5)

        def fn(x):
            return obj.add(x, 2)

        x = torch.rand(2, 3)
        ref = fn(x)
        opt_fn = torch.compile(backend="eager")(fn)
        res = opt_fn(x)
        self.assertTrue(same(ref, res))

    def test_tagging_tensors_simple(self):
        def foo(x, y):
            return x * y, x, y

        a = torch.randn([3, 3])
        a.tag = "a"
        a.frog = "ribbity ribbit"
        b = torch.randn([3, 3])
        b.tag = "b"
        b.frog = "ribbit"

        exported = torch._dynamo.export(foo, a, b)
        out_graph = exported[0]

        nodes = list(out_graph.graph.nodes)
        placeholders = [node for node in nodes if node.op == "placeholder"]
        all_tags = []
        all_frogs = []
        for placeholder in placeholders:
            if "tensor_dict" in placeholder.meta:
                all_tags.append(placeholder.meta["tensor_dict"]["tag"])
                all_frogs.append(placeholder.meta["tensor_dict"]["frog"])

        self.assertEqual(all_tags, ["a", "b"])
        self.assertEqual(all_frogs, ["ribbity ribbit", "ribbit"])

    def test_tagging_tensors_mix_used_unused_structure(self):
        def pre_attention_state_ops(input, mems, state):
            lc_key = state[0]
            lc_val = state[1]
            bar = []
            for i in range(0, 4):
                bar2 = []
                for j in range(0, 3):
                    bar2.append(
                        lc_key + lc_val + torch.tensor([0.1, 0.25, 0.4, 0.5, 0.1])
                    )
                bar.append(bar2)

            return bar

        mems = torch.tensor([[[1.8364, 0.2724, -1.4917, -0.4367, 0.8640]]])
        state = [
            torch.tensor([[[1.0517, 0.3848, -0.6472, 0.0823, 0.9116]]]),
            torch.tensor([[[1.0517, 0.3848, -0.6472, 0.0823, 0.9116]]]),
        ]
        i = torch.tensor(
            [
                [0.0313, -0.1487, -0.3846, -0.5321],
                [-1.7073, 1.3331, -0.0890, -1.4935],
                [-0.8314, -0.1862, -0.5935, 1.5232],
            ]
        )

        mems.tag = "MEMS"
        i.tag = "FOO"
        state[0].tag = "STATE_0"
        state[1].tag = "HMMM"

        exported = torch._dynamo.export(pre_attention_state_ops, i, mems, state)
        out_graph = exported[0]

        nodes = list(out_graph.graph.nodes)
        placeholders = [node for node in nodes if node.op == "placeholder"]
        all_tags = []
        for placeholder in placeholders:
            if "tensor_dict" in placeholder.meta:
                all_tags.append(placeholder.meta["tensor_dict"]["tag"])

        self.assertEqual(all_tags, ["STATE_0", "HMMM"])

    def test_get_custom_tensor_attribute(self):
        def fn(x):
            return x.custom_attr * x

        x = torch.rand((2, 2))
        x.custom_attr = 3.14
        ref = fn(x)
        opt_fn = torch._dynamo.optimize("eager")(fn)
        res = opt_fn(x)
        self.assertTrue(same(ref, res))

    def test_set_custom_tensor_attribute(self):
        def fn(x):
            x.custom_attr = 3.14
            return x.custom_attr * x

        x = torch.rand((2, 2))
        ref = fn(x)
        opt_fn = torch._dynamo.optimize("eager")(fn)
        res = opt_fn(x)
        self.assertTrue(same(ref, res))

    def test_if_tensor_is_none(self):
        """
        Python 3.11 adds new jump instructions that check if
        TOS is None. We do not support these instructions.
        """

        def f(x, y):
            z = 1
            if x is None:
                z *= 2
            if y is not None:
                z *= 3
            return z

        opt_f = torch._dynamo.optimize("eager", nopython=True)(f)
        self.assertEqual(opt_f(None, torch.ones(2)), 6)

        if sys.version_info >= (3, 11):
            insts = bytecode_transformation.cleaned_instructions(f.__code__)
            for inst in insts:
                self.assertNotIn("_NONE", inst.opname)

    @skipIfNotPy311
    def test_py311_jump_offset(self):
        new_inst = bytecode_transformation.create_instruction
        load_global = bytecode_transformation.create_load_global
        consts = (None, 1, 2, 3, 4)

        def create_test_code(jump_opname, target_idx):
            targets = [
                new_inst("LOAD_CONST", argval=1),
                new_inst("LOAD_CONST", argval=3),
            ]
            jump_to_target_inst = new_inst(jump_opname, target=targets[target_idx])
            """
            pseudocode of generated bytecode:
            def test_py311_fn():
                goto target1
            target0:
                return 1
            target1:
                goto [target0/target2] (via fwd or bwd jump)
                return 2
            target2:
                return 3
                return 4
            """
            # test with LOAD_GLOBAL since it has a different instruction size
            insts = [
                new_inst("RESUME", arg=0),
                new_inst("JUMP_FORWARD", target=jump_to_target_inst),
                targets[0],
                load_global("print", False),
                new_inst("POP_TOP"),
                new_inst("RETURN_VALUE"),
                jump_to_target_inst,
                new_inst("LOAD_CONST", argval=2),
                load_global("print", False),
                new_inst("POP_TOP"),
                new_inst("RETURN_VALUE"),
                targets[1],
                new_inst("RETURN_VALUE"),
                new_inst("LOAD_CONST", argval=4),
                new_inst("RETURN_VALUE"),
            ]
            code_options = collections.OrderedDict(
                [
                    ("co_argcount", 0),
                    ("co_posonlyargcount", 0),
                    ("co_kwonlyargcount", 0),
                    ("co_nlocals", 0),
                    ("co_stacksize", 2),
                    ("co_flags", 3),
                    ("co_code", b""),
                    ("co_consts", consts),
                    ("co_names", ("print",)),
                    ("co_varnames", ()),
                    ("co_filename", __file__),
                    ("co_name", "test_py311_fn"),
                    ("co_qualname", "test_py311_fn"),
                    ("co_firstlineno", 1),
                    ("co_linetable", b""),
                    ("co_exceptiontable", b""),
                    ("co_freevars", ()),
                    ("co_cellvars", ()),
                ]
            )
            return bytecode_transformation.clean_and_assemble_instructions(
                insts,
                list(code_options.keys()),
                code_options,
            )

        # format: jump_opname, target_idx, expected forward jump, expected return value
        test_args = (
            ("JUMP_FORWARD", 0, False, 1),
            ("JUMP_FORWARD", 1, True, 3),
            ("JUMP_BACKWARD", 0, False, 1),
            ("JUMP_BACKWARD", 1, True, 3),
        )

        for test in test_args:
            insts, code = create_test_code(test[0], test[1])
            # check if offset of latest jump instruction is forward/backward
            for inst in reversed(insts):
                if inst.opname.startswith("JUMP"):
                    if test[2]:
                        self.assertIn("FORWARD", inst.opname)
                    else:
                        self.assertIn("BACKWARD", inst.opname)
                    break
            # run the code and check result

            def dummy_fn():
                pass

            dummy_fn.__code__ = code
            self.assertEqual(dummy_fn(), test[3])

            dummy_opt = torch._dynamo.optimize("eager")(dummy_fn)
            self.assertEqual(dummy_opt(), test[3])

    def test_exception_table_encode_varint(self):
        # these numbers have no real meaning to them
        nums = [
            0b111_101010_000000,
            0b1100_111000_010101_101010,
        ]
        b = bytecode_transformation.encode_exception_table_varint(
            nums[0]
        ) + bytecode_transformation.encode_exception_table_varint(nums[1])
        nums_new = []
        b_iter = iter(bytes(b))
        while True:
            try:
                nums_new.append(
                    bytecode_transformation.decode_exception_table_varint(b_iter)
                )
            except StopIteration:
                break
        self.assertEqual(nums, nums_new)

    @skipIfNotPy311
    def test_exception_table_parsing(self):
        def fn():
            try:
                with a():
                    b()
                c()
            except Exception:
                d()
            finally:
                e()
            f()

        tab = bytecode_transformation.parse_exception_table(
            fn.__code__.co_exceptiontable
        )
        b = bytecode_transformation.assemble_exception_table(tab)
        self.assertEqual(b, fn.__code__.co_exceptiontable)

    @skipIfNotPy311
    def test_exception_table_e2e(self):
        def fn():
            try:
                with a():
                    b()
                c()
            except Exception:
                d()
            finally:
                e()
            f()

        def nothing(*args):
            pass

        code = bytecode_transformation.transform_code_object(fn.__code__, nothing)
        self.assertEqual(code.co_exceptiontable, fn.__code__.co_exceptiontable)

    @skipIfNotPy311
    def test_exception_table_e2e_2(self):
        # last instructions of an exn_table entry is a large instruction
        # i.e., LOAD_GLOBAL a
        def fn():
            try:
                return a
            except Exception:
                pass

        def nothing(*args):
            pass

        code = bytecode_transformation.transform_code_object(fn.__code__, nothing)
        self.assertEqual(code.co_exceptiontable, fn.__code__.co_exceptiontable)

    @skipIfNotPy311
    def test_exception_table_entry_propagation(self):
        insts = []
        for _ in range(10):
            insts.append(bytecode_transformation.create_instruction("NOP"))
        insts[8].exn_tab_entry = bytecode_transformation.InstructionExnTabEntry(
            insts[0], insts[9], insts[0], 0, True
        )
        insts[0].exn_tab_entry = bytecode_transformation.InstructionExnTabEntry(
            insts[0], insts[0], insts[1], 0, True
        )
        insts[1].exn_tab_entry = bytecode_transformation.InstructionExnTabEntry(
            insts[0], insts[2], insts[2], 0, True
        )
        insts[5].exn_tab_entry = bytecode_transformation.InstructionExnTabEntry(
            insts[4], insts[6], insts[3], 0, True
        )
        insts[9].exn_tab_entry = bytecode_transformation.InstructionExnTabEntry(
            insts[9], insts[9], insts[4], 0, True
        )
        insts[7].exn_tab_entry = bytecode_transformation.InstructionExnTabEntry(
            insts[7], insts[9], insts[5], 0, True
        )
        bytecode_transformation.propagate_inst_exn_table_entries(insts)
        expected = [1, 2, 2, 0, 3, 3, 3, 5, 5, 4]
        for inst, exp in zip(insts, expected):
            self.assertIsNotNone(inst.exn_tab_entry)
            self.assertIs(inst.exn_tab_entry.target, insts[exp])

    @skipIfNotPy311
    def test_compute_exception_table_nested(self):
        insts = []
        for _ in range(20):
            insts.append(bytecode_transformation.create_instruction("NOP"))
        insts[10].exn_tab_entry = bytecode_transformation.InstructionExnTabEntry(
            insts[1], insts[10], insts[0], 0, True
        )
        insts[0].exn_tab_entry = bytecode_transformation.InstructionExnTabEntry(
            insts[1], insts[1], insts[1], 0, True
        )
        insts[1].exn_tab_entry = bytecode_transformation.InstructionExnTabEntry(
            insts[1], insts[3], insts[2], 0, True
        )
        insts[5].exn_tab_entry = bytecode_transformation.InstructionExnTabEntry(
            insts[5], insts[7], insts[3], 0, True
        )
        insts[9].exn_tab_entry = bytecode_transformation.InstructionExnTabEntry(
            insts[10], insts[10], insts[4], 0, True
        )
        insts[7].exn_tab_entry = bytecode_transformation.InstructionExnTabEntry(
            insts[8], insts[10], insts[5], 0, True
        )
        insts[14].exn_tab_entry = bytecode_transformation.InstructionExnTabEntry(
            insts[13], insts[17], insts[6], 0, True
        )
        insts[16].exn_tab_entry = bytecode_transformation.InstructionExnTabEntry(
            insts[15], insts[16], insts[7], 0, True
        )
        bytecode_transformation.update_offsets(insts)
        tab = bytecode_transformation.compute_exception_table(insts)
        expected = [
            (1, 1, 1),
            (2, 3, 2),
            (4, 4, 0),
            (5, 7, 3),
            (8, 9, 5),
            (10, 10, 4),
            (13, 14, 6),
            (15, 16, 7),
            (17, 17, 6),
        ]
        self.assertEquals(len(tab), len(expected))
        for entry, exp in zip(tab, expected):
            self.assertEquals(entry.start, exp[0] * 2)
            self.assertEquals(entry.end, exp[1] * 2)
            self.assertEquals(entry.target, exp[2] * 2)

    @skipIfNotPy311
    def test_remove_dead_code_with_exn_table_entries(self):
        create_instruction = bytecode_transformation.create_instruction
        target1 = create_instruction("NOP")
        target2 = create_instruction("NOP")
        target3 = create_instruction("NOP")
        exn_start = create_instruction("NOP")
        exn_end = create_instruction("NOP")
        insts = [
            create_instruction("JUMP_FORWARD", target=target1),
            exn_start,  # dead
            target1,
            create_instruction("JUMP_FORWARD", target=target3),
            exn_end,  # dead
            target2,
            target3,
        ]
        exn_start.exn_tab_entry = bytecode_transformation.InstructionExnTabEntry(
            exn_start, exn_end, target2, 0, True
        )
        bytecode_transformation.propagate_inst_exn_table_entries(insts)
        insts = bytecode_analysis.remove_dead_code(insts)
        self.assertEquals(len(insts), 5)
        self.assertNotIn(exn_start, insts)
        self.assertNotIn(exn_end, insts)
        self.assertIn(target2, insts)
        self.assertIn(target3, insts)
        bytecode_transformation.update_offsets(insts)
        tab = bytecode_transformation.compute_exception_table(insts)
        self.assertEquals(len(tab), 1)
        self.assertEquals(tab[0].start, 2)
        self.assertEquals(tab[0].end, 4)
        self.assertEquals(tab[0].target, 6)

    def test_unhandled_exception_in_dynamo(self):
        # traceback.format_exc() approximates an unhandled exception
        def f(a):
            a += 1
            raise RuntimeError("smoge")
            return a

        opt_fn = torch._dynamo.optimize("eager")(f)
        try:
            opt_fn(torch.ones(2))
        except RuntimeError as e:
            self.assertIn("smoge", traceback.format_exc())

    def test_unhandled_exception_in_dynamo2(self):
        # segfaults in python 3.11 if shadow frame is freed improperly
        from torch.testing import make_tensor

        def fn():
            # test that the errors are the same for dense and sparse versions
            def test1(*, is_sparse):
                # shapes must be compatible for matrix multiplication
                a = make_tensor((2, 3), dtype=torch.float32, device="cpu")
                if is_sparse:
                    a_sparse = a.to_sparse_csr()
                    return torch.addmm(a, a_sparse, a)
                else:
                    return torch.addmm(a, a, a)

            try:
                test1(is_sparse=False)
            except RuntimeError as msg:
                try:
                    test1(is_sparse=True)
                except RuntimeError as msg2:
                    raise RuntimeError("smoge")

        opt_fn = torch._dynamo.optimize("eager")(fn)
        try:
            opt_fn()
        except RuntimeError:
            self.assertIn("smoge", traceback.format_exc())

    def test_variable_access_in_exception(self):
        def fn():
            x = torch.ones(3, 3)
            try:
                raise RuntimeError("bad")
            except RuntimeError:
                x += 1
            return x

        opt_fn = torch._dynamo.optimize("eager")(fn)
        torch.allclose(opt_fn(), torch.tensor([3.0]))

    def test_ordered_dict_alias_reconstruct(self):
        od = collections.OrderedDict

        def fn():
            d1 = dict()
            d1["a"] = 1
            d2 = od(d1)
            d2["b"] = 2
            torch._dynamo.graph_break()
            if isinstance(d2, od):
                return d2["a"] + d2["b"]
            else:
                return 0

        dis.dis(fn)
        self.assertEqual(torch._dynamo.optimize("eager")(fn)(), 3)

    def test_raise_guard_full_constraint(self):
        y = torch.randn([3, 3, 3])

        def my_dyn_fn(x):
            if x.shape[0] == 3:
                return x.sin()
            return x.cos()

        torch._dynamo.mark_dynamic(y, 0)
        with self.assertRaises(ConstraintViolationError):
            torch._dynamo.optimize("eager")(my_dyn_fn)(y)

    def test_mark_static(self):
        counter = CompileCounter()

        def my_dyn_fn(x):
            return x.cos()

        y = torch.randn([3])
        torch._dynamo.mark_static(y, 0)
        torch._dynamo.optimize(counter)(my_dyn_fn)(y)

        z = torch.randn([4])
        torch._dynamo.optimize(counter)(my_dyn_fn)(z)

        self.assertEqual(counter.frame_count, 2)

    def test_no_raise_guard_partial_constraint(self):
        y = torch.randn([3, 3, 3])

        def my_dyn_fn(x):
            if x.shape[0] > 3:
                return x.sin()
            return x.cos()

        torch._dynamo.optimize("eager")(my_dyn_fn)(y)
        torch._dynamo.mark_dynamic(y, 0)
        torch._dynamo.reset()
        torch._dynamo.optimize("eager")(my_dyn_fn)(y)

    def test_no_raise_guard_partial_constraint_across_break(self):
        y = torch.randn([3, 3, 3])

        def my_dyn_fn(x, y):
            z = x * y

            torch._dynamo.graph_break()
            if z.shape[0] > 2:
                return z.cos()

            return x.cos()

        torch._dynamo.optimize("eager")(my_dyn_fn)(y, y)
        torch._dynamo.mark_dynamic(y, 0)
        torch._dynamo.reset()
        torch._dynamo.optimize("eager")(my_dyn_fn)(y, y)

    # Sadly, this does not throw - we do not prop correctly across the graph break
    @unittest.expectedFailure
    def test_raise_guard_partial_constraint_across_break(self):
        y = torch.randn([3, 3, 3])

        def my_dyn_fn(x, y):
            z = x * y

            torch._dynamo.graph_break()
            if z.shape[0] == 3:
                return z.cos()

            return x.cos()

        torch._dynamo.optimize("eager")(my_dyn_fn)(y, y)
        torch._dynamo.mark_dynamic(y, 0)
        torch._dynamo.reset()
        with self.assertRaisesRegex(
            Exception,
        ):
            torch._dynamo.optimize("eager")(my_dyn_fn)(y, y)

    def test_raise_guard_partial_constraint_no_graph_break(self):
        y = torch.randn([3, 3, 3])

        def my_dyn_fn(x, y):
            z = x * y

            if z.shape[0] == 3:
                return z.cos()

            return x.cos()

        torch._dynamo.mark_dynamic(y, 0)
        with self.assertRaises(ConstraintViolationError):
            torch._dynamo.optimize("eager")(my_dyn_fn)(y, y)

    def test_cannot_trace_mark_dynamic(self):
        y = torch.randn([3, 3, 3])

        def my_dyn_fn(x):
            torch._dynamo.mark_dynamic(x, 0)
            return x * x

        with self.assertRaisesRegex(
            AssertionError, "Attempt to trace forbidden callable"
        ):
            torch._dynamo.optimize("eager")(my_dyn_fn)(y)

    def test_cannot_trace_mark_dynamic_safe_unreached(self):
        y = torch.randn([3, 3, 3])

        def my_dyn_fn(x):
            if x.shape[0] == 3:
                return x
            print("Running", torch._dynamo.mark_dynamic(x, 0))
            return x * x

        torch._dynamo.optimize("eager")(my_dyn_fn)(y)

    def test_anomaly_aot_autograd(self):
        @allow_in_graph
        def h(a):
            r = a.sum()
            # Trigger an exception in backwards
            r.register_hook(lambda x: x + x.item())
            return r

        @torch.compile(backend="aot_eager")
        def f(a):
            return h(a)

        with warnings.catch_warnings(record=True) as w, self.assertRaises(
            torch._dynamo.exc.BackendCompilerFailed
        ):
            f(torch.randn(2, 2, requires_grad=True))

        self.assertEqual(len(w), 1)
        self.assertIn("forward call that caused the error", str(w[0].message))

    def test_py_guards_mark_dynamic(self):
        def my_dyn_fn(a):
            if a.shape[0] > 2:
                return a.cos()
            return a.sin()

        counter = CompileCounter()

        # Run with dynamic
        x0 = torch.randn([3, 3, 3])
        torch._dynamo.mark_dynamic(x0, 0)
        torch._dynamo.optimize(counter)(my_dyn_fn)(x0)
        self.assertEqual(counter.frame_count, 1)

        # Run without dynamic, no recompile
        x = torch.randn([3, 3, 3])
        torch._dynamo.optimize(counter)(my_dyn_fn)(x)
        self.assertEqual(counter.frame_count, 1)

        # Mark a new dim, 1, as dynamic
        x1 = torch.randn([3, 3, 3])
        torch._dynamo.mark_dynamic(x1, 1)
        torch._dynamo.optimize(counter)(my_dyn_fn)(x1)
        # Recompile triggered because we marked a new dym as dynamic
        self.assertEqual(counter.frame_count, 2)

        # Reset
        torch._dynamo.reset()
        # Reset counter
        counter = CompileCounter()

        # Run with dynamic 1
        torch._dynamo.optimize(counter)(my_dyn_fn)(x1)
        self.assertEqual(counter.frame_count, 1)

        # Run with dynamic 0, not subset
        torch._dynamo.optimize(counter)(my_dyn_fn)(x0)
        self.assertEqual(counter.frame_count, 2)

        # Run with dynamic 0, 1, 2, not subset
        x012 = torch.randn([3, 3, 3])
        torch._dynamo.mark_dynamic(x012, 0)
        torch._dynamo.mark_dynamic(x012, 1)
        torch._dynamo.mark_dynamic(x012, 2)
        torch._dynamo.optimize(counter)(my_dyn_fn)(x012)
        self.assertEqual(counter.frame_count, 3)

    def test_torch_compile_ctx_on_forward_and_training_step(self):
        class MyModel(torch.nn.Module):
            def forward(self):
                ...

            def training_step(self):
                self()

        model = MyModel()
        compiled_model = torch.compile(model)

        model.forward = compiled_model.dynamo_ctx(model.forward)
        model.training_step = compiled_model.dynamo_ctx(model.training_step)

        model.training_step()

    def test_torch_guards_stack_frame_register_inlining(self):
        x = torch.tensor([0.5, 0.5])
        y = torch.tensor([0.75, 0.75, 0.75, 0.75])
        z = torch.tensor([0.25, 0.25, 0.25, 0.25, 0.25, 0.25, 0.25, 0.25])

        def uwu_inline_me(x, y, z):
            r = torch.cat((x, x)) + y
            r2 = torch.cat((y, y)) + z
            return r, r2

        def fn(x, y, z):
            r, r2 = uwu_inline_me(x, y, z)
            return torch.mul(r, r), torch.mul(r2, r2)

        seen_frames = []
        import contextlib

        @contextlib.contextmanager
        def global_context_capture_fn(frame_summary):
            seen_frames.append(frame_summary)
            yield

        with mock.patch(
            "torch._guards.TracingContext.current_frame",
            side_effect=global_context_capture_fn,
        ):
            torch._dynamo.optimize("eager")(fn)(x, y, z)

        self.assertEqual(len(seen_frames), 1)
        self.assertEqual(seen_frames[0].name, "fn")
        self.assertEqual(seen_frames[0].line, "r, r2 = uwu_inline_me(x, y, z)")

    def test_torch_guards_stack_frame_register_inlining_deep(self):
        x = torch.tensor([0.5, 0.5])
        y = torch.tensor([0.75, 0.75, 0.75, 0.75])
        z = torch.tensor([0.25, 0.25, 0.25, 0.25, 0.25, 0.25, 0.25, 0.25])

        def uwu_inline_me_deep(x, y):
            return torch.cat((x, x)) + y

        def uwu_inline_me(x, y, z):
            r = uwu_inline_me_deep(x, y)
            r2 = uwu_inline_me_deep(y, z)
            return r, r2

        def fn(x, y, z):
            r, r2 = uwu_inline_me(x, y, z)
            return torch.mul(r, r), torch.mul(r2, r2)

        seen_frames = []
        import contextlib

        @contextlib.contextmanager
        def global_context_capture_fn(frame_summary):
            seen_frames.append(frame_summary)
            yield

        with mock.patch(
            "torch._guards.TracingContext.current_frame",
            side_effect=global_context_capture_fn,
        ):
            torch._dynamo.optimize("eager")(fn)(x, y, z)

        self.assertEqual(len(seen_frames), 3)
        self.assertEqual(seen_frames[0].name, "fn")
        self.assertEqual(seen_frames[1].name, "uwu_inline_me")
        self.assertEqual(seen_frames[2].line, "r2 = uwu_inline_me_deep(y, z)")

    def test_error_on_recompile(self):
        @torch._dynamo.optimize("eager")
        def fn(a, b):
            return a + b

        with unittest.mock.patch("torch._dynamo.config.error_on_recompile", True):
            with self.assertRaises(torch._dynamo.exc.RecompileError):
                fn(torch.rand(2, 3), torch.rand(2, 3))
                fn(torch.rand(2, 3), (1, 2, 3))

    @expectedFailureDynamic
    @torch._dynamo.config.patch(automatic_dynamic_shapes=False)
    def test_compile_profiler(self):
        class Model(torch.nn.Module):
            def forward(self, input):
                return input + input

        model = Model()
        with CompileProfiler() as prof:
            compiled = torch.compile(model, backend=prof)
            base_checker = (
                lambda: FileCheck()
                .check("Torchdynamo Profiler Report")
                .check("Graph Breaks")
                .check("No graph breaks detected.")
                .check("Recompilation")
            )
            input = torch.rand((2, 3, 4))
            _ = compiled(input)
            base_checker().check("No recompilation detected.").run(prof.report())

            new_shape_input = torch.rand((3, 3, 4))
            _ = compiled(new_shape_input)

            # Not an exhaustive test of dynamic shapes behavior, but some sanity
            if torch._dynamo.config.assume_static_by_default:
                base_checker().check("Recompile Reasons").check("'forward'").check(
                    "cache_size_limit to 1"
                ).run(prof.report())
            else:
                base_checker().check("No recompilation detected.").run(prof.report())

            new_shape_input = torch.rand((4, 3, 4))
            _ = compiled(new_shape_input)

            base_checker().check("Recompile Reasons").check("'forward'").check(
                "tensor 'L['input']' size mismatch at index 0. expected 2, actual 3"
            ).check(
                "tensor 'L['input']' size mismatch at index 0. expected 3, actual 4"
            ).run(
                prof.report()
            )

    def test_guards_strip_function_call(self):
        from torch._dynamo.guards import strip_function_call

        test_case = [
            ("___odict_getitem(a, 1)", "a"),
            ("a.layers[slice(2)][0]._xyz", "a"),
            ("getattr(a.layers[slice(2)][0]._abc, '0')", "a"),
            ("getattr(getattr(a.x[3], '0'), '3')", "a"),
            ("a.layers[slice(None, -1, None)][0]._xyz", "a"),
            ("a.layers[func('offset', -1, None)][0]._xyz", "a"),
        ]
        # strip_function_call should extract the object from the string.
        for name, expect_obj in test_case:
            self.assertEqual(strip_function_call(name), expect_obj)

    def test_int_neg(self):
        def int_neg(a, b):
            x = a.shape[0]
            y = b.shape[0]
            return -x * -y * a * b

        torch._dynamo.testing.standard_test(self, int_neg, 2)

    def test_hash_getitem_slice(self):
        s = GetItemSource(LocalSource("foo"), slice(None, -1, None))
        s2 = GetItemSource(LocalSource("foo"), slice(None, -1, None))
        s3 = GetItemSource(LocalSource("foo"), slice(None, -1, 2))
        some_set = set()

        self.assertTrue(s not in some_set)
        self.assertTrue(s2 not in some_set)
        self.assertTrue(s3 not in some_set)

        some_set.add(s)

        self.assertTrue(s in some_set)
        # s and s2 should hash the  same
        self.assertTrue(s2 in some_set)
        # s3 should be different
        self.assertTrue(s3 not in some_set)

        self.assertTrue(s == s2)
        self.assertTrue(s != s3)

    def test_inline_dict_function(self):
        def _result_type_dict(dtype):
            return {bool: torch.float32}[dtype]

        @torch.compile
        def f():
            return torch.ones(3, dtype=_result_type_dict(bool))

        self.assertEqual(f(), torch.ones(3, dtype=torch.float32))

    def test_inline_dict_function_passed_as_arg(self):
        @torch.compile
        def fn(d, x, y):
            if d[x] is torch.float32:
                return y.cos()
            else:
                return y.sin()

        dd = {bool: torch.float32, int: torch.int64}
        self.assertEqual(fn(dd, bool, torch.ones(4)), torch.ones(4).cos())
        self.assertEqual(fn(dd, int, torch.ones(4)), torch.ones(4).sin())

    def test_add_sizes(self):
        def func(x):
            y = x.size()
            return y + y

        eager_out = func(torch.ones(10, 10, 3))
        compile_out = torch._dynamo.optimize("eager")(func)(torch.ones(10, 10, 3))
        self.assertTrue(isinstance(compile_out, torch.Size))
        self.assertEqual(eager_out, compile_out)

    @unittest.skipIf(not TEST_MULTIGPU, "need multiple GPU")
    def test_cuda_set_device(self):
        def fn():
            a = torch.ones(2, device="cuda")
            torch.cuda.set_device(1)
            return a + 1

        with torch.cuda.device(0):
            counter = CompileCounter()
            opt_fn = torch._dynamo.optimize(counter)(fn)
            res = opt_fn()
            self.assertEqual(res.device.type, "cuda")
            self.assertEqual(res.device.index, 0)
            self.assertEqual(counter.frame_count, 2)

    def test_nested_function_resuming_with_correct_globals(self):
        # https://github.com/pytorch/pytorch/issues/99665
        try:
            from .utils import outer_func
        except ImportError:
            from utils import outer_func

        def gn(x, y):
            return x + y

        def fn(x, y):
            return outer_func(gn)(x, y)

        x = torch.rand([3])
        y = torch.rand([3])
        opt_fn = torch.compile(backend="eager")(fn)
        ref = fn(x, y)
        res = opt_fn(x, y)
        self.assertTrue(same(ref, res))

    @dataclasses.dataclass
    class CSETestCase:
        expr: str
        preface: typing.List[str] = dataclasses.field(default_factory=list)
        expected: typing.Optional[str] = None
        expected_py38: typing.Optional[str] = None

    def _is_py38(self) -> bool:
        return sys.version_info[:2] <= (3, 8)

    def _has_ast_unparse(self) -> bool:
        from torch._dynamo.guards import HAS_UNPARSE_FUNCTIONS

        return HAS_UNPARSE_FUNCTIONS

    def test_guards_cse_pass_single(self):
        if not self._has_ast_unparse():
            if IS_FBCODE:
                raise RuntimeError("Needs astunparse or Python-3.9+")
            raise unittest.SkipTest("Needs astunparse or Python-3.9+")
        from torch._dynamo.guards import PyExprCSEPass

        testcase = self.CSETestCase
        testcases = [
            # Nothing gets CSE-d, since the only repeated sub-expression is 'x'.
            # i.e. not a node type we are interested on.
            testcase(expr="x[0].a"),
            testcase(expr="x[1].a"),
            testcase(expr="x[2].a"),
            # 'a.b.c' gets CSE-d, since it's a sub-expression used more than 'PyExprCSEPass.USE_THRESHOLD'.
            testcase(
                expr="a.b.c[0].d.e",
                preface=["_var0 = a.b", "_var1 = _var0.c"],
                expected="_var1[0].d.e",
            ),
            testcase(expr="a.b.c[1].d.e", expected="_var1[1].d.e"),
            testcase(expr="a.b.c[2].d.e", expected="_var1[2].d.e"),
            # 'm.n[0]' gets CSE-d, since it is a sub-expression used more than 'PyExprCSEPass.USE_THRESHOLD'.
            testcase(
                expr="f(m.n[0], '0').x.y.z",
                preface=["_var2 = m.n", "_var3 = _var2[0]"],
                expected="f(_var3, '0').x.y.z",
            ),
            testcase(expr="f(m.n[0], '1').x.y.z", expected="f(_var3, '1').x.y.z"),
            testcase(expr="f(m.n[0], '2').x.y.z", expected="f(_var3, '2').x.y.z"),
            # The whole expressiong gets CSE-d, as well as all of its sub-expressions.
            testcase(
                expr="self.g(a, b).k",
                preface=["_var4 = self.g", "_var5 = _var4(a, b)", "_var6 = _var5.k"],
                expected="_var6",
            ),
            testcase(expr="self.g(a, b).k", expected="_var6"),
            testcase(expr="self.g(a, b).k", expected="_var6"),
        ]
        csepass = PyExprCSEPass()
        csepass.count([t.expr for t in testcases])

        for t in testcases:
            preface, expr = csepass.replace(t.expr)
            self.assertEqual(preface, t.preface)
            expected = t.expected if t.expected is not None else t.expr
            self.assertEqual(expr, expected)

    def test_guards_cse_pass_multiple(self):
        if not self._has_ast_unparse():
            raise unittest.SkipTest("Needs astunparse or Python-3.9+")
        from torch._dynamo.guards import PyExprCSEPass

        testcase = self.CSETestCase
        testcases = [
            testcase(
                expr="x[0].a < x[1].a * (3 - x[2].a)",
                expected="x[0].a < x[1].a * (3 - x[2].a)",
                expected_py38="(x[0].a < (x[1].a * (3 - x[2].a)))",
            ),
            testcase(
                expr="a.b.c[0].d.e + a.b.c[1].d.e * a.b.c[2].d.e > 0",
                preface=["_var0 = a.b", "_var1 = _var0.c"],
                expected="_var1[0].d.e + _var1[1].d.e * _var1[2].d.e > 0",
                expected_py38="((_var1[0].d.e + (_var1[1].d.e * _var1[2].d.e)) > 0)",
            ),
            testcase(
                expr="f(m.n[0], '0').x.y.z * f(m.n[0], '1').x.y.z * f(m.n[0], '2').x.y.z < 512",
                preface=["_var2 = m.n", "_var3 = _var2[0]"],
                expected="f(_var3, '0').x.y.z * f(_var3, '1').x.y.z * f(_var3, '2').x.y.z < 512",
                expected_py38="(((f(_var3, '0').x.y.z * f(_var3, '1').x.y.z) * f(_var3, '2').x.y.z) < 512)",
            ),
            testcase(
                expr="self.g(a, b).k + (1 - self.g(a, b).k) <= m[0].a + self.g(a, b).k",
                preface=["_var4 = self.g", "_var5 = _var4(a, b)", "_var6 = _var5.k"],
                expected="_var6 + (1 - _var6) <= m[0].a + _var6",
                expected_py38="((_var6 + (1 - _var6)) <= (m[0].a + _var6))",
            ),
        ]

        csepass = PyExprCSEPass()
        csepass.count([t.expr for t in testcases])

        for t in testcases:
            preface, expr = csepass.replace(t.expr)
            self.assertEqual(preface, t.preface)
            expected = t.expected_py38 if self._is_py38() else t.expected
            expected = expected if expected is not None else t.expr
            self.assertEqual(expr, expected)

    def test_guard_function_builder_with_cse(self):
        from torch._dynamo.guards import build_guard_function

        exprs = [
            "x[0].a < x[1].a * (3 - x[2].a)",
            "a.b.c[0].d.e + a.b.c[1].d.e * a.b.c[2].d.e > 0",
            "f(m.n[0], '0').x.y.z * f(m.n[0], '1').x.y.z * f(m.n[0], '2').x.y.z < 512",
            "self.g(a, b).k + (1 - self.g(a, b).k) <= m[0].a + self.g(a, b).k",
        ]

        _, pycode = build_guard_function(exprs, "")
        expected = """\
def ___make_guard_fn():
    def guard(L):
        if not (x[0].a < x[1].a * (3 - x[2].a)):
            return False
        _var0 = a.b
        _var1 = _var0.c
        if not (_var1[0].d.e + _var1[1].d.e * _var1[2].d.e > 0):
            return False
        _var2 = m.n
        _var3 = _var2[0]
        if not (f(_var3, '0').x.y.z * f(_var3, '1').x.y.z * f(_var3, '2').x.y.z < 512):
            return False
        _var4 = self.g
        _var5 = _var4(a, b)
        _var6 = _var5.k
        if not (_var6 + (1 - _var6) <= m[0].a + _var6):
            return False
        return True
    return guard
"""
        expected_38 = """\
def ___make_guard_fn():
    def guard(L):
        if not ((x[0].a < (x[1].a * (3 - x[2].a)))):
            return False
        _var0 = a.b
        _var1 = _var0.c
        if not (((_var1[0].d.e + (_var1[1].d.e * _var1[2].d.e)) > 0)):
            return False
        _var2 = m.n
        _var3 = _var2[0]
        if not ((((f(_var3, '0').x.y.z * f(_var3, '1').x.y.z) * f(_var3, '2').x.y.z) < 512)):
            return False
        _var4 = self.g
        _var5 = _var4(a, b)
        _var6 = _var5.k
        if not (((_var6 + (1 - _var6)) <= (m[0].a + _var6))):
            return False
        return True
    return guard
"""
        expected_38_no_astunparse = """\
def ___make_guard_fn():
    def guard(L):
        if not (x[0].a < x[1].a * (3 - x[2].a)):
            return False
        if not (a.b.c[0].d.e + a.b.c[1].d.e * a.b.c[2].d.e > 0):
            return False
        if not (f(m.n[0], '0').x.y.z * f(m.n[0], '1').x.y.z * f(m.n[0], '2').x.y.z < 512):
            return False
        if not (self.g(a, b).k + (1 - self.g(a, b).k) <= m[0].a + self.g(a, b).k):
            return False
        return True
    return guard
"""

        if self._is_py38():
            expected = (
                expected_38 if self._has_ast_unparse() else expected_38_no_astunparse
            )
        self.assertEqual(expected, pycode)

    def test_dynamo_compiling_fake_tensor_to_vararg_int(self):
        class MyModule(torch.nn.Module):
            def __init__(self):
                super(MyModule, self).__init__()

            def forward(self, x):
                # use numpy int so it's wrapped as fake tensor in dynamo
                shape = np.int_(16)
                # test shape as fake tensor, which param type is
                # Sequence[Union[_int, SymInt]]
                return x.reshape(shape)

        x = torch.rand([4, 4])
        model = MyModule()
        orig_out = model(x)
        opt_model = torch._dynamo.optimize("eager")(MyModule())
        opt_out = opt_model(x)
        self.assertTrue(same(orig_out, opt_out))

    def test_scalar_tensor_is_equivalent_to_symint_argument(self):
        class GumbelTopKSampler(torch.nn.Module):
            def __init__(self, T, k):
                super(GumbelTopKSampler, self).__init__()
                self.T = torch.nn.Parameter(
                    torch.tensor(T, dtype=torch.float32), requires_grad=False
                )
                self.k = torch.nn.Parameter(
                    torch.tensor(k, dtype=torch.int32), requires_grad=False
                )

            def sample_discrete(self, logits):
                threshold = torch.topk(logits, self.k, sorted=True)[0][..., -1]
                samples = torch.ge(logits.squeeze(1), threshold).float()
                return samples

            def forward(self, logits):
                dsamples = self.sample_discrete(logits)
                return dsamples

        x = torch.rand([4, 4, 4, 4])
        m = GumbelTopKSampler(T=4, k=4)
        orig_out = m(x)
        opt_m = torch.compile(backend="eager")(m)
        opt_out = opt_m(x)
        self.assertTrue(same(orig_out, opt_out))

    def test_scalar_tensor_is_equivalent_to_symint_list_argument(self):
        class Jitter(torch.nn.Module):
            def __init__(self, jitter_val):
                super(Jitter, self).__init__()
                self.jitter_val = jitter_val

            def roll_tensor(self, input):
                h_shift = np.int_(self.jitter_val - 1)
                w_shift = np.int_(self.jitter_val + 1)
                return torch.roll(
                    torch.roll(input, shifts=h_shift, dims=2), shifts=w_shift, dims=3
                )

            def forward(self, input):
                return self.roll_tensor(input)

        x = torch.rand([4, 4, 4, 4])
        m = Jitter(jitter_val=4)
        orig_out = m(x)
        opt_m = torch.compile(backend="eager")(m)
        opt_out = opt_m(x)
        self.assertTrue(same(orig_out, opt_out))

    def test_scalar_tensor_is_equivalent_to_int_list_argument(self):
        class MyModel(torch.nn.Module):
            def forward(self, input):
                permute = torch.tensor([0, 2, 1])
                x = input.permute(*permute)
                return x

        x = torch.randn(2, 3, 4)
        m = MyModel()
        orig_out = m(x)
        opt_m = torch.compile(backend="eager")(m)
        opt_out = opt_m(x)
        self.assertTrue(same(orig_out, opt_out))

    def test_torch_variable_hasattr(self):
        def fn(x):
            if hasattr(torch.nn, "Module"):
                return x * x
            return x + 1

        compiled_fn = torch.compile(backend="eager", fullgraph=True)(fn)

        x = torch.rand([4, 4])
        fn_out = fn(x)
        compiled_out = compiled_fn(x)
        self.assertTrue(same(fn_out, compiled_out))

    def test_torch_objects_as_keys(self):
        remap = {torch.float16: torch.float32}

        def fn():
            return torch.randn(3, dtype=remap[torch.float16])

        opt = torch._dynamo.optimize("eager")(fn)
        opt()

    def test_tracing_py_tree(self):
        import torch.utils._pytree as pytree

        def fn(xs):
            flat_xs, spec = pytree.tree_flatten(xs)
            res = [x.clone() for x in flat_xs]
            return pytree.tree_unflatten(res, spec)

        xs = [torch.tensor(i) for i in range(3)]

        counter = CompileCounter()
        torch._dynamo.optimize(counter, nopython=True)(fn)(xs)
        self.assertEqual(counter.frame_count, 1)
        self.assertEqual(counter.op_count, 3)

    def test_tracing_nested_py_tree(self):
        import torch.utils._pytree as pytree

        def fn(xs):
            flat_xs, spec = pytree.tree_flatten(xs)
            res = [x.clone() for x in flat_xs]
            return pytree.tree_unflatten(res, spec)

        xs = [torch.tensor(i) for i in range(3)]
        xsl = [xs, xs, xs, xs]

        counter = CompileCounter()
        comp_out = torch._dynamo.optimize(counter, nopython=True)(fn)(xsl)
        real_out = fn(xsl)
        self.assertEqual(comp_out, real_out)
        self.assertEqual(counter.frame_count, 1)
        self.assertEqual(counter.op_count, 12)

    def test_tracing_nested_py_tree_tuples(self):
        import torch.utils._pytree as pytree

        def fn(xs):
            flat_xs, spec = pytree.tree_flatten(xs)
            res = [x.clone() for x in flat_xs]
            return pytree.tree_unflatten(res, spec)

        xs = [torch.tensor(i) for i in range(3)]
        xsl = (xs, xs, xs, xs)

        counter = CompileCounter()
        comp_out = torch._dynamo.optimize(counter, nopython=True)(fn)(xsl)
        real_out = fn(xsl)
        self.assertEqual(comp_out, real_out)
        self.assertEqual(counter.frame_count, 1)
        self.assertEqual(counter.op_count, 12)

    def test_tracing_nested_py_tree_dicts(self):
        import torch.utils._pytree as pytree

        def fn(xs):
            flat_xs, spec = pytree.tree_flatten(xs)
            res = [x.clone() for x in flat_xs]
            return pytree.tree_unflatten(res, spec)

        xs = [torch.tensor(i) for i in range(3)]
        xsl = {
            "a": xs,
            "b": xs,
            "c": xs,
        }

        counter = CompileCounter()
        comp_out = torch._dynamo.optimize(counter, nopython=True)(fn)(xsl)
        real_out = fn(xsl)
        self.assertEqual(comp_out, real_out)
        self.assertEqual(counter.frame_count, 1)
        self.assertEqual(counter.op_count, 9)

    def test_tracing_nested_py_tree_mixed_all(self):
        import torch.utils._pytree as pytree

        def fn(xs):
            flat_xs, spec = pytree.tree_flatten(xs)
            res = [x.clone() for x in flat_xs]
            return pytree.tree_unflatten(res, spec)

        xs = [torch.tensor(i) for i in range(3)]
        xsa = (xs, xs)
        xsb = {"aa": xsa, "ab": xs}
        xsl = {
            "a": xs,
            "b": xsa,
            "c": xsb,
        }

        counter = CompileCounter()
        comp_out = torch._dynamo.optimize(counter, nopython=True)(fn)(xsl)
        real_out = fn(xsl)
        self.assertEqual(comp_out, real_out)
        self.assertEqual(counter.frame_count, 1)
        self.assertEqual(counter.op_count, 18)

<<<<<<< HEAD
    def _prepare_for_translation_validator(self):
        validator = TranslationValidator()

        # SymPy symbols.
        s0, s1, s2 = sympy.symbols("s0 s1 s2", integer=True)

        # Z3 symbols.
        [validator.add_var(s, int) for s in (s0, s1, s2)]
        z0, z1, z2 = [validator.z3var(s) for s in (s0, s1, s2)]

        return (s0, s1, s2), (z0, z1, z2), validator

    @torch._dynamo.config.patch(translation_validation=True)
    def test_sympy_to_z3_translation(self):
        import z3

        (
            (s0, s1, s2),
            (z0, z1, z2),
            validator,
        ) = self._prepare_for_translation_validator()

        test_cases = [
            # Integer constants.
            (sympy.S.Zero, z3.IntVal(0)),
            (sympy.S.One, z3.IntVal(1)),
            (sympy.S.NegativeOne, z3.IntVal(-1)),
            (sympy.Integer(2), z3.IntVal(2)),
            (
                s0,
                z0,
            ),
            # Arithmetic operations.
            *[
                (op(s0, s1), op(z0, z1))
                for op in (
                    operator.add,
                    operator.mod,
                    operator.mul,
                    operator.pow,
                )
            ],
            # Logical operations.
            *[
                (sympy_op(s0, s1), z3_op(z0, z1))
                for sympy_op, z3_op in (
                    (sympy.Eq, operator.eq),
                    (sympy.Ne, operator.ne),
                    (sympy.Lt, operator.lt),
                    (sympy.Le, operator.le),
                    (sympy.Gt, operator.gt),
                    (sympy.Ge, operator.ge),
                )
            ],
            # Other operations.
            (
                s0 - s1,
                z0 + z3.IntVal(-1) * z1,
            ),
            (
                s0 / s1,
                z3.ToReal(z0) * (z1**-1),
            ),
            (s2 % (s0 / s1), z2 % z3.ToInt(z3.ToReal(z0) * (z1**-1))),
            (s2 % (s0**3), z2 % z3.ToInt(z0**3)),
            (FloorDiv(s0, s1), z3.ToInt(z3.ToReal(z0) / z3.ToReal(z1))),
        ]

        toZ3 = SympyToZ3(validator)
        for sympy_expr, z3_expr in test_cases:
            result = toZ3.run(sympy_expr)
            self.assertTrue(
                z3_expr.eq(result), msg=f"expected: {z3_expr}. Got: {result}"
            )

    @torch._dynamo.config.patch(translation_validation=True)
    def test_translation_validator_sat(self):
        (
            (s0, s1, s2),
            (z0, z1, z2),
            validator,
        ) = self._prepare_for_translation_validator()

        validator.add_source_expr(z0 > 5)
        validator.add_source_expr(z1 / 2 > z0)

        # Solutions for target is a subset of the solutions for the source.
        validator.add_target_expr(s0 > 20)
        validator.add_target_expr(s1 > s0**2)

        r = validator.validate()
        self.assertEqual(r.success, True, msg=f"failed with model: {r.model}")
        self.assertIsNone(r.model)
        self.assertIsNone(r.failed_source_expr)

    @torch._dynamo.config.patch(translation_validation=True)
    def test_translation_validator_unsat(self):
        (
            (s0, s1, s2),
            (z0, z1, z2),
            validator,
        ) = self._prepare_for_translation_validator()

        validator.add_source_expr(z0 > 5)
        validator.add_source_expr(z1 / 2 > z0)

        # Solutions for target is NOT a subset of the solutions for the source.
        validator.add_target_expr(s0 > 20)
        # This expression is less restrictive than its counterpart.
        validator.add_target_expr(s1 > s0 + 2)

        r = validator.validate()
        self.assertEqual(r.success, False, msg=f"failed with model: {r.model}")
        self.assertIsNotNone(r.model)
        self.assertIsNotNone(r.failed_source_expr)

    def test_simple_set_usage(self):
        def foo(x, y):
            setty = {x, y}
            return setty.pop() * setty.pop()

        counter = CompileCounter()
        foo = torch._dynamo.optimize(counter, nopython=True)(foo)
        x = torch.randn(10, 10)
        y = torch.randn(10, 10)
        foo(x, y)
        self.assertEqual(counter.frame_count, 1)

    def test_add_to_set(self):
        def foo(x, y):
            setty = set()
            setty.add(x[0])
            setty.add(x[1])
            setty.add(x[2])
            setty.add(y)
            return y * len(setty)

        x = torch.randn(10, 10)
        y = torch.randn(2, 2)
        eager_result = foo([x, x, x, x, y], y)

        counter = CompileCounter()
        foo = torch._dynamo.optimize(counter, nopython=True)(foo)
        result = foo([x, x, x, x, y], y)
        self.assertEqual(counter.frame_count, 1)
        self.assertEqual(result, eager_result)

    def test_iter_set(self):
        def foo(x, y):
            setty = set()
            for t in x:
                setty.add(t)
            return y * len(setty)

        x = torch.randn(10, 10)
        y = torch.randn(2, 2)
        eager_result = foo([x, x, x, x, y], y)

        counter = CompileCounter()
        foo = torch._dynamo.optimize(counter, nopython=True)(foo)
        result = foo([x, x, x, x, y], y)
        self.assertEqual(counter.frame_count, 1)
        self.assertEqual(result, eager_result)

    def test_input_set_graph_break(self):
        def foo(x):
            return x.pop() * x.pop()

        x = torch.randn(10, 10)
        y = torch.randn(10, 10)

        counter = CompileCounter()

        inp = {x, x, x, x, y, y}
        foo = torch._dynamo.optimize(counter, nopython=True)(foo)

        # There's a lot of stuff about sets that cannot work without a good deal of exertion on our part.
        # Specifically, getting a set as input won't ever work with how GetItemSource works (Can't arbitrary access set contents)
        # and so the guard story for the objects passed into input just isn't there atm.
        with self.assertRaisesRegex(
            torch._dynamo.exc.Unsupported,
            "^call_method UserDefinedObjectVariable\\(set\\).*",
        ):
            foo(inp)

        foo = torch._dynamo.optimize(counter, nopython=False)(foo)
        foo(inp)
        self.assertEqual(counter.frame_count, 1)

    def test_reconstruct_set_across_graph_break(self):
        def foo(x, y):
            setty = set()
            for t in x:
                setty.add(t)
            print("Break!")
            return y * len(setty)

        x = torch.randn(10, 10)
        y = torch.randn(2, 2)

        counter = CompileCounter()
        foo = torch._dynamo.optimize(counter)(foo)
        result = foo([x, x, x, x, y], y)

=======
>>>>>>> 7ef4beba

class TestTracer(JitTestCase):
    def test_jit_save(self):
        def fn():
            class Foo(torch.nn.Module):
                def __init__(self):
                    super().__init__()
                    self.a = 3

                @torch.jit.export
                def __getstate__(self):
                    return (3, self.training)

                @torch.jit.export
                def __setstate__(self, state):
                    self.a = state[0]
                    self.training = state[1]

                def forward(self, x):
                    return x + self.a

            f = Foo()

            return torch.jit.trace(f, (torch.rand(3, 4),))

        fn()
        opt_fn = torch._dynamo.optimize("eager")(fn)
        opt_fn()


if __name__ == "__main__":
    from torch._dynamo.test_case import run_tests

    run_tests()<|MERGE_RESOLUTION|>--- conflicted
+++ resolved
@@ -5868,7 +5868,6 @@
         self.assertEqual(counter.frame_count, 1)
         self.assertEqual(counter.op_count, 18)
 
-<<<<<<< HEAD
     def _prepare_for_translation_validator(self):
         validator = TranslationValidator()
 
@@ -6073,9 +6072,6 @@
         foo = torch._dynamo.optimize(counter)(foo)
         result = foo([x, x, x, x, y], y)
 
-=======
->>>>>>> 7ef4beba
-
 class TestTracer(JitTestCase):
     def test_jit_save(self):
         def fn():
