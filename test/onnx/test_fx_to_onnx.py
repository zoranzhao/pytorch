# Owner(s): ["module: onnx"]
from __future__ import annotations

import tempfile
import unittest

import onnx
import pytorch_test_common
import torch
from torch import nn
from torch._subclasses import fake_tensor
from torch.nn import functional as F
from torch.onnx import dynamo_export, ExportOptions
from torch.onnx._internal.diagnostics import infra
from torch.onnx._internal.fx import diagnostics, registration
from torch.testing._internal import common_utils


def assert_has_diagnostics(
    diagnostic_context: diagnostics.DiagnosticContext,
    rule: infra.Rule,
    level: infra.Level,
    expected_node: str,
):
    rule_level_pairs = (rule.id, level.name.lower())
    sarif_log = diagnostic_context.sarif_log()
    actual_results = []
    for run in sarif_log.runs:
        if run.results is None:
            continue
        for result in run.results:
            id_level_pair = (result.rule_id, result.level)
            actual_results.append(id_level_pair)
            if (
                rule_level_pairs == id_level_pair
                and result.message.text
                and result.message.markdown
                and expected_node in result.message.text
            ):
                return

    raise AssertionError(
        f"Expected diagnostic results of rule id and level pair {rule_level_pairs} "
        f"not found with expected error node {expected_node} and "
        f"Actual diagnostic results: {actual_results}"
    )


class TestFxToOnnx(pytorch_test_common.ExportTestCase):
    def setUp(self):
        super().setUp()
        self.export_options = ExportOptions()

    def tearDown(self):
        super().tearDown()

    def test_simple_function(self):
        def func(x):
            y = x + 1
            z = y.relu()
            return (y, z)

        _ = dynamo_export(
            func, torch.randn(1, 1, 2), export_options=self.export_options
        )

    def test_empty(self):
        # Since `torch.empty` returns tensor with uninitialized data, we cannot
        # test this under `test_fx_to_onnx_with_onnxruntime.py` with result comparison.
        def func(x):
            return torch.empty(x.size(), dtype=torch.int64)

        tensor_x = torch.randn(1, 1, 2)
        _ = dynamo_export(func, tensor_x, export_options=self.export_options)

    def test_args_used_for_export_is_not_converted_to_fake_tensors(self):
        def func(x, y):
            return x + y

        tensor_x = torch.randn(1, 1, 2)
        tensor_y = torch.randn(1, 1, 2)
        _ = dynamo_export(func, tensor_x, tensor_y, export_options=self.export_options)
        self.assertNotIsInstance(tensor_x, fake_tensor.FakeTensor)
        self.assertNotIsInstance(tensor_y, fake_tensor.FakeTensor)

    def test_mnist_exported_with_no_warnings_on_get_attr_node_in_op_level_debug(self):
        class MNISTModel(nn.Module):
            def __init__(self):
                super().__init__()
                self.conv1 = nn.Conv2d(1, 32, 3, 1, bias=False)
                self.conv2 = nn.Conv2d(32, 64, 3, 1, bias=False)
                self.fc1 = nn.Linear(9216, 128, bias=False)
                self.fc2 = nn.Linear(128, 10, bias=False)

            def forward(self, tensor_x: torch.Tensor):
                tensor_x = self.conv1(tensor_x)
                tensor_x = F.sigmoid(tensor_x)
                tensor_x = self.conv2(tensor_x)
                tensor_x = F.sigmoid(tensor_x)
                tensor_x = F.max_pool2d(tensor_x, 2)
                tensor_x = torch.flatten(tensor_x, 1)
                tensor_x = self.fc1(tensor_x)
                tensor_x = F.sigmoid(tensor_x)
                tensor_x = self.fc2(tensor_x)
                output = F.log_softmax(tensor_x, dim=1)
                return output

        tensor_x = torch.rand((64, 1, 28, 28), dtype=torch.float32)
        export_output = dynamo_export(
            MNISTModel(), tensor_x, export_options=ExportOptions(op_level_debug=True)
        )

        # NOTE: This additional test makes sure that op level debug supports `get_attr`
        # fx.Node, also known as weight in PyTorch. aten.convolution.default is one of
        # the nodes that has weight attribute.
        assert_has_diagnostics(
            export_output.diagnostic_context,
            diagnostics.rules.op_level_debugging,
            diagnostics.levels.NONE,
            expected_node="aten.convolution.default",
        )

    def test_trace_only_op_with_evaluator(self):
        model_input = torch.tensor([[1.0, 2.0, 3.0], [1.0, 1.0, 2.0]])

        class ArgminArgmaxModel(torch.nn.Module):
            def forward(self, input):
                return (
                    torch.argmin(input),
                    torch.argmax(input),
                    torch.argmin(input, keepdim=True),
                    torch.argmax(input, keepdim=True),
                    torch.argmin(input, dim=0, keepdim=True),
                    torch.argmax(input, dim=1, keepdim=True),
                )

        _ = dynamo_export(
            ArgminArgmaxModel(), model_input, export_options=self.export_options
        )

    def test_multiple_outputs_op_with_evaluator(self):
        class TopKModel(torch.nn.Module):
            def forward(self, x):
                values, _ = torch.topk(x, 3)
                return torch.sum(values)

        x = torch.arange(1.0, 6.0, requires_grad=True)
        _ = dynamo_export(TopKModel(), x, export_options=self.export_options)

    def test_unsupported_indices_fake_tensor_generated_with_op_level_debug(self):
        class EmbedModelWithoutPaddingIdx(torch.nn.Module):
            def forward(self, input, emb):
                return torch.nn.functional.embedding(input, emb)

        model = EmbedModelWithoutPaddingIdx()
        x = torch.randint(4, (4, 3, 2))
        embedding_matrix = torch.rand(10, 3)

        export_output = dynamo_export(
            model,
            x,
            embedding_matrix,
            export_options=ExportOptions(op_level_debug=True),
        )
        assert_has_diagnostics(
            export_output.diagnostic_context,
            diagnostics.rules.op_level_debugging,
            diagnostics.levels.WARNING,
            expected_node="aten.embedding.default",
        )

    def test_unsupported_function_schema_raises_diagnostic_warning_when_found_nearest_match(
        self,
    ):
        class TraceModel(torch.nn.Module):
            def forward(self, input):
                return input.new_zeros(())

        x = torch.randn((2, 3), dtype=torch.float32)
        export_output = dynamo_export(TraceModel(), x)

        assert_has_diagnostics(
            export_output.diagnostic_context,
            diagnostics.rules.find_opschema_matched_symbolic_function,
            diagnostics.levels.WARNING,
            expected_node="aten.new_zeros.default",
        )

    def test_perfect_match_on_sequence_and_bool_attributes(
        self,
    ):
        class TraceModel(torch.nn.Module):
            def __init__(self):
                super().__init__()
                self.conv2 = torch.nn.Conv2d(
                    16, 33, (3, 5), stride=(2, 1), padding=(4, 2), dilation=(3, 1)
                )

            def forward(self, input):
                return self.conv2(input)

        x = torch.randn(20, 16, 50, 50)
        export_output = dynamo_export(
            TraceModel(), x, export_options=ExportOptions(op_level_debug=False)
        )
        assert_has_diagnostics(
            export_output.diagnostic_context,
            diagnostics.rules.find_opschema_matched_symbolic_function,
            diagnostics.levels.NONE,
            expected_node="aten.convolution.default",
        )

<<<<<<< HEAD
=======
    # TODO: When registry is public, add a custom op cases to replace
    # aten::add
    # Temporarily disable this test since updates in ONNXScript annotating correct
    # overload names for `aten::add` resolves this warning.
    # The test will be properly fixed w/ new onnx registry api in
    # https://github.com/pytorch/pytorch/pull/106140
    @unittest.expectedFailure
>>>>>>> b0a73f61
    def test_dispatch_overload_fall_back_default_raise_diagnostic_warning(self):
        class TraceModel(torch.nn.Module):
            def forward(self, input):
                return torch.ops.aten.add.Tensor(input, input)

        # _DEFAULT_OPSET_VERSION = 18
        onnx_registry = torch.onnx.OnnxRegistry()
        self.assertTrue(
            onnx_registry.is_registered_op(
                namespace="aten", op_name="add", overload="Tensor"
            )
        )
        # TODO: Replace this example with a torch custom op when overload is supported
        # Currently, torch only supports custom op with namespace and op_name
        aten_add_Tensor = registration.OpName.from_name_parts(
            namespace="aten", op_name="add", overload="Tensor"
        )
        onnx_registry._registry.pop(aten_add_Tensor)

        x = torch.tensor(3)
        export_output = dynamo_export(
            TraceModel(), x, export_options=ExportOptions(onnx_registry=onnx_registry)
        )
        assert_has_diagnostics(
            export_output.diagnostic_context,
            diagnostics.rules.find_operator_overloads_in_onnx_registry,
            diagnostics.levels.WARNING,
            expected_node="aten.add.Tensor",
        )

    def test_dynamo_export_retains_readable_parameter_and_buffer_names(self):
        class SubModule(torch.nn.Module):
            def __init__(self):
                super().__init__()
                self.conv2 = nn.Conv2d(32, 64, 3, 1, bias=False)
                self.fc1 = nn.Linear(9216, 128, bias=False)
                self.register_buffer("buffer", torch.randn(1, 128))

            def forward(self, tensor_x: torch.Tensor):
                tensor_x = self.conv2(tensor_x)
                tensor_x = F.sigmoid(tensor_x)
                tensor_x = F.max_pool2d(tensor_x, 2)
                tensor_x = torch.flatten(tensor_x, 1)
                tensor_x = self.fc1(tensor_x)
                tensor_x = tensor_x + self.buffer
                tensor_x = F.sigmoid(tensor_x)
                return tensor_x

        class MNISTModel(nn.Module):
            def __init__(self):
                super().__init__()
                self.conv1 = nn.Conv2d(1, 32, 3, 1, bias=False)
                self.submodule = SubModule()
                self.fc2 = nn.Linear(128, 10, bias=False)

            def forward(self, tensor_x: torch.Tensor):
                tensor_x = self.conv1(tensor_x)
                tensor_x = F.sigmoid(tensor_x)
                tensor_x = self.submodule(tensor_x)
                tensor_x = self.fc2(tensor_x)
                output = F.log_softmax(tensor_x, dim=1)
                return output

        tensor_x = torch.rand((64, 1, 28, 28), dtype=torch.float32)

        model = MNISTModel()
        export_output = torch.onnx.dynamo_export(model, tensor_x)
        model_proto = export_output.model_proto
        self.assertEqual(
            {initializer.name for initializer in model_proto.graph.initializer},
            {*model.state_dict().keys()},
        )

    def test_fake_tensor_mode_simple(self):
        class Model(torch.nn.Module):
            def __init__(self) -> None:
                super().__init__()
                self.linear = torch.nn.Linear(2, 2)

            def forward(self, x):
                out = self.linear(x)
                return out

        with torch.onnx.enable_fake_mode() as fake_context:
            x = torch.rand(5, 2, 2)
            model = Model()

        # Export the model with fake inputs and parameters
        export_options = ExportOptions(fake_context=fake_context)
        export_output = torch.onnx.dynamo_export(
            model, x, export_options=export_options
        )
        assert (
            export_output is not None
        ), "ExportOutput must be created on successful export"
        assert (
            export_output.model_proto is not None
        ), "A model protobuf must be created on a successful export"
        onnx.checker.check_model(export_output.model_proto, full_check=True)
        assert (
            len(export_output.model_proto.graph.initializer) == 0
        ), "Initializers cannot exist when fake mode is enabled"

        # Variant 1: Save ONNX proto using Model's state_dict()
        with tempfile.NamedTemporaryFile(suffix=".onnx") as tmp_onnx_file:
            model_state_dict = Model().state_dict()  # Create a state_dict for testing
            export_output.save(tmp_onnx_file.name, model_state_dict=model_state_dict)
            assert (
                len(onnx.load(tmp_onnx_file.name).graph.initializer) == 2
            ), "Initializers must be present after loading it from model_state_dict"

        # Variant 2: Save ONNX proto using Model checkpoint file
        with tempfile.NamedTemporaryFile(
            suffix=".onnx"
        ) as tmp_onnx_file, tempfile.NamedTemporaryFile(
            suffix=".pt"
        ) as tmp_checkpoint_file:
            torch.save(
                Model().state_dict(), tmp_checkpoint_file.name
            )  # Create checkpoint file for testing
            export_output.save(
                tmp_onnx_file.name, model_state_dict=tmp_checkpoint_file.name
            )
            assert (
                len(onnx.load(tmp_onnx_file.name).graph.initializer) == 2
            ), "Initializers must be present after loading it from model_state_dict"

    def test_fake_tensor_mode_simple_invalid_input(self):
        class Model(torch.nn.Module):
            def __init__(self) -> None:
                super().__init__()
                self.linear = torch.nn.Linear(2, 2)

            def forward(self, x):
                out = self.linear(x)
                return out

        real_model = Model()
        real_x = torch.rand(5, 2, 2)
        with torch.onnx.enable_fake_mode() as fake_context:
            fake_model = Model()
            fake_x = torch.rand(5, 2, 2)

        # TODO: Split each scenario on its own test case
        # Scenario 1: Fake model and fake input WITHOUT fake_context
        with self.assertRaises(torch.onnx.OnnxExporterError):
            export_options = ExportOptions(fake_context=None)
            _ = torch.onnx.dynamo_export(
                fake_model, fake_x, export_options=export_options
            )

        # Scenario 2: Fake model and real input WITHOUT fake_context
        with self.assertRaises(torch.onnx.OnnxExporterError):
            export_options = ExportOptions(fake_context=None)
            _ = torch.onnx.dynamo_export(
                fake_model, real_x, export_options=export_options
            )

        # Scenario 3: Real model and real input WITH fake_context
        with self.assertRaises(torch.onnx.OnnxExporterError):
            export_options = ExportOptions(fake_context=fake_context)
            _ = torch.onnx.dynamo_export(
                real_model, real_x, export_options=export_options
            )

        # Scenario 4: Fake model and real input WITH fake_context
        with self.assertRaises(torch.onnx.OnnxExporterError):
            export_options = ExportOptions(fake_context=fake_context)
            _ = torch.onnx.dynamo_export(
                fake_model, real_x, export_options=export_options
            )


if __name__ == "__main__":
    common_utils.run_tests()<|MERGE_RESOLUTION|>--- conflicted
+++ resolved
@@ -2,7 +2,6 @@
 from __future__ import annotations
 
 import tempfile
-import unittest
 
 import onnx
 import pytorch_test_common
@@ -210,22 +209,11 @@
             expected_node="aten.convolution.default",
         )
 
-<<<<<<< HEAD
-=======
-    # TODO: When registry is public, add a custom op cases to replace
-    # aten::add
-    # Temporarily disable this test since updates in ONNXScript annotating correct
-    # overload names for `aten::add` resolves this warning.
-    # The test will be properly fixed w/ new onnx registry api in
-    # https://github.com/pytorch/pytorch/pull/106140
-    @unittest.expectedFailure
->>>>>>> b0a73f61
     def test_dispatch_overload_fall_back_default_raise_diagnostic_warning(self):
         class TraceModel(torch.nn.Module):
             def forward(self, input):
                 return torch.ops.aten.add.Tensor(input, input)
 
-        # _DEFAULT_OPSET_VERSION = 18
         onnx_registry = torch.onnx.OnnxRegistry()
         self.assertTrue(
             onnx_registry.is_registered_op(
