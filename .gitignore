# READ THIS BEFORE YOU REFACTOR ME
#
# setup.py uses the list of patterns in this file to decide
# what to delete, but it's not 100% sound.  So, for example,
# if you delete aten/build/ because it's redundant with build/,
# aten/build/ will stop being cleaned.  So be careful when
# refactoring this file!

## PyTorch

.coverage
coverage.xml
.dmypy.json
.gradle
.hypothesis
.mypy_cache
/.extracted_scripts/
**/.pytorch_specified_test_cases.csv
**/.pytorch-disabled-tests.json
**/.pytorch-slow-tests.json
**/.pytorch-test-times.json
*/*.pyc
*/*.so*
*/**/__pycache__
*/**/*.dylib*
*/**/*.pyc
*/**/*.pyd
*/**/*.so*
*/**/**/*.pyc
*/**/**/**/*.pyc
*/**/**/**/**/*.pyc
aten/build/
aten/src/ATen/Config.h
aten/src/ATen/cuda/CUDAConfig.h
benchmarks/.data
caffe2/cpp_test/
dist/
docs/build/
docs/cpp/src
docs/src/**/*
docs/cpp/build
docs/cpp/source/api
docs/cpp/source/html/
docs/cpp/source/latex/
docs/source/generated/
log
usage_log.txt
test-reports/
test/.coverage
test/.hypothesis/
test/cpp/api/mnist
test/custom_operator/model.pt
test/jit_hooks/*.pt
test/data/legacy_modules.t7
test/data/*.pt
test/forward_backward_compatibility/nightly_schemas.txt
dropout_model.pt
test/generated_type_hints_smoketest.py
test/htmlcov
test/cpp_extensions/install/
third_party/build/
tools/coverage_plugins_package/pip-wheel-metadata/
tools/shared/_utils_internal.py
tools/fast_nvcc/wrap_nvcc.sh
tools/fast_nvcc/tmp/
torch.egg-info/
torch/_C/__init__.pyi
torch/_C/_nn.pyi
torch/_C/_VariableFunctions.pyi
torch/_VF.pyi
torch/return_types.pyi
torch/nn/functional.pyi
torch/utils/data/datapipes/datapipe.pyi
torch/csrc/autograd/generated/*
torch/csrc/lazy/generated/*.[!m]*
# Listed manually because some files in this directory are not generated
torch/testing/_internal/generated/annotated_fn_args.py
torch/testing/_internal/data/*.pt
torch/csrc/api/include/torch/version.h
torch/csrc/cudnn/cuDNN.cpp
torch/csrc/generated
torch/csrc/generic/TensorMethods.cpp
torch/csrc/jit/generated/*
torch/csrc/jit/fuser/config.h
torch/csrc/nn/THCUNN.cpp
torch/csrc/nn/THCUNN.cwrap
torch/bin/
torch/cmake/
torch/lib/*.a*
torch/lib/*.dll*
torch/lib/*.exe*
torch/lib/*.dylib*
torch/lib/*.h
torch/lib/*.lib
torch/lib/*.pdb
torch/lib/*.so*
torch/lib/protobuf*.pc
torch/lib/build
torch/lib/caffe2/
torch/lib/cmake
torch/lib/include
torch/lib/pkgconfig
torch/lib/protoc
torch/lib/protobuf/
torch/lib/tmp_install
torch/lib/torch_shm_manager
torch/lib/site-packages/
torch/lib/python*
torch/lib64
torch/include/
torch/share/
torch/test/
torch/utils/benchmark/utils/valgrind_wrapper/callgrind.h
torch/utils/benchmark/utils/valgrind_wrapper/valgrind.h
torch/version.py
minifier_launcher.py
# Root level file used in CI to specify certain env configs.
# E.g., see .circleci/config.yaml
env
.circleci/scripts/COMMIT_MSG
scripts/release_notes/*.json
sccache-stats*.json

# These files get copied over on invoking setup.py
torchgen/packaged/*
!torchgen/packaged/README.md

# IPython notebook checkpoints
.ipynb_checkpoints

# Editor temporaries
*.swn
*.swo
*.swp
*.swm
*~

# macOS dir files
.DS_Store

# Ninja files
.ninja_deps
.ninja_log
compile_commands.json
*.egg-info/
docs/source/scripts/activation_images/
docs/source/scripts/quantization_backend_configs/

## General

# Compiled Object files
*.slo
*.lo
*.o
*.cuo
*.obj

# Compiled Dynamic libraries
*.so
*.dylib
*.dll

# Compiled Static libraries
*.lai
*.la
*.a
*.lib

# Compiled protocol buffers
*.pb.h
*.pb.cc
*_pb2.py

# Compiled python
*.pyc
*.pyd

# Compiled MATLAB
*.mex*

# IPython notebook checkpoints
.ipynb_checkpoints

# Editor temporaries
*.swn
*.swo
*.swp
*~

# NFS handle files
**/.nfs*

# Sublime Text settings
*.sublime-workspace
*.sublime-project

# Eclipse Project settings
*.*project
.settings

# QtCreator files
*.user

# PyCharm files
.idea

# GDB history
.gdb_history

## Caffe2

# build, distribute, and bins (+ python proto bindings)
build
build_host_protoc
build_android
build_ios
/build_*
.build_debug/*
.build_release/*
.build_profile/*
distribute/*
*.testbin
*.bin
cmake_build
.cmake_build
gen
.setuptools-cmake-build
.pytest_cache
aten/build/*

# Bram
plsdontbreak

# Generated documentation
docs/_site
docs/gathered
_site
doxygen
docs/dev

# LevelDB files
*.sst
*.ldb
LOCK
CURRENT
MANIFEST-*

# generated version file
caffe2/version.py

# setup.py intermediates
.eggs
caffe2.egg-info
MANIFEST

# Atom/Watchman required file
.watchmanconfig

# Files generated by CLion
cmake-build-debug

# BEGIN NOT-CLEAN-FILES (setup.py handles this marker. Do not change.)
#
# Below files are not deleted by "setup.py clean".

# Downloaded bazel
tools/bazel

# Visual Studio Code files
.vs
/.vscode/*
!/.vscode/extensions.json
!/.vscode/settings_recommended.json

# YouCompleteMe config file
.ycm_extra_conf.py

# Files generated when a patch is rejected
*.orig
*.rej

# Files generated by ctags
CTAGS
GTAGS
GRTAGS
GSYMS
GPATH
tags
TAGS


# ccls file
.ccls-cache/

# clang tooling storage location
.clang-format-bin
.clang-tidy-bin
.lintbin

# clangd background index
.clangd/
.cache/

# bazel symlinks
bazel-*

# xla repo
xla/

# direnv, posh-direnv
.envrc
.psenvrc

# generated shellcheck directories
.shellcheck_generated*/

# zip archives
*.zip

# core dump files
**/core.[1-9]*

# Generated if you use the pre-commit script for clang-tidy
pr.diff

# coverage files
*/**/.coverage.*

# buck generated files
.buckd/
.lsp-buck-out/
.lsp.buckd/
buck-out/

# Downloaded libraries
third_party/ruy/
third_party/glog/

# Virtualenv
venv/

<<<<<<< HEAD
=======
# Log files
>>>>>>> 9fed04ba
*.log<|MERGE_RESOLUTION|>--- conflicted
+++ resolved
@@ -339,8 +339,5 @@
 # Virtualenv
 venv/
 
-<<<<<<< HEAD
-=======
 # Log files
->>>>>>> 9fed04ba
 *.log